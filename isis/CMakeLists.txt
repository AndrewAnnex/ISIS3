--- conflicted
+++ resolved
@@ -222,7 +222,6 @@
 add_subdirectory(src objects)
 
 # Set up third party libraries for installation
-<<<<<<< HEAD
 # install_third_party()
 
 # # Create a link from the build/objects directory to each folder in 3rdPartyLibs/plugins.
@@ -235,24 +234,6 @@
 #     WORKING_DIRECTORY "${CMAKE_BINARY_DIR}/lib")
 #   endif()
 # endforeach()
-=======
-install_third_party()
-
-# Some unit and app test rely on a 3rdParty structure and need to be copied
-execute_process(COMMAND mkdir -p ${CMAKE_BINARY_DIR}/3rdParty ${CMAKE_BINARY_DIR}/3rdParty/lib ${CMAKE_BINARY_DIR}/3rdParty/plugins)
-
-# Create a link from the build/objects directory to each folder in 3rdPartyLibs/plugins.
-# - This is required so that the plugins can be found during unit tests.
-# TIP: Set "export QT_DEBUG_PLUGINS=1" to help debug plugin errors.
-foreach(plugin ${THIRDPARTYPLUGINFOLDERS})
-  get_filename_component(pluginName ${plugin} NAME)
-  if(NOT EXISTS ${CMAKE_BINARY_DIR}/lib/${pluginName})
-    execute_process(COMMAND ln -s "${plugin}" ${pluginName}
-    WORKING_DIRECTORY "${CMAKE_BINARY_DIR}/lib")
-    execute_process(COMMAND cp -r ${CMAKE_BINARY_DIR}/lib/${pluginName} ${CMAKE_BINARY_DIR}/3rdParty/plugins/)
-  endif()
-endforeach()
->>>>>>> fc8baa5a
 
 # Set up documentation build target.
 # - This script is called by running "make docs".
