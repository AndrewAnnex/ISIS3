<?xml version="1.0" encoding="UTF-8"?>

<application name="mimap2isis" xmlns:xsi="http://www.w3.org/2001/XMLSchema-instance" xsi:noNamespaceSchemaLocation="http://isis.astrogeology.usgs.gov/Schemas/Application/application.xsd">

  <brief>Import PDS formatted Kaguya MI MAP file to ISIS3 cube format</brief>

  <description>
    <p>
      This program converts PDS formatted Kaguya MI MAP files to ISIS3
      <def link="Cube">cube</def> format.
    </p>
    <p>
      The PDS formatted MI MAP file is a 9-band mosaic of derived data products.
      The Kaguya (SELENE) mission's Lunar Imager/Spectrometer (LISM) Multi-band
      Imager (MI) instrument acquired 5 bands of visible and 4 bands of
      near-infrared images. The MI images in the mosaic have been radiometrically
      calibrated, tone matched, projected to a simple cylindrical projection, and
      mosaicked.
    </p>
    <p>
      <b>Input:</b>
    </p>
    <p>
      The FROM parameter is used to specify a standard PDS file or a detached label
      file. Both the detached label and the associated image file must exist in the
      same working directory. The IMAGE parameter does not need to be defined, unless
      the program cannot find the image file specified in the label file upon the
      program's execution.
      <ul>
        <li>Standard PDS formatted file (attached label)</li>
        <li>Detached label file</li>
        <li>Image file without labels</li>
      </ul>
    </p>
    <p>
      <b>Output:</b>
    </p>
    <p>
      An ISIS formatted multi-band cube with corrected labels is output to the
      filename specified.
    </p>
    <p>
      <b>Default Settings:</b> The default settings normally result in successful
      ingestion of Kaguya MI MAP products. Occasionally, the user must modify
      default values to obtain an image that meets specific requirements. The
      program will apply a correction by changing the sign of the SAMPLE_PROJECTION_OFFSET
      keyword value. The modified label is written to a temporary detached label file
      and then used to import the Kaguya MI MAP file into ISIS 3.
    </p>
    <p>
      <b>Special Pixel Assignment:</b> The incoming special pixel values are assigned
      equivalent values for special pixels in ISIS 3. If any incoming pixel value falls
      within two different special pixel types, the special pixel with the higher priority
      is assigned. The precedence for special pixels in ISIS from highest to lowest is
      1)<b>NULL</b>, 2)<b>HRS</b>, 3)<b>LRS</b>, 4)<b>HIS</b>, and 5)<b>LIS</b>.
    </p>
    <p>
      The user may also specify a range of input pixel values to be assigned to specific
      ISIS special pixels. If the range of pixel values defined by the user for the
      different special pixels overlap, the special pixel with the highest priority is
      assigned. For example, if NULLMIN=0.0, NULLMAX=3.0, LISMIN=3.0, and LISMAX=5.0,
      the actual raw value 3.0 could be designated as NULL or LIS; however, the actual
      assignment is NULL (highest priority).
    </p>
    <p>
      <b>Processing Notes:</b> If the output MI MAP cubes are to be mosaicked using
      programs such as automos, then please be aware that you must set the matchbandbin
      option to false when mosaicking. This is required because the BaseBand keyword in
      each file will not always match and this will cause your mosaic to fail if you
      don't set the matchbandbin option to false.
    </p>
  </description>

  <history>
    <change name="Janet Barrett" date="2013-12-11">
      Original version. Created by modifying the pds2isis program.
      Fixes #1919.
    </change>
    <change name="Janet Richie" date="2013-12-12">
      Reviewed documentation. References #1919.
    </change>
    <change name="Janet Barrett" date="2014-01-16">
      Added additional translation for other keywords in the
      PDS label. Fixes #1959.
    </change>
<<<<<<< HEAD
    <change name="Summer Stapleton" date ="2017-06-27">
     Added conditional to check whether default offsets and multipliers where changed from their 
     default values and log them if so.
=======
    <change name="Adam Paquette" date="2016-08-04">
      Added seperate translation table for L3C labels.
      Fixes #2358.
    </change>
    <change name="Summer Stapleton" date ="2017-06-27">
      Added conditional to check whether default offsets and multipliers where changed from their
      default values and log them if so.
>>>>>>> 3ad5e2a6
    </change>
  </history>

  <category>
    <missionItem>Kaguya</missionItem>
  </category>

  <groups>

    <group name="Files">

      <parameter name="FROM">
        <type>filename</type>
        <fileMode>input</fileMode>
        <brief>
          Input PDS file or PDS detached label
        </brief>
        <description>
          Specify a PDS file or PDS detached label file. If the
	  input file is a PDS detached label file and the companion image
	  file is not in the same directory, use the IMAGE parameter to
	  define the location and filename of the image, otherwise just
	  enter the label file name.
        </description>
        <filter>
          *.lbl *.img
        </filter>
      </parameter>

      <parameter name="IMAGE">
        <type>filename</type>
        <fileMode>input</fileMode>
        <brief>
          Detached image file
        </brief>
        <description>
          Use this parameter if the pointer to the image data in the
          detached label file (FROM) is not correct.
        </description>
        <internalDefault>
          Cube data embedded with label or file pointer in label file
        </internalDefault>
        <filter>
          *.img
        </filter>
      </parameter>

      <parameter name="TO">
         <type>cube</type>
         <fileMode>output</fileMode>
         <brief>
           Output cube file
         </brief>
         <description>
           Use this parameter to specify the output cube filename.
         </description>
         <filter>
           *.cub
         </filter>
       </parameter>

    </group>

    <group name="Special Pixels">

      <parameter name="SETNULLRANGE">
        <type>boolean</type>
        <default>
          <item>NO</item>
        </default>
        <brief>Option to convert pixel values to NULL</brief>
        <description>
	  Specify if valid input pixel will be set to NULL. If this option is set to
	  "yes" or "true", a range of input raw pixels defined by the NULLMIN and NULLMAX
	  parameters are converted to <def>NULL</def> pixels. All other valid pixels
	  that do not fall within the ranges specified for LIS, LRS, HIS, and HRS pixels
	  are transferred to the output file unchanged. If the <def link="Bit Type">bit type</def>
	  of the input file is changed, the NULL and HRS <def link="Special Pixels">special
	  pixels</def> may be incorrectly set to valid pixel values. For example,
	  if a raw 8-bit file is output to 16 or 32-bit, the pixel values "0"
	  and "255" may be converted to actual values instead of retaining the
	  special pixel property. If the output file remains as 8-bit, then "0"
	  stays as NULL and "255" stays as HRS.
        </description>
        <inclusions>
          <item>NULLMIN</item>
          <item>NULLMAX</item>
        </inclusions>
      </parameter>
      <parameter name="NULLMIN">
        <type>double</type>
        <brief> Minimum value for NULL</brief>
        <description>
          Specify the minimum pixel value to set to <def>NULL</def>. All values
          greater than or equal to NULLMIN and less than or equal to NULLMAX are
          converted to NULL.
        </description>
        <inclusions>
          <item>SETNULLRANGE</item>
        </inclusions>
      </parameter>
      <parameter name="NULLMAX">
        <type>double</type>
        <brief> Maximum value for NULL </brief>
        <description>
          Specify the maximum pixel value to set to <def>NULL</def>. All values
          greater than or equal to NULLMIN and less than or equal to NULLMAX are
          converted to NULL.
        </description>
        <inclusions>
          <item>SETNULLRANGE</item>
        </inclusions>
      </parameter>

      <parameter name="SETHRSRANGE">
        <type>boolean</type>
        <default>
          <item>NO</item>
        </default>
        <brief>Option to convert pixel values to HRS</brief>
        <description>
	  Specify if valid input pixel value will be set to HRS. If this option
	  is set to "yes" or "true", a range of input raw pixels defined by the
	  HRSMIN and HRSMAX parameters are converted to HRS pixels. All other
	  valid pixels that do not fall within the ranges specified for LIS, LRS,
	  HIS, and NULL pixels are transferred to the output file unchanged. If
	  the <def link="Bit Type">bit type</def> of the input file is changed,
	  the NULL and HRS <def link="Special Pixels">special pixels</def> may be
	  incorrectly set to valid pixel values. For example, if a raw 8-bit file
	  is output to 16 or 32-bit, the pixel values "0" and "255" may be converted
	  to actual values instead of retaining the special pixel property. If the
	  output file remains as 8-bit, then "0" stays as NULL and "255" stays as HRS.
        </description>
        <inclusions>
          <item>HRSMIN</item>
          <item>HRSMAX</item>
        </inclusions>
      </parameter>
      <parameter name="HRSMIN">
        <type>double</type>
        <brief> Minimum value for HRS</brief>
        <description>
          Specify the minimum pixel value to set to <def>HRS</def>. All values
          greater than or equal to HRSMIN and less than or equal to HRSMAX are
          converted to HRS.
        </description>
        <inclusions>
          <item>SETHRSRANGE</item>
        </inclusions>
      </parameter>
      <parameter name="HRSMAX">
        <type>double</type>
        <brief> Maximum value for HRS</brief>
        <description>
          Specify the maximum pixel value to set to <def>HRS</def>. All values
          greater than or equal to HRSMIN and less than or equal to HRSMAX are
          converted to HRS.
        </description>
        <inclusions>
          <item>SETHRSRANGE</item>
        </inclusions>
      </parameter>

      <parameter name="SETHISRANGE">
        <type>boolean</type>
        <default>
          <item>NO</item>
        </default>
        <brief>Option to convert pixel values to HIS</brief>
        <description>
	  Specify if valid input pixel will be set to HIS. If this option is set
	  to "yes" or "true", a range of input raw pixels defined by the HISMIN
	  and HISMAX parameters are converted to HIS pixels. All other valid pixels
	  that do not fall within the ranges specified for LIS, LRS, HRS, and NULL
	  pixels are transferred to the output file unchanged.
        </description>
        <inclusions>
          <item>HISMIN</item>
          <item>HISMAX</item>
        </inclusions>
      </parameter>
      <parameter name="HISMIN">
        <type>double</type>
        <brief> Minimum value for HIS</brief>
        <description>
          Specify the minimum pixel value to set to <def>HIS</def>. All values
          greater than or equal to HISMIN and less than or equal to HISMAX are
          converted to HIS.
        </description>
        <inclusions>
          <item>SETHISRANGE</item>
        </inclusions>
      </parameter>
      <parameter name="HISMAX">
        <type>double</type>
        <brief> Maximum value for HIS</brief>
        <description>
          Specify the maximum pixel value to set to <def>HIS</def>. All values
          greater than or equal to HISMIN and less than or equal to HISMAX are
          converted to HIS.
        </description>
        <inclusions>
          <item>SETHISRANGE</item>
        </inclusions>
      </parameter>

      <parameter name="SETLRSRANGE">
        <type>boolean</type>
        <default>
          <item>NO</item>
        </default>
        <brief>Option to convert pixel values to LRS</brief>
        <description>
	  Specify if valid input pixel will be set to LRS. If this option is set
	  to "yes" or "true", a range of input raw pixels defined by the LRSMIN
	  and LRSMAX parameters are converted to LRS pixels. All other valid pixels
	  that do not fall within the ranges specified for LIS, HIS, HRS, and NULL
	  pixels are transferred to the output file unchanged.
        </description>
        <inclusions>
          <item>LRSMIN</item>
          <item>LRSMAX</item>
        </inclusions>
      </parameter>
      <parameter name="LRSMIN">
        <type>double</type>
        <brief> Minimum value for LRS</brief>
        <description>
          Specify the minimum pixel value to set to <def>LRS</def>. All values
          greater than or equal to LRSMIN and less than or equal to LRSMAX are
          converted to LRS.
        </description>
        <inclusions>
          <item>SETLRSRANGE</item>
        </inclusions>
      </parameter>
      <parameter name="LRSMAX">
        <type>double</type>
        <brief> Maximum value for LRS </brief>
        <description>
          Specify the maximum pixel value to set to <def>LRS</def>. All values
          greater than or equal to LRSMIN and less than or equal to LRSMAX are
          converted to LRS.
        </description>
        <inclusions>
          <item>SETLRSRANGE</item>
        </inclusions>
      </parameter>

      <parameter name="SETLISRANGE">
        <type>boolean</type>
        <default>
          <item>NO</item>
        </default>
        <brief>Option to convert pixel values to LIS</brief>
        <description>
	  Specify if valid input pixel will be set to LIS. If this option is set
	  to "yes" or "true", a range of input raw pixels defined by the LISMIN and
	  LISMAX parameters are converted to LIS pixels. All other valid pixels that
	  do not fall within the ranges specified for LRS, HIS, HRS, and NULL pixels
	  are transferred to the output file unchanged.
        </description>
        <inclusions>
          <item>LISMIN</item>
          <item>LISMAX</item>
        </inclusions>
      </parameter>
      <parameter name="LISMIN">
        <type>double</type>
        <brief> Minimum value for LIS </brief>
        <description>
          Specify the minimum pixel value to set to <def>LIS</def>. All values greater
          than or equal to LISMIN and less than or equal to LISMAX are converted to LIS.
        </description>
        <inclusions>
          <item>SETLISRANGE</item>
        </inclusions>
      </parameter>
      <parameter name="LISMAX">
        <type>double</type>
        <brief> Maximum value for LIS </brief>
        <description>
          Specify the maximum pixel value to set to <def>LIS</def>. All values greater
          than or equal to LISMIN and less than or equal to LISMAX are converted to LIS.
        </description>
        <inclusions>
          <item>SETLISRANGE</item>
        </inclusions>
      </parameter>

    </group>

  </groups>

</application><|MERGE_RESOLUTION|>--- conflicted
+++ resolved
@@ -83,11 +83,6 @@
       Added additional translation for other keywords in the
       PDS label. Fixes #1959.
     </change>
-<<<<<<< HEAD
-    <change name="Summer Stapleton" date ="2017-06-27">
-     Added conditional to check whether default offsets and multipliers where changed from their 
-     default values and log them if so.
-=======
     <change name="Adam Paquette" date="2016-08-04">
       Added seperate translation table for L3C labels.
       Fixes #2358.
@@ -95,7 +90,6 @@
     <change name="Summer Stapleton" date ="2017-06-27">
       Added conditional to check whether default offsets and multipliers where changed from their
       default values and log them if so.
->>>>>>> 3ad5e2a6
     </change>
   </history>
 
