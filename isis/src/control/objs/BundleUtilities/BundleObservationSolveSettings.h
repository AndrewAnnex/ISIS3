#ifndef BundleObservationSolveSettings_h
#define BundleObservationSolveSettings_h
/**
 * @file
 * $Revision: 1.20 $
 * $Date: 2014/5/28 09:31:00 $
 *
 *   Unless noted otherwise, the portions of Isis written by the USGS are
 *   public domain. See individual third-party library and package descriptions
 *   for intellectual property information, user agreements, and related
 *   information.
 *
 *   Although Isis has been used by the USGS, no warranty, expressed or
 *   implied, is made by the USGS as to the accuracy and functioning of such
 *   software and related material nor shall the fact of distribution
 *   constitute any such warranty, and no responsibility is assumed by the
 *   USGS in connection therewith.
 *
 *   For additional information, launch
 *   $ISISROOT/doc//documents/Disclaimers/Disclaimers.html
 *   in a browser or see the Privacy &amp; Disclaimers page on the Isis website,
 *   http://isis.astrogeology.usgs.gov, and the USGS privacy and disclaimers on
 *   http://www.usgs.gov/privacy.html.
 */

#include <QList>
#include <QSet>
#include <QString>

#include "SpicePosition.h"
#include "SpiceRotation.h"
#include "XmlStackedHandler.h"

class QDataStream;
class QUuid;
class QXmlStreamWriter;

namespace Isis {
  class FileName;
  class Project;  // TODO: does xml stuff need project???
  class PvlObject;
  class XmlStackedHandlerReader;
  /**
   * This class is used to modify and manage solve settings for 1 to many BundleObservations. These
   * settings indicate how any associated observations should be solved.
   *
   * @ingroup ControlNetworks
   *
   * @author 2014-07-09 Ken Edmundson
   *
   * @internal
   *   @history 2014-07-09 Ken Edmundson - Original version.
   *   @history 2014-07-23 Jeannie Backer - Replace QVectors with QLists. Moved copy
   *                           constructor above destructor. Moved operator= implementation
   *                           to cpp file. Added methods to set/get instrument Id. Created
   *                           setInstrumentPointingSettings() and
   *                           setInstrumentPositionSettings() methods to check for variable
   *                           dependencies before setting. Reordered so that all position
   *                           methods were together and all pointing methods were together.
   *                           Updated documentation. Added QDataStream >> and << operators
   *                           and read/write methods. Added unitTest for BundleUtilities
   *                           BundleObservationSolveSettings class.
   *   @history 2014-07-25 Jeannie Backer - For enums < 4, set solve degrees one less than
   *                           enum value.
   *   @history 2014-12-02 Jeannie Backer - Undo last modification. While it makes sense, it
   *                           was causing jigsaw to fail. Brought test coverage of this
   *                           class to 99.403% scope.
   *   @history 2016-08-03 Jesse Mapel - Added BundleObservationSolveSettingsQsp definition.
   *                           Fixes #4150.
   *   @history 2016-08-03 Ian Humphrey - Updated documentation and reviewed coding standards.
   *                           Fixes #4078.
   *   @history 2016-08-18 Jesse Mapel - Changed to no longer inherit from QObject.  Fixes #4192.
   *   @history 2016-10-13 Ian Humphrey - Added m_observationNumbers, addObservationNumber(), and
   *                           observationNumbers() members to associate multiple observation types
   *                           with these settings. Removed the setFromPvl() method. When re-
   *                           implemented, it should be put in jigsaw. References #4293.
   *   @history 2017-04-24 Ian Humphrey - Removed pvlObject(). Fixes #4797.
<<<<<<< HEAD
   *   @history 2017-07-14 Ken Edmundson Added support for piecewise polynomials...
   *                           -members...
   *                               int m_numberCkPolySegments
   *                               int m_numberSpkPolySegments
   *                           -methods...
   *                               int numberCkPolySegments
   *                               int numberCkPolySegments
   *   @history 2017-11-01 Ken Edmundson - Modified to force number of segments to be 1 if
   *                                       m_instrumentPointingSolveOption = Angles or
   *                                       m_instrumentPositionSolveOption = Position.
=======
   *   @history 2018-06-21 Ian Humphrey - Added removeObservationNumber() to be able to remove an
   *                           observation number from a BundleObservationSolveSettings.
   *                           References #497.
   *   @history 2018-06-26 Tyler Wilson - Added support for adding an arbitrary number of
   *                           additional apriori sigma values in setInstrumentPositionSettings/
   *                           setInstrumentPointingSettings beyond position/velocity/acceleration.
   *                           References #497.
>>>>>>> 5d3ac014
   *
   *   @todo Figure out why solve degree and num coefficients does not match solve option.
   *   @todo Determine whether xml stuff needs a Project pointer.
   *   @todo Determine which XmlStackedHandlerReader constructor is preferred.
   */

class BundleObservationSolveSettings {

    public:
      BundleObservationSolveSettings();
      BundleObservationSolveSettings(Project *project,
                                     XmlStackedHandlerReader *xmlReader);  // TODO: does xml stuff need project???
      BundleObservationSolveSettings(FileName xmlFile,
                                     Project *project,
                                     XmlStackedHandlerReader *xmlReader);  // TODO: does xml stuff need project???
      BundleObservationSolveSettings(const BundleObservationSolveSettings &src);
      ~BundleObservationSolveSettings();
      BundleObservationSolveSettings &operator=(const BundleObservationSolveSettings &src);
      void initialize();

      void setInstrumentId(QString instrumentId);
      QString instrumentId() const;
      void addObservationNumber(QString observationNumber);
      bool removeObservationNumber(QString observationNumber);
      QSet<QString> observationNumbers() const;



      //! Options for how to solve for instrument pointing.
      enum InstrumentPointingSolveOption {
        NoPointingFactors          = 0, /**< Solve for none of the pointing factors.*/
        AnglesOnly                 = 1, /**< Solve for pointing angles: right ascension, declination
                                             and, optionally, twist.*/
        AnglesVelocity             = 2, //!< Solve for pointing angles and their angular velocities.
        AnglesVelocityAcceleration = 3, /**< Solve for pointing angles, their velocities and their
                                             accelerations.*/
        AllPointingCoefficients    = 4  /**< Solve for all coefficients in the polynomials fit to
                                             the pointing angles.*/
      };

      static InstrumentPointingSolveOption stringToInstrumentPointingSolveOption(QString option);
      static QString instrumentPointingSolveOptionToString(InstrumentPointingSolveOption option);
      void setInstrumentPointingSettings(InstrumentPointingSolveOption option,
                                         bool solveTwist,
                                         int ckDegree = 2,
                                         int ckSolveDegree = 2,
                                         int ckPolynomialSegments = 1,
                                         bool solvePolynomialOverExisting = false,
                                         double anglesAprioriSigma = -1.0,
                                         double angularVelocityAprioriSigma = -1.0,
                                         double angularAccelerationAprioriSigma = -1.0,
                                         QList<double> * additionalPointingSigmas=nullptr);
      InstrumentPointingSolveOption instrumentPointingSolveOption() const;
      bool solveTwist() const;
      int ckDegree() const;
      int ckSolveDegree() const;
      int numberCkPolySegments() const;
      int numberCameraAngleCoefficientsSolved() const;
      bool solvePolyOverPointing() const;
      QList<double> aprioriPointingSigmas() const;
      SpiceRotation::Source pointingInterpolationType() const;



      //! Options for how to solve for instrument position
      enum InstrumentPositionSolveOption {
        NoPositionFactors            = 0, /**< Solve for none of the position factors.*/
        PositionOnly                 = 1, /**< Solve for instrument positions only.*/
        PositionVelocity             = 2, /**< Solve for instrument positions and velocities.*/
        PositionVelocityAcceleration = 3, /**< Solve for instrument positions, velocities, and
                                               accelerations.*/
        AllPositionCoefficients      = 4  /**< Solve for all coefficients in the polynomials fit to
                                               the instrument positions.*/
      };

      static InstrumentPositionSolveOption stringToInstrumentPositionSolveOption(QString option);
      static QString instrumentPositionSolveOptionToString(InstrumentPositionSolveOption option);
      void setInstrumentPositionSettings(InstrumentPositionSolveOption option,
                                         int spkDegree = 2,
                                         int spkSolveDegree = 2,
                                         int spkPolynomialSegments = 1,
                                         bool positionOverHermite = false,
                                         double positionAprioriSigma = -1.0,
                                         double velocityAprioriSigma = -1.0,
                                         double accelerationAprioriSigma = -1.0,
                                         QList<double> * additionalPositionSigmas=nullptr);
      InstrumentPositionSolveOption instrumentPositionSolveOption() const;
      int spkDegree() const;
      int spkSolveDegree() const;
      int numberSpkPolySegments() const;
      int numberCameraPositionCoefficientsSolved() const;
      bool solvePositionOverHermite() const;
      QList<double> aprioriPositionSigmas() const;
      SpicePosition::Source positionInterpolationType() const;

      // TODO: does xml stuff need project???
      void save(QXmlStreamWriter &stream, const Project *project) const;


    private:
      /**
       *
       * @author 2014-07-28 Jeannie Backer
       *
       * @internal
       *   @todo To be docuemnted if XML handler code is used for serialization.
       */
      class XmlHandler : public XmlStackedHandler {
        public:
          // TODO: does xml stuff need project???
          XmlHandler(BundleObservationSolveSettings *settings, Project *project);
          ~XmlHandler();

          virtual bool startElement(const QString &namespaceURI, const QString &localName,
                                    const QString &qName, const QXmlAttributes &atts);
          virtual bool characters(const QString &ch);
          virtual bool endElement(const QString &namespaceURI, const QString &localName,
                                  const QString &qName);

        private:
          Q_DISABLE_COPY(XmlHandler);

          BundleObservationSolveSettings *m_xmlHandlerObservationSettings;
          Project *m_xmlHandlerProject;  // TODO: does xml stuff need project???
          QString m_xmlHandlerCharacters;
          QStringList m_xmlHandlerAprioriSigmas;
      };

      /**
       * A unique ID for this object (useful for others to reference this object
       *   when saving to disk).
       */
      QUuid *m_id;
      QString m_instrumentId;               //!< The spacecraft instrument id for this observation.
      QSet<QString> m_observationNumbers;  //!< Associated observation numbers for these settings.

      // pointing related parameters
      //! Option for how to solve for instrument pointing.
      InstrumentPointingSolveOption m_instrumentPointingSolveOption;
      int m_numberCamAngleCoefSolved;           /**< The number of camera angle coefficients in
                                                     solution.*/
      int m_ckDegree;                           /**< Degree of the polynomial fit to the original
                                                     camera angles. **/
      int m_ckSolveDegree;                      /**< Degree of the camera angles polynomial being
                                                     fit to in the bundle adjustment. **/
      int m_numberCkPolySegments;               //!< Number of segments in spk piecewise polynomial.
      bool m_solveTwist;                        //!< Solve for "twist" angle.
      bool m_solvePointingPolynomialOverExisting; /**< The polynomial will be fit over the existing
                                                       pointing polynomial.*/
      QList<double> m_anglesAprioriSigma; /**< The image position a priori sigmas.The size of the
                                               list is equal to the number of coefficients in the
                                               solution. An Isis::Null value implies no weighting
                                               will be applied.*/
      SpiceRotation::Source
          m_pointingInterpolationType;    /**< SpiceRotation interpolation type.
                                               Defined in SpiceRotation.cpp, these types are:
                                               1) Spice: directly from kernels,
                                               2) Nadir: Nadir pointing,
                                               3) Memcache: from cached table,
                                               4) PolyFunction: from nth degree polynomial,
                                               5) PolyFunctionOverSpice: kernels plus nth degree
                                                  polynomial.*/

      // position related parameters
      //! Option for how to solve for instrument position
      InstrumentPositionSolveOption m_instrumentPositionSolveOption;
      int m_numberCamPosCoefSolved;          /**< The number of camera position coefficients in the
                                                  solution.*/
      int m_spkDegree;                       /**< Degree of the polynomial fit to the original
                                                  camera position. **/
      int m_spkSolveDegree;                  /**< Degree of the camera position polynomial being
                                                  fit to in the bundle adjustment. **/
      int m_numberSpkPolySegments;           /**< Number of segments in spk piecewise polynomial. */
      bool m_solvePositionOverHermiteSpline; /**< The polynomial will be fit over an existing
                                                  Hermite spline.*/
      QList<double> m_positionAprioriSigma; /**< The instrument pointing a priori sigmas. The
                                                  size of the list is equal to the number of
                                                  coefficients in the solution. An Isis:Null value
                                                  implies no weighting will be applied.*/
      SpicePosition::Source
          m_positionInterpolationType;      /**< SpicePosition interpolation types.
                                                 Defined in SpicePosition.cpp, these types are:
                                                 1) Spice: read directly from kernels,
                                                 2) Memcache: read from cached table,
                                                 3) HermiteCache: read from splined table,
                                                 4) PolyFunction: calced from nth degree polynomial,
                                                 5) PolyFunctionOverHermiteConstant: read from
                                                    splined table and adding nth degree
                                                    polynomial.*/

  };
  //!  Definition for BundleObservationSolveSettingsQsp, a QSharedPointer to a
  //!< BundleObservationSolveSettings object.
  typedef QSharedPointer<BundleObservationSolveSettings> BundleObservationSolveSettingsQsp;
};

#endif // BundleObservationSolveSettings_h<|MERGE_RESOLUTION|>--- conflicted
+++ resolved
@@ -75,7 +75,6 @@
    *                           with these settings. Removed the setFromPvl() method. When re-
    *                           implemented, it should be put in jigsaw. References #4293.
    *   @history 2017-04-24 Ian Humphrey - Removed pvlObject(). Fixes #4797.
-<<<<<<< HEAD
    *   @history 2017-07-14 Ken Edmundson Added support for piecewise polynomials...
    *                           -members...
    *                               int m_numberCkPolySegments
@@ -86,7 +85,6 @@
    *   @history 2017-11-01 Ken Edmundson - Modified to force number of segments to be 1 if
    *                                       m_instrumentPointingSolveOption = Angles or
    *                                       m_instrumentPositionSolveOption = Position.
-=======
    *   @history 2018-06-21 Ian Humphrey - Added removeObservationNumber() to be able to remove an
    *                           observation number from a BundleObservationSolveSettings.
    *                           References #497.
@@ -94,7 +92,6 @@
    *                           additional apriori sigma values in setInstrumentPositionSettings/
    *                           setInstrumentPointingSettings beyond position/velocity/acceleration.
    *                           References #497.
->>>>>>> 5d3ac014
    *
    *   @todo Figure out why solve degree and num coefficients does not match solve option.
    *   @todo Determine whether xml stuff needs a Project pointer.
