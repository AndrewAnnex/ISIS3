#include "BundleAdjust.h"

#include <QDebug>
#include <QFile>
#include <QMutex>

#include <iomanip>
#include <iostream>
#include <sstream>

#include <boost/numeric/ublas/matrix_sparse.hpp>
#include <boost/numeric/ublas/vector_proxy.hpp>
#include <boost/lexical_cast.hpp>
#include <boost/numeric/ublas/io.hpp>

#include "Application.h"
#include "BundleObservation.h"
#include "BundleObservationSolveSettings.h"
#include "BundleResults.h"
#include "BundleSettings.h"
#include "BundleStatistics.h"
#include "Camera.h"
#include "CameraGroundMap.h"
#include "CameraDetectorMap.h"
#include "CameraFocalPlaneMap.h"
#include "CameraDistortionMap.h"
#include "ControlPoint.h"
#include "Control.h"
#include "CorrelationMatrix.h"
#include "ImageList.h"
#include "iTime.h"
#include "Latitude.h"
#include "Longitude.h"
#include "MaximumLikelihoodWFunctions.h"
#include "SpecialPixel.h"
#include "StatCumProbDistDynCalc.h"
#include "SurfacePoint.h"

using namespace boost::numeric::ublas;
using namespace Isis;

namespace Isis {

  static void cholmod_error_handler(int nStatus, const char* file, int nLineNo,
      const char* message) {

    QString errlog;

    errlog = "SPARSE: ";
    errlog += message;

    PvlGroup gp(errlog);

    gp += PvlKeyword("File",file);
    gp += PvlKeyword("Line_Number", toString(nLineNo));
    gp += PvlKeyword("Status", toString(nStatus));

    Application::Log(gp);

    errlog += ". (See print.prt for details)";
    throw IException(IException::Unknown, errlog, _FILEINFO_);
  }


  BundleAdjust::BundleAdjust(BundleSettings bundleSettings,
                             const QString &cnetFile,
                             const QString &cubeList,
                             bool bPrintSummary) {
    Progress progress;
    // initialize constructor dependent settings...
    // m_bPrintSummary, m_bCleanUp, m_strCnetFileName, m_pCnet, m_pSnList, m_pHeldSnList,
    // m_bundleSettings
    m_bPrintSummary = bPrintSummary;
    m_bCleanUp = true;
    m_strCnetFileName = cnetFile;
    m_pCnet = new Isis::ControlNet(cnetFile, &progress);
    m_pSnList = new Isis::SerialNumberList(cubeList);
    m_pHeldSnList = NULL;
    m_bundleSettings = bundleSettings;
    
    init(&progress);
  }


  BundleAdjust::BundleAdjust(BundleSettings bundleSettings,
                             const QString &cnetFile,
                             const QString &cubeList,
                             const QString &heldList,
                             bool bPrintSummary) {
    Progress progress;
    // initialize constructor dependent settings...
    // m_bPrintSummary, m_bCleanUp, m_strCnetFileName, m_pCnet, m_pSnList, m_pHeldSnList,
    // m_bundleSettings
    m_bPrintSummary = bPrintSummary;
    m_bCleanUp = true;
    m_strCnetFileName = cnetFile;
    m_pCnet = new Isis::ControlNet(cnetFile, &progress);
    m_pSnList = new Isis::SerialNumberList(cubeList);
    m_pHeldSnList = new Isis::SerialNumberList(heldList);
    m_bundleSettings = bundleSettings;

    init(&progress);
  }


  BundleAdjust::BundleAdjust(BundleSettings bundleSettings,
                             QString &cnet,
                             SerialNumberList &snlist,
                             bool bPrintSummary) {
    // initialize m_dConvergenceThreshold ???
    // ??? deleted keyword ??? m_dConvergenceThreshold = 0.0;    // This is needed for deltack???
    // ???                                   //JWB - this gets overwritten in Init... move to constructor ???????????????????????????????????????????????????????????????????????
    // ???
    // initialize constructor dependent settings...
    // m_bPrintSummary, m_bCleanUp, m_strCnetFileName, m_pCnet, m_pSnList, m_pHeldSnList,
    // m_bundleSettings
    Progress progress;
    m_bPrintSummary = bPrintSummary;
    m_bCleanUp = false;
    m_strCnetFileName = cnet;
    m_pCnet = new Isis::ControlNet(cnet, &progress);
    m_pSnList = &snlist;
    m_pHeldSnList = NULL;
    m_bundleSettings = bundleSettings;

    init();
  }


  BundleAdjust::BundleAdjust(BundleSettings bundleSettings,
                             Control &cnet,
                             SerialNumberList &snlist,
                             bool bPrintSummary) {
    // initialize m_dConvergenceThreshold ???
    // ??? deleted keyword ??? m_dConvergenceThreshold = 0.0;    // This is needed for deltack???
    // ???                                   //JWB - this gets overwritten in Init... move to constructor ???????????????????????????????????????????????????????????????????????
    // ???
    // initialize constructor dependent settings...
    // m_bPrintSummary, m_bCleanUp, m_strCnetFileName, m_pCnet, m_pSnList, m_pHeldSnList,
    // m_bundleSettings
    Progress progress;
    m_bPrintSummary = bPrintSummary;
    m_bCleanUp = false;
    m_strCnetFileName = cnet.fileName();
    m_pCnet = new Isis::ControlNet(cnet.fileName(), &progress);
    m_pSnList = &snlist;
    m_pHeldSnList = NULL;
    m_bundleSettings = bundleSettings;

    init();
  }


  BundleAdjust::BundleAdjust(BundleSettings bundleSettings,
                             ControlNet &cnet,
                             SerialNumberList &snlist,
                             bool bPrintSummary) {
    // initialize m_dConvergenceThreshold ???
    // ??? deleted keyword ??? m_dConvergenceThreshold = 0.0;    // This is needed for deltack???
    // ???                                   //JWB - this gets overwritten in Init... move to constructor ???????????????????????????????????????????????????????????????????????
    // ???
    // initialize constructor dependent settings...
    // m_bPrintSummary, m_bCleanUp, m_strCnetFileName, m_pCnet, m_pSnList, m_pHeldSnList,
    // m_bundleSettings
    m_bPrintSummary = bPrintSummary;
    m_bCleanUp = false;
    m_strCnetFileName = "";
    m_pCnet = &cnet;
    m_pSnList = &snlist;
    m_pHeldSnList = NULL;
    m_bundleSettings = bundleSettings;

    init();
  }


  ////////////////////////////////////////////////////////////////////////////////////My Constructor
  /**
   * Thread safe constructor.
   */
  BundleAdjust::BundleAdjust(BundleSettings bundleSettings,
                             Control &control,
                             QList<ImageList *> imgLists,
                             bool bPrintSummary) {
    m_bundleSettings = bundleSettings;

    Progress progress;
    m_pCnet = new Isis::ControlNet(control.fileName(), &progress);

    m_pSnList = new SerialNumberList;
    foreach (ImageList *imgList, imgLists) {
      foreach (Image *image, *imgList) {
        m_pSnList->Add(image->fileName());
      }
    }

    m_bPrintSummary = bPrintSummary;

    m_pHeldSnList = NULL;
    m_bCleanUp = false;
    m_strCnetFileName = control.fileName();
    
    init();
  }
  ////////////////////////////////////////////////////////////////////////////////////My Constructor


  BundleAdjust::~BundleAdjust() {
    // If we have ownership
    if (m_bCleanUp) {
      delete m_pCnet;
      delete m_pSnList;

      if (m_bundleStatistics.numberHeldImages() > 0) {
        delete m_pHeldSnList;
      }

    }

    if ( m_bundleSettings.solveMethod() == BundleSettings::Sparse ) {
      freeCHOLMODLibraryVariables();
    }

  }


  /**
   * Initialize solution parameters
   *
   * @internal
   *   @history 2011-08-14 Debbie A. Cook - Opt out of network validation
   *                      for deltack network in order to allow
   *                      a single measure on a point
   */
  void BundleAdjust::init(Progress *progress) {
//printf("BOOST_UBLAS_CHECK_ENABLE = %d\n", BOOST_UBLAS_CHECK_ENABLE);
//printf("BOOST_UBLAS_TYPE_CHECK = %d\n", BOOST_UBLAS_TYPE_CHECK);

    // initialize
    //
    // JWB
    // - some of these not originally initialized.. better values???
    m_bLastIteration = false;
    m_bMaxIterationsReached = false;
    m_nIteration = 0;
    m_dError = DBL_MAX;
    m_dRTM = 0.0;
    m_dMTR = 0.0;
//    m_pObsNumList = NULL;
    m_nRank = 0; // ??? this is the same value an m_nImageParameters
    m_iterationSummary = "";

    // Get the cameras set up for all images
    m_pCnet->SetImages(*m_pSnList, progress);

    // clear JigsawRejected flags
    m_pCnet->ClearJigsawRejected();

    // initialize held variables
    int nImages = m_pSnList->Size();

    // fill m_nImageIndexMap
    if (m_pHeldSnList != NULL) {
      //Check to make sure held images are in the control net
      checkHeldList();

      // Get a count of held images too
      for (int i = 0; i < nImages; i++) {
        if (m_pHeldSnList->HasSerialNumber(m_pSnList->SerialNumber(i))) {
          m_bundleStatistics.incrementHeldImages();
        }
      }
    }
    // fill m_nImageIndexMap
    for (int i = 0; i < nImages; i++) {
      m_nImageIndexMap.push_back(i);
    }

    // matrix stuff
    m_Normals.clear();
    m_nj.clear();
    m_Qs_SPECIALK.clear();
    m_imageSolution.clear();

    // we don't want to call initializeCHOLMODLibraryVariables() here since mRank=0
    // m_cm, m_SparseNormals are not initialized
    m_L = NULL;
    m_N = NULL;
    m_pTriplet = NULL;


    // should we initialize objects m_Statsx, m_Statsy, m_Statsrx, m_Statsry, m_Statsrxy

    // (must be a smarter way)
    // get target body radii and body specific conversion factors between radians and meters.
    // need validity checks and different conversion factors for lat and long
    // initialize m_BodyRadii
    m_BodyRadii[0] = m_BodyRadii[1] = m_BodyRadii[2] = Distance();
    Camera *pCamera = m_pCnet->Camera(0);
    if (pCamera) {
      pCamera->radii(m_BodyRadii);  // meters

//      printf("radii: %lf %lf %lf\n",m_BodyRadii[0],m_BodyRadii[1],m_BodyRadii[2]);

      if (m_BodyRadii[0] >= Distance(0, Distance::Meters)) {
        m_dMTR = 0.001 / m_BodyRadii[0].kilometers(); // at equator
        m_dRTM = 1.0 / m_dMTR;
      }
//      printf("MTR: %lf\nRTM: %lf\n",m_dMTR,m_dRTM);
     }

      // TESTING
      // code below should go into a separate method
      // set up BundleObservations and assign solve settings for each from BundleSettings class
      for (int i = 0; i < nImages; i++ ) {

        Camera* camera = m_pCnet->Camera(i);
        QString observationNumber = m_pSnList->ObservationNumber(i);
        QString instrumentId = m_pSnList->SpacecraftInstrumentId(i);
        QString serialNumber = m_pSnList->SerialNumber(i);
        QString fileName = m_pSnList->FileName(i);

        // create a new BundleImage and add to new (or existing if observation mode is on)
        // BundleObservation
        BundleImage* image = new BundleImage(camera, serialNumber, fileName);

        if (!image) {
          QString msg = "In BundleAdjust::init(): image " + fileName + "is null" + "\n";
          throw IException(IException::Programmer, msg, _FILEINFO_);
        }

        BundleObservation *observation =
            m_BundleObservations.addnew(image, observationNumber, instrumentId, m_bundleSettings);
            
        if (!observation) {
          QString msg = "In BundleAdjust::init(): observation " + observationNumber + "is null" + "\n";
          throw IException(IException::Programmer, msg, _FILEINFO_);
        }
      }

      // initialize exterior orientation (spice) for all BundleImages in all BundleObservations
      m_BundleObservations.initializeExteriorOrientation();

      // set up vector of BundleControlPoints
      int nControlPoints = m_pCnet->GetNumPoints();
      for (int i = 0; i < nControlPoints; i++) {
        ControlPoint* point = m_pCnet->GetPoint(i);
        if (point->IsIgnored())
          continue;

        BundleControlPoint* bundleControlPoint = m_BundleControlPoints.addControlPoint(point);

        bundleControlPoint->setWeights(&m_bundleSettings, m_dMTR);

        // set parent observation for each BundleMeasure

        int nMeasures = bundleControlPoint->size();
        for (int j=0; j < nMeasures; j++) {
          BundleMeasure *measure = bundleControlPoint->at(j);
          QString cubeSerialNumber = measure->cubeSerialNumber();

          BundleObservation *observation =
              m_BundleObservations.getObservationByCubeSerialNumber(cubeSerialNumber);

          measure->setParentObservation(observation);
        }
      }

    // ===========================================================================================//
    // ==== Use the bundle settings to initialize more member variables and set up solutions =====//
    // ===========================================================================================//

    // TODO:  Need to have some validation code to make sure everything is
    // on the up-and-up with the control network.  Add checks for multiple
    // networks, images without any points, and points on images removed from
    // the control net (when we start adding software to remove points with high
    // residuals) and ?.  For "deltack" a single measure on a point is allowed
    // so skip the test.
    if (m_bundleSettings.validateNetwork()) {
      validateNetwork();
    }
    m_bundleStatistics.maximumLikelihoodSetUp(m_bundleSettings.maximumLikelihoodEstimatorModels());
    // SetUp method initializes m_nNumberCamPosCoefSolved, m_nPositionType
    // resizes m_dGlobalSpacecraftPositionAprioriSigma and initializes with -1.0s
//    instrumentPositionSetUp();

    // SetUp method initializes m_nNumberCamAngleCoefSolved, m_nPointingType;
    // resizes m_dGlobalCameraAnglesAprioriSigma and initializes with
    // -1.0s;
//    instrumentPointingSetUp();

    // SetUp method initializes m_dGlobalLatitudeAprioriSigma,
    // m_dGlobalLongitudeAprioriSigma, m_dGlobalRadiusAprioriSigma;
    // resets m_dGlobalSpacecraftPositionAprioriSigma, m_dGlobalCameraAnglesAprioriSigma
//    setGlobalAprioriSigmas();

    // initializes m_nFixedPoints, m_nIgnoredPoints;
    // fills m_nPointIndexMap vector
//    fillPointIndexMap();

    // ===========================================================================================//
    // =============== End Bundle Settings =======================================================//
    // ===========================================================================================//
  }


  /**
   * control network validation - on the very real chance that the net
   * has not been checked before running the bundle
   *
   * checks implemented for ...
   *  (1) images with 0 or 1 measures
   * @internal
   *   @history  2011-08-4 Debbie A. Cook - Changed error message to
   *                        indicate it fails with one measure as
   *                        well as no measures.
   */
  bool BundleAdjust::validateNetwork() {
    emit statusUpdate("Validating network...");

    // verify measures exist for all images
    int nimagesWithInsufficientMeasures = 0;
    QString msg = "Images with one or less measures:\n";
    int nImages = m_pSnList->Size();
    for (int i = 0; i < nImages; i++) {
      int nMeasures = m_pCnet->GetNumberOfValidMeasuresInImage(m_pSnList->SerialNumber(i));

      if ( nMeasures > 1 ) {
        continue;
      }

      nimagesWithInsufficientMeasures++;
      msg += m_pSnList->FileName(i) + ": " + toString(nMeasures) + "\n";
    }
    if ( nimagesWithInsufficientMeasures > 0 ) {
      throw IException(IException::User, msg, _FILEINFO_);
    }

    emit statusUpdate("Validation complete!...");

    return true;
  }

  /**
   * Initializations for Cholmod sparse matrix package
   */
  bool BundleAdjust::initializeCHOLMODLibraryVariables() {

      if ( m_nRank <= 0 ) {
          return false;
      }

      m_pTriplet = NULL;

      cholmod_start(&m_cm);

      // set user-defined cholmod error handler
      m_cm.error_handler = cholmod_error_handler;

      // testing not using metis
      m_cm.nmethods = 1;
      m_cm.method[0].ordering = CHOLMOD_AMD;

      // set size of sparse block normal equations matrix
      m_SparseNormals.setNumberOfColumns(m_BundleObservations.size());

      return true;
  }


  /**
   * Initializations for Cholmod sparse matrix package
   */
  bool BundleAdjust::freeCHOLMODLibraryVariables() {

    cholmod_free_triplet(&m_pTriplet, &m_cm);
    cholmod_free_sparse(&m_N, &m_cm);
    cholmod_free_factor(&m_L, &m_cm);

    cholmod_finish(&m_cm);

    return true;
  }


  /**
   * This method checks all cube files in the held list to make sure they are in the
   * input list.
   */
  void BundleAdjust::checkHeldList() {
    for (int ih = 0; ih < m_pHeldSnList->Size(); ih++) {
      if (!(m_pSnList->HasSerialNumber(m_pHeldSnList->SerialNumber(ih)))) {
        QString msg = "Held image [" + m_pHeldSnList->SerialNumber(ih)
                          + "not in FROMLIST";
        throw IException(IException::User, msg, _FILEINFO_);
      }
    }
  }


  /**
   * Initializes matrices and parameters for bundle adjustment.
   */
  void BundleAdjust::initialize() { // ??? rename this method, maybe call it in the init() method if Sparse

    // size of reduced normals matrix
    m_nRank = m_BundleObservations.numberParameters();

    int n3DPoints = m_BundleControlPoints.size();

    if ( m_bundleSettings.solveMethod() == BundleSettings::SpecialK ) {
      m_Normals.resize(m_nRank);           // set size of reduced normals matrix
      m_Normals.clear();                   // zero all elements
      m_Qs_SPECIALK.resize(n3DPoints);
    }

    m_bundleStatistics.setNumberUnknownParameters(m_nRank + 3 * n3DPoints);

    m_imageSolution.resize(m_nRank);


    // initialize NICS, Qs, and point correction vectors to zero
    for (int i = 0; i < n3DPoints; i++) {

      // TODO_CHOLMOD: is this needed with new cholmod implementation?
      if (m_bundleSettings.solveMethod() == BundleSettings::SpecialK) {
        m_Qs_SPECIALK[i].clear();
      }
    }

    //~~~~~~~~~~~~~~~~~~~~~~~~~~~~~~~~~~~~~~~~~~~~~~~
    // initializations for cholmod
    if (m_bundleSettings.solveMethod() == BundleSettings::Sparse) {
      initializeCHOLMODLibraryVariables();
    }
  }

  /**
   * TODO - rewrite this crap
   * The solve method is a least squares solution for updating the camera pointing, etc. It is
   * iterative as the equations are non-linear. If it doesn't iterate to a solution in maxIterations
   * it will throw an error. During each iteration it is updating portions of the control net, as
   * well as the instrument pointing in the camera. An error is thrown if it does not converge
   * within the maximum iterations. However, even if an error is thrown the control network will
   * contain the errors (residuals) for each control measure.
   *
   * @param tol             Maximum pixel error for any control network
   *                        measurement
   * @param maxIterations   Maximum iterations, if tolerance is never
   *                        met an iException will be thrown.
   */


  // TODO: make solveCholesky return a BundleResults object and delete this placeholder ???
  BundleResults BundleAdjust::solveCholeskyBR() {
    solveCholesky();
    return bundleResults();
  }



  bool BundleAdjust::solveCholesky() {
//     QMutex mux;
//     mux.lock();

//     emit statusUpdate(QString("Begin solve: %1").arg(m_pSnList->Size()));

    // TODO what are the next two lines doing?
    PvlObject forTesting = m_bundleSettings.pvlObject();
    
//     emit statusUpdate(QString("before cout: %1").arg(m_pSnList->Size()));
    
    cout << forTesting << endl;

    // throw error if a frame camera is included AND if m_bundleSettings.solveInstrumentPositionOverHermiteSpline()
    // is set to true (can only use for line scan or radar)
//    if (m_bundleSettings.solveInstrumentPositionOverHermiteSpline() == true) {
//      int nImages = images();
//      for (int i = 0; i < nImages; i++) {
//        if (m_pCnet->Camera(i)->GetCameraType() == 0) {
//          QString msg = "At least one sensor is a frame camera. Spacecraft Option OVERHERMITE is not valid for frame cameras\n";
//          throw IException(IException::User, msg, _FILEINFO_);
//        }
//      }
//    }

//     SerialNumberList myList = *m_pSnList;


//     emit statusUpdate(QString("before initialize: %1").arg(m_pSnList->Size()));
    
    initialize();

//     emit statusUpdate(QString("before apriori: %1").arg(m_pSnList->Size()));

    // Compute the apriori lat/lons for each nonheld point
    m_pCnet->ComputeApriori(); // original location

    m_nIteration = 1;
    double dvtpv = 0.0;
    double dSigma0_previous = 0.0;

    // start the clock
    clock_t t1 = clock();
    
//     emit statusUpdate(QString("after clock: %1").arg(m_pSnList->Size()));

    for (;;) {

      emit statusUpdate( QString("\n starting iteration %1 \n").arg(m_nIteration) );

      clock_t iterationclock1 = clock();

      // send notification to UI indicating "new iteration"
      // UI.Notify(BundleEvent.NEW_ITERATION);

      // zero normals (after iteration 0)
      if (m_nIteration != 1) {
        if (m_bundleSettings.solveMethod() == BundleSettings::SpecialK) {
          m_Normals.clear();
        }
        else if (m_bundleSettings.solveMethod() == BundleSettings::Sparse) {
          m_SparseNormals.zeroBlocks();
        }
      }

      // form normal equations
//      clock_t formNormalsclock1 = clock();
//      printf("starting FormNormals\n");

      if (!formNormalEquations()) {
        m_bundleStatistics.setConverged(false);
        break;
      }
//      clock_t formNormalsclock2 = clock();
//      double dFormNormalsTime = ((formNormalsclock2-formNormalsclock1)/(double)CLOCKS_PER_SEC);
//      printf("FormNormals Elapsed Time: %20.10lf\n",dFormNormalsTime);

      // solve system
//      clock_t Solveclock1 = clock();
//      printf("Starting Solve System\n");

      if (!solveSystem()) {
        printf("solve failed!\n");
        m_bundleStatistics.setConverged(false);
        break;
      }

//      clock_t Solveclock2 = clock();
//      double dSolveTime = ((Solveclock2-Solveclock1)/(double)CLOCKS_PER_SEC);
//      printf("Solve Elapsed Time: %20.10lf\n",dSolveTime);

      // apply parameter corrections
//      clock_t Correctionsclock1 = clock();
      applyParameterCorrections();
//      clock_t Correctionsclock2 = clock();
//      double dCorrectionsTime = ((Correctionsclock2-Correctionsclock1)/(double)CLOCKS_PER_SEC);
//      printf("Corrections Elapsed Time: %20.10lf\n",dCorrectionsTime);

      // compute residuals
//      clock_t Residualsclock1 = clock();

      dvtpv = computeResiduals();
//      clock_t Residualsclock2 = clock();
//      double dResidualsTime = ((Residualsclock2-Residualsclock1)/(double)CLOCKS_PER_SEC);
//      printf("Residuals Elapsed Time: %20.10lf\n",dResidualsTime);

      // flag outliers
      if ( m_bundleSettings.outlierRejection() ) {
        computeRejectionLimit();
        flagOutliers();
      }

      // variance of unit weight (also reference variance, variance factor, etc.)
      m_bundleStatistics.computeSigma0(dvtpv, m_bundleSettings.convergenceCriteria());

      emit statusUpdate(QString("Iteration: %1").arg(m_nIteration) );

      emit statusUpdate(QString("Sigma0: %1").arg(m_bundleStatistics.sigma0() ) );

      emit statusUpdate( QString("Observations: %1").arg(
               m_bundleStatistics.numberObservations() ) );

      emit statusUpdate( QString("Constrained Parameters:%1").arg(
               m_bundleStatistics.numberConstrainedPointParameters() ) );

      emit statusUpdate( QString("Unknowns: %1").arg(
               m_bundleStatistics.numberUnknownParameters() ) );

      emit statusUpdate( QString("Degrees of Freedom: %1").arg(
               m_bundleStatistics.degreesOfFreedom() ) );

      // check for convergence
<<<<<<< HEAD
      if (m_bundleSettings.convergenceCriteria() == BundleSettings::Sigma0) {
        if (fabs(dSigma0_previous - m_bundleStatistics.sigma0())
              <= m_bundleSettings.convergenceCriteriaThreshold()) { // convergeance detected
          // if maximum likelihood tiers are being processed, check to see if there's another tier
          //convergeance detected
          if (m_bundleStatistics.maximumLikelihoodModelIndex()
                 < m_bundleStatistics.numberMaximumLikelihoodModels() - 1
              && m_bundleStatistics.maximumLikelihoodModelIndex()
                   < 2) { // is this second condition redundant???
                                                                    // should bundlestats require num models <= 3, so num models - 1 <= 2
            // to go, then continue with the next maximum likelihood model.
            if (m_bundleStatistics.numberMaximumLikelihoodModels()
                    > m_bundleStatistics.maximumLikelihoodModelIndex() + 1) {
              // we will increment the index if there is another model after this one
              m_bundleStatistics.incrementMaximumLikelihoodModelIndex();
            }
=======
      if ( !m_bDeltack ) {
        if (fabs(dSigma0_previous - m_dSigma0) <= m_dConvergenceThreshold) {
          //convergence detected
          if (m_maxLikelihoodIndex+1 < 3 && m_maxLikelihoodFlag[m_maxLikelihoodIndex+1]) {  //if maximum likelihood tiers are being processed check to see if there's another tier to go //if there's another tier to go check the flag to see if it's enabled
            m_maxLikelihoodIndex++;  //if there's another tier to go then continue with the next maximum likelihood model
>>>>>>> 5a660d88
          }
          else {  // otherwise iterations are complete
            m_bLastIteration = true;
            m_bundleStatistics.setConverged(true);

            emit statusUpdate("\n Bundle has converged");

            break;
          }
        }
      }
      else { // bundleSettings.convergenceCriteria() == BundleSettings::ParameterCorrections
        int nconverged = 0;
        int numimgparam = m_imageSolution.size();
        for (int ij = 0; ij < numimgparam; ij++) {
          if (fabs(m_imageSolution(ij)) > m_bundleSettings.convergenceCriteriaThreshold()) {
            break;
          }
          else
            nconverged++;
        }

        if ( nconverged == numimgparam ) {
          m_bundleStatistics.setConverged(true);
          m_bLastIteration = true;
          emit statusUpdate("Bundle has converged");
          break;
        }
      }


      m_bundleStatistics.printMaximumLikelihoodTierInformation();
      clock_t iterationclock2 = clock();
      double dIterationTime = ((iterationclock2 - iterationclock1) / (double)CLOCKS_PER_SEC);
      emit statusUpdate( QString("End of Iteration %1").arg(m_nIteration) );
      emit statusUpdate( QString("Elapsed Time: %1").arg(dIterationTime) );

//       emit statusUpdate( QString("\tsnlist before wrapup: %1").arg(m_pSnList->Size()) );
      // send notification to UI indicating "new iteration"
      // UI.Notify(BundleEvent.END_ITERATION);

      // check for maximum iterations
      if (m_nIteration >= m_bundleSettings.convergenceCriteriaMaximumIterations()) {
        m_bMaxIterationsReached = true;
        break;
      }

<<<<<<< HEAD
      // restart the dynamic calculation of the cumulative probility distribution of residuals
      // (in unweighted pixels) --so it will be up to date for the next iteration
      if (!m_bundleStatistics.converged()) {
        m_bundleStatistics.initializeResidualsProbabilityDistribution(101);
      }// TODO: is this necessary ??? probably all ready initialized to 101 nodes in bundle settings constructor...
=======
      // restart the dynamic calculation of the cumulative probility distribution of residuals (in unweighted pixels) --so it will be up to date for the next iteration
      if (!m_bConverged)
        m_cumProRes->initialize(101);

      // if we're using CHOLMOD and still going, release cholmod_factor (if we don't, memory leaks will occur),
      // otherwise we need it for error propagation
      if ( m_decompositionMethod == CHOLMOD ) {
        if (!m_bConverged || (m_bConverged && !m_bErrorPropagation))
          cholmod_free_factor(&m_L, &m_cm);
      }
>>>>>>> 5a660d88

      iterationSummary();

      m_nIteration++;

      dSigma0_previous = m_bundleStatistics.sigma0();
    }

    if (m_bundleStatistics.converged() && m_bundleSettings.errorPropagation()) {
      clock_t terror1 = clock();
      emit statusUpdate("Starting Error Propagation");
      errorPropagation();
      emit statusUpdate("Error Propagation Complete");
      clock_t terror2 = clock();
      m_bundleStatistics.setElapsedTimeErrorProp((terror2 - terror1) / (double)CLOCKS_PER_SEC);
    }

    clock_t t2 = clock();
    m_bundleStatistics.setElapsedTime((t2 - t1) / (double)CLOCKS_PER_SEC);

    wrapUp();

    emit statusUpdate("\n Generating report files");
    output();

    emit statusUpdate("\n Bundle Complete");
    BundleResults *results = new BundleResults(bundleResults());
    emit resultsReady(results);

    iterationSummary();

//     mux.unlock();
    return true;

    QString msg = "Need to return something here, or just change the whole darn thing? [";
//    msg += IString(tol) + "] in less than [";
//    msg += IString(m_bundleSettings.convergenceCriteriaMaximumIterations()) + "] iterations";
    throw IException(IException::User, msg, _FILEINFO_);
  }

  BundleResults BundleAdjust::bundleResults() {
    BundleResults results(m_bundleSettings, FileName(m_strCnetFileName));
    results.setOutputStatistics(m_bundleStatistics);
    return results;
  }

  /**
   * Forming the least-squares normal equations matrix.
   */
  bool BundleAdjust::formNormalEquations() {
    if (m_bundleSettings.solveMethod() == BundleSettings::Sparse) {
      return formNormalEquations_CHOLMOD();
    }
    else {
      return formNormalEquations_SPECIALK();
    }

    return false;
  }


  /**
   * Solve normal equations system.
   */
  bool BundleAdjust::solveSystem() {
    if (m_bundleSettings.solveMethod() == BundleSettings::Sparse) {
      return solveSystem_CHOLMOD();
    }
    else {
      return solveSystem_SPECIALK();
    }

    return false;
  }


  /**
   * Forming the least-squares normal equations matrix via cholmod.
   */
  bool BundleAdjust::formNormalEquations_CHOLMOD() {
    bool bStatus = false;

    m_bundleStatistics.setNumberObservations(0);// ???
    m_bundleStatistics.resetNumberConstrainedPointParameters();//???

    static matrix<double> coeff_image;
    static matrix<double> coeff_point3D(2, 3);
    static vector<double> coeff_RHS(2);
    static symmetric_matrix<double, upper> N22(3);                // 3x3 upper triangular
    SparseBlockColumnMatrix N12;
    static vector<double> n2(3);                                  // 3x1 vector
    compressed_vector<double> n1(m_nRank);                        // image parameters x 1

    m_nj.resize(m_nRank);

    // clear N12, n1, and nj
    N12.clear();
    n1.clear();
    m_nj.clear();

    // clear static matrices
    coeff_point3D.clear();
    coeff_RHS.clear();
    N22.clear();
    n2.clear();

    // loop over 3D points
    int nGood3DPoints = 0;
    int nRejected3DPoints = 0;
    int nPointIndex = 0;
    int n3DPoints = m_BundleControlPoints.size();

//  char buf[1056];
//  sprintf(buf,"\n\t                      Points:%10d\n", n3DPoints);
//  m_fp_log << buf;
//  printf("%s", buf);

    printf("\n\n");

    for (int i = 0; i < n3DPoints; i++) {

      BundleControlPoint *point = m_BundleControlPoints.at(i);

      if (point->isRejected()) {
        nRejected3DPoints++;
//            sprintf(buf, "\tRejected %s - 3D Point %d of %d RejLimit = %lf\n", point.Id().toAscii().data(),nPointIndex,n3DPoints,m_bundleStatistics.rejectionLimit());
//      m_fp_log << buf;

        nPointIndex++;
        continue;
      }

      // send notification to UI indicating index of point currently being processed
      // m_nProcessedPoint = i+1;
      // UI.Notify(BundleEvent.NEW_POINT_PROCESSED);

      if ( i != 0 ) {
        N22.clear();
//      N12.clear();
        N12.wipe();
        n2.clear();
      }

      // loop over measures for this point
      int nMeasures = point->size();
      for (int j = 0; j < nMeasures; j++) {

        BundleMeasure *measure = point->at(j);

        // flagged as "JigsawFail" implies this measure has been rejected
        // TODO  IsRejected is obsolete -- replace code or add to ControlMeasure
        if (measure->isRejected())
          continue;

        // printf("   Processing Measure %d of %d\n", j,nMeasures);

        bStatus = computePartials_DC(coeff_image, coeff_point3D, coeff_RHS, *measure, *point);

        if (!bStatus)      // this measure should be flagged as rejected
          continue;

        // update number of observations
        int numObs = m_bundleStatistics.numberObservations();
        m_bundleStatistics.setNumberObservations(numObs + 2);
        formNormals1_CHOLMOD(N22, N12, n1, n2, coeff_image, coeff_point3D, coeff_RHS,
                             measure->observationIndex());
      } // end loop over this points measures

      formNormals2_CHOLMOD(N22, N12, n2, m_nj, point);
      nPointIndex++;

      nGood3DPoints++;

  } // end loop over 3D points

    // finally, form the reduced normal equations
    formNormals3_CHOLMOD(n1, m_nj);

    // update number of unknown parameters
    m_bundleStatistics.setNumberUnknownParameters(m_nRank + 3 * nGood3DPoints);

    return bStatus;
}


  /**
   * Forming first set of auxiliary matrices for normal equations matrix via cholmod.
   */
  bool BundleAdjust::formNormals1_CHOLMOD(symmetric_matrix<double, upper>&N22,
      SparseBlockColumnMatrix& N12, compressed_vector<double>& n1,
      vector<double>& n2, matrix<double>& coeff_image,
      matrix<double>& coeff_point3D, vector<double>& coeff_RHS, int observationIndex) {

    int i;

    int nImagePartials = coeff_image.size2();

    static vector<double> n1_image(nImagePartials);
    n1_image.resize(nImagePartials);
    n1_image.clear();

    // form N11 (normals for photo)
    static symmetric_matrix<double, upper> N11(nImagePartials);
    N11.resize(nImagePartials);
    N11.clear();

//    std::cout << "image" << std::endl << coeff_image << std::endl;
//    std::cout << "point" << std::endl << coeff_point3D << std::endl;
//    std::cout << "rhs" << std::endl << coeff_RHS << std::endl;

    N11 = prod(trans(coeff_image), coeff_image);

//  std::cout << "N11" << std::endl << N11 << std::endl;

//  int t = nImagePartials * observationIndex;
    int t = 0;
    //testing
    for (int a = 0; a < observationIndex; a++) {
      BundleObservation *observation = m_BundleObservations.at(a);
      t += observation->numberParameters();
    }

    // insert submatrix at column, row
    m_SparseNormals.InsertMatrixBlock(observationIndex, observationIndex, nImagePartials,
                                      nImagePartials);

//    std::cout << "SparseNormals: " << observationIndex << std::endl << N11 << std::endl;

    (*(*m_SparseNormals[observationIndex])[observationIndex]) += N11;

//    std::cout << (*(*m_SparseNormals[observationIndex])[observationIndex]) << std::endl;

    // form N12_Image
    static matrix<double> N12_Image(nImagePartials, 3);
    N12_Image.resize(nImagePartials, 3);
    N12_Image.clear();

    N12_Image = prod(trans(coeff_image), coeff_point3D);

//    printf("N12 before insert\n");
//    N12.print(std::cout);

//    std::cout << "N12_Image" << std::endl << N12_Image << std::endl;

    // insert N12_Image into N12
    N12.InsertMatrixBlock(observationIndex, nImagePartials, 3);
    *N12[observationIndex] += N12_Image;

//    printf("N12\n");
//    N12.print(std::cout);

    // form n1
    n1_image = prod(trans(coeff_image), coeff_RHS);

//    std::cout << "n1_image" << std::endl << n1_image << std::endl;

    // insert n1_image into n1
    for (i = 0; i < nImagePartials; i++) {
      n1(i + t) += n1_image(i);
    }

    // form N22
    N22 += prod(trans(coeff_point3D), coeff_point3D);

//    std::cout << "N22" << std::endl << N22 << std::endl;

    // form n2
    n2 += prod(trans(coeff_point3D), coeff_RHS);

//    std::cout << "n2" << std::endl << n2 << std::endl;

    return true;
  }


  /**
   * Forming second set of auxiliary matrices for normal equations matrix via cholmod.
   */
  bool BundleAdjust::formNormals2_CHOLMOD(symmetric_matrix<double, upper>&N22,
      SparseBlockColumnMatrix& N12, vector<double>& n2, vector<double>& nj,
      BundleControlPoint *bundleControlPoint) {

    bounded_vector<double, 3>& NIC = bundleControlPoint->nicVector();
    SparseBlockRowMatrix& Q = bundleControlPoint->cholmod_QMatrix();

    NIC.clear();
    Q.zeroBlocks();

    // weighting of 3D point parameters
//    const ControlPoint *point = m_pCnet->GetPoint(i);
    bounded_vector<double, 3>& weights = bundleControlPoint->weights();
    bounded_vector<double, 3>& corrections = bundleControlPoint->corrections();

//    std::cout << "Point" << point->GetId() << "weights" << std::endl << weights << std::endl;

//    std::cout << "corrections" << std::endl << corrections << std::endl;

    if (weights(0) > 0.0) {
      N22(0,0) += weights(0);
      n2(0) += (-weights(0) * corrections(0));
      m_bundleStatistics.incrementNumberConstrainedPointParameters(1);
    }

    if (weights(1) > 0.0) {
      N22(1,1) += weights(1);
      n2(1) += (-weights(1) * corrections(1));
      m_bundleStatistics.incrementNumberConstrainedPointParameters(1);
    }

    if (weights(2) > 0.0) {
      N22(2,2) += weights(2);
      n2(2) += (-weights(2) * corrections(2));
      m_bundleStatistics.incrementNumberConstrainedPointParameters(1);
    }

 //   std::cout << "N22 before inverse" << std::endl << N22 << std::endl;
    // invert N22
    Invert_3x3(N22);
   // std::cout << "N22 after inverse" << std::endl << N22 << std::endl;

    // save upper triangular covariance matrix for error propagation
    // TODO:  The following method does not exist yet (08-13-2010)
//    SurfacePoint SurfacePoint = point->GetAdjustedSurfacePoint();
    SurfacePoint SurfacePoint = bundleControlPoint->getAdjustedSurfacePoint();
    SurfacePoint.SetSphericalMatrix(N22);
    bundleControlPoint->setAdjustedSurfacePoint(SurfacePoint);

    // form Q (this is N22{-1} * N12{T})
//    clock_t FormQ1 = clock();
//    Q = prod(N22, trans(N12));
    product_ATransB(N22, N12, Q);
//    clock_t FormQ2 = clock();
//    double dFormQTime = ((FormQ2-FormQ1)/(double)CLOCKS_PER_SEC);
//    printf("FormQ Elapsed Time: %20.10lf\n",dFormQTime);

//    std::cout << "Q:" << std::endl;
//    Q.print(std::cout);

    // form product of N22(inverse) and n2; store in NIC
//    clock_t FormNIC1 = clock();
    NIC = prod(N22, n2);
//    clock_t FormNIC2 = clock();
//    double dFormNICTime = ((FormNIC2-FormNIC1)/(double)CLOCKS_PER_SEC);
//    printf("FormNIC Elapsed Time: %20.10lf\n",dFormNICTime);

//    std::cout << "NIC:" << std::endl << NIC << std::endl;

    // accumulate -R directly into reduced normal equations
//  clock_t AccumIntoNormals1 = clock();
//  m_Normals -= prod(N12,Q);
//  printf("starting AmultAdd_CNZRows\n");
//    AmultAdd_CNZRows(-1.0, N12, Q, m_Normals);
    AmultAdd_CNZRows_CHOLMOD(-1.0, N12, Q);
//  clock_t AccumIntoNormals2 = clock();
//  double dAccumIntoNormalsTime = ((AccumIntoNormals2-AccumIntoNormals1)/(double)CLOCKS_PER_SEC);
//  printf("Accum Into Normals Elapsed Time: %20.10lf\n",dAccumIntoNormalsTime);

    // accumulate -nj
//    clock_t Accum_nj_1 = clock();
//    m_nj -= prod(trans(Q),n2);
    transA_NZ_multAdd_CHOLMOD(-1.0, Q, n2, m_nj);
//    clock_t Accum_nj_2 = clock();
//    double dAccumnjTime = ((Accum_nj_2-Accum_nj_1)/(double)CLOCKS_PER_SEC);
//    printf("Accum nj Elapsed Time: %20.10lf\n",dAccumnjTime);

//    std::cout << "nj" << std::endl << m_nj << std::endl;

    return true;
  }


  /**
   * Apply weighting for spacecraft position, velocity, acceleration and camera angles, angular
   * velocities, angular accelerations if so stipulated (legalese).
   */
  bool BundleAdjust::formNormals3_CHOLMOD(compressed_vector<double>& n1,
                                  vector<double>& nj) {

    m_bundleStatistics.resetNumberConstrainedImageParameters();

    int n = 0;

    for ( int i = 0; i < m_SparseNormals.size(); i++ ) {
      matrix<double>* diagonalBlock = m_SparseNormals.getBlock(i,i);
      if ( !diagonalBlock )
        continue;

      // get parameter weights for this observation
      BundleObservation *observation = m_BundleObservations.at(i);
      boost::numeric::ublas::vector< double > weights = observation->parameterWeights();
      boost::numeric::ublas::vector< double > corrections = observation->parameterCorrections();

      int blockSize = diagonalBlock->size1();
      for (int j = 0; j < blockSize; j++) {
        if (weights(j) > 0.0) {
          (*diagonalBlock)(j,j) += weights(j);
          m_nj[n] -= weights(j) * corrections(j);
          m_bundleStatistics.incrementNumberConstrainedImageParameters(1);
        }
        n++;
      }
    }

    // add n1 to nj
    m_nj += n1;

    return true;
  }


  /**
   * Forming the least-squares normal equations matrix via specialK.
   */
  bool BundleAdjust::formNormalEquations_SPECIALK() {

//    if (m_pProgressBar != NULL)
//    {
//      m_pProgressBar->SetText("Forming Normal Equations...");
//      m_pProgressBar->SetMaximumSteps(m_pCnet->Size());
//      m_pProgressBar->CheckStatus();
//    }

    bool bStatus = false;
/*
    m_bundleStatistics.setNumberObservations(0); // ??? necessary???
    m_bundleStatistics.resetNumberConstrainedPointParameters();

    static matrix<double> coeff_image;
    static matrix<double> coeff_point3D(2, 3);
    static vector<double> coeff_RHS(2);
    static symmetric_matrix<double, upper> N22(3);     // 3x3 upper triangular
    static matrix< double> N12(m_nRank, 3);            // image parameters x 3 (should this be compressed? We only make one, so probably not)
    static vector<double> n2(3);                       // 3x1 vector
    compressed_vector<double> n1(m_nRank);             // image parameters x 1

    m_nj.resize(m_nRank);

    coeff_image.resize(2, m_nNumImagePartials);
    N12.resize(m_nRank, 3);

    // clear N12, n1, and nj
    N12.clear();
    n1.clear();
    m_nj.clear();

    // clear static matrices
    coeff_point3D.clear();
    coeff_RHS.clear();
    N22.clear();
    n2.clear();

    // loop over 3D points
    int nGood3DPoints = 0;
    int nRejected3DPoints = 0;
    int nPointIndex = 0;
    int nImageIndex;
    int n3DPoints = m_BundleControlPoints.size();

//    char buf[1056];
//    sprintf(buf,"\n\t                      Points:%10d\n", n3DPoints);
//    m_fp_log << buf;
//    printf("%s", buf);

    for (int i = 0; i < n3DPoints; i++) {
      BundleControlPoint *point = m_BundleControlPoints.at(i);

      if ( point->isRejected() ) {
        nRejected3DPoints++;
//      sprintf(buf, "\tRejected %s - 3D Point %d of %d RejLimit = %lf\n", point.Id().toAscii().data(),nPointIndex,n3DPoints,m_bundleStatistics.rejectionLimit());
//      m_fp_log << buf;

        nPointIndex++;
        continue;
      }

      // send notification to UI indicating index of point currently being processed
      // m_nProcessedPoint = i+1;
      // UI.Notify(BundleEvent.NEW_POINT_PROCESSED);

      if ( i != 0 ) {
          N22.clear();
          N12.clear();
          n2.clear();
      }

      // loop over measures for this point
      int nMeasures = point->size();
      for (int j = 0; j < nMeasures; j++) {
        BundleMeasure *measure = point->at(j);

        // flagged as "JigsawFail" implies this measure has been rejected
        // TODO  IsRejected is obsolete -- replace code or add to ControlMeasure
        if ( measure->isRejected() ) {
          continue;
        }

        // printf("   Processing Measure %d of %d\n", j,nMeasures);

        bStatus = computePartials_DC(coeff_image, coeff_point3D, coeff_RHS, *measure, *point);

//        std::cout << coeff_image << std::endl;
//        std::cout << coeff_point3D << std::endl;
//        std::cout << coeff_RHS << std::endl;

        if ( !bStatus ) {
          continue;     // this measure should be flagged as rejected
        }

        // update number of observations
        int numObs = m_bundleStatistics.numberObservations();
        m_bundleStatistics.setNumberObservations(numObs + 2);


        formNormals1_SPECIALK(N22, N12, n1, n2, coeff_image, coeff_point3D,
                             coeff_RHS, measure->observationIndex());
      } // end loop over this points measures

      formNormals2_SPECIALK(N22, N12, n2, m_nj, nPointIndex, i);
      nPointIndex++;

//    if (m_pProgressBar != NULL)
//      m_pProgressBar->CheckStatus();

      nGood3DPoints++;

    } // end loop over 3D points

    // finally, form the reduced normal equations
    formNormals3_SPECIALK(n1, m_nj);

//  std::cout << m_Normals << std::endl;
//  m_SparseNormals.print();

    // update number of unknown parameters
    m_bundleStatistics.setNumberUnknownParameters(m_nRank + 3 * nGood3DPoints);
*/
    return bStatus;
  }


  /**
   * Forming first set of auxiliary matrices for normal equations matrix via specialK.
   */
  bool BundleAdjust::formNormals1_SPECIALK(symmetric_matrix<double, upper>&N22,
      matrix<double>& N12, compressed_vector<double>& n1, vector<double>& n2,
      matrix<double>& coeff_image, matrix<double>& coeff_point3D,
      vector<double>& coeff_RHS, int nImageIndex) {
/*
    int i, j;

    static vector<double> n1_image(m_nNumImagePartials);
    n1_image.clear();

    // form N11 (normals for photo)
    static symmetric_matrix<double, upper> N11(m_nNumImagePartials);
    N11.clear();

//    std::cout << "image" << std::endl << coeff_image << std::endl;
//    std::cout << "point" << std::endl << coeff_point3D << std::endl;
//    std::cout << "rhs" << std::endl << coeff_RHS << std::endl;

    N11 = prod(trans(coeff_image), coeff_image);

//    std::cout << "N11" << std::endl << N11 << std::endl;

    // insert into reduced normal equations
    int t = m_nNumImagePartials * nImageIndex;
    for (i = 0; i < m_nNumImagePartials; i++) {
      for (j = i; j < m_nNumImagePartials; j++) {
        m_Normals(i + t, j + t) += N11(i, j);
      }
    }

    // form N12_Image
    static matrix<double> N12_Image(m_nNumImagePartials, 3);
    N12_Image.clear();

    N12_Image = prod(trans(coeff_image), coeff_point3D);


//    printf("N12 before insert\n");
//    std::cout << N12 << std::endl;

//    std::cout << "N12_Image" << std::endl << N12_Image << std::endl;

    // insert N12_Image into N12
    for (i = 0; i < m_nNumImagePartials; i++) {
      for (j = 0; j < 3; j++) {
        N12(i + t, j) += N12_Image(i, j);
      }
    }

//    printf("N12\n");
//    std::cout << N12 << std::endl;

    // form n1
    n1_image = prod(trans(coeff_image), coeff_RHS);

//    std::cout << "n1_image" << std::endl << n1_image << std::endl;

    // insert n1_image into n1
    for (i = 0; i < m_nNumImagePartials; i++) {
      n1(i + t) += n1_image(i);
    }

    // form N22
    N22 += prod(trans(coeff_point3D), coeff_point3D);

//    std::cout << "N22" << std::endl << N22 << std::endl;

    // form n2
    n2 += prod(trans(coeff_point3D), coeff_RHS);

//    std::cout << "n2" << std::endl << n2 << std::endl;
*/
    return true;
  }


  /**
   * Forming second set of auxiliary matrices for normal equations matrix via specialK.
   */
  bool BundleAdjust::formNormals2_SPECIALK(symmetric_matrix<double, upper>&N22,
      matrix<double>& N12, vector<double>& n2, vector<double>& nj,
      int nPointIndex, int i) {
/*
      bounded_vector<double, 3>& NIC = m_NICs[nPointIndex];
      compressed_matrix<double>& Q = m_Qs_SPECIALK[nPointIndex];

      NIC.clear();
      Q.clear();

      // weighting of 3D point parameters
  //    const ControlPoint *point = m_pCnet->GetPoint(i);
      ControlPoint *point = m_pCnet->GetPoint(i); //TODO: what about this const business, regarding SetAdjustedSurfacePoint below???

      bounded_vector<double, 3>& weights = m_Point_Weights[nPointIndex];
      bounded_vector<double, 3>& corrections = m_Point_Corrections[nPointIndex];

  //    std::cout << "Point" << point->GetId() << "weights" << std::endl << weights << std::endl;

  //    std::cout << "corrections" << std::endl << corrections << std::endl;

      if (weights[0] > 0.0) {
        N22(0, 0) += weights[0];
        n2(0) += (-weights[0] * corrections(0));
        m_bundleStatistics.incrementNumberConstrainedPointParameters(1);
      }

      if (weights[1] > 0.0) {
        N22(1, 1) += weights[1];
        n2(1) += (-weights[1] * corrections(1));
        m_bundleStatistics.incrementNumberConstrainedPointParameters(1);
      }

      if (weights[2] > 0.0) {
        N22(2, 2) += weights[2];
        n2(2) += (-weights[2] * corrections(2));
        m_bundleStatistics.incrementNumberConstrainedPointParameters(1);
      }

  //    std::cout << "N22 before inverse" << std::endl << N22 << std::endl;
      // invert N22
      Invert_3x3(N22);
  //    std::cout << "N22 after inverse" << std::endl << N22 << std::endl;

      // save upper triangular covariance matrix for error propagation
      // TODO:  The following method does not exist yet (08-13-2010)
      SurfacePoint SurfacePoint = point->GetAdjustedSurfacePoint();
      SurfacePoint.SetSphericalMatrix(N22);
      point->SetAdjustedSurfacePoint(SurfacePoint);
  //    point->GetAdjustedSurfacePoint().SetSphericalMatrix(N22);

  // TODO  Test to make sure spherical matrix is truly set.  Try to read it back

      // Next 3 lines obsolete because only the matrix is stored and sigmas are calculated from it.
  //    point->SetSigmaLatitude(N22(0,0));
  //    point->SetSigmaLongitude(N22(1,1));
  //    point->SetSigmaRadius(N22(2,2));

      // form Q (this is N22{-1} * N12{T})
  //    clock_t FormQ1 = clock();
      Q = prod(N22, trans(N12));
  //    clock_t FormQ2 = clock();
  //    double dFormQTime = ((FormQ2-FormQ1)/(double)CLOCKS_PER_SEC);
  //    printf("FormQ Elapsed Time: %20.10lf\n",dFormQTime);

  //    std::cout << "Q: " << Q << std::endl;

      // form product of N22(inverse) and n2; store in NIC
  //    clock_t FormNIC1 = clock();
      NIC = prod(N22, n2);
  //    clock_t FormNIC2 = clock();
  //    double dFormNICTime = ((FormNIC2-FormNIC1)/(double)CLOCKS_PER_SEC);
  //    printf("FormNIC Elapsed Time: %20.10lf\n",dFormNICTime);

      // accumulate -R directly into reduced normal equations
  //  clock_t AccumIntoNormals1 = clock();
  //  m_Normals -= prod(N12,Q);
  //  printf("starting AmultAdd_CNZRows\n");
      AmultAdd_CNZRows_SPECIALK(-1.0, N12, Q, m_Normals);
  //  clock_t AccumIntoNormals2 = clock();
  //  double dAccumIntoNormalsTime = ((AccumIntoNormals2-AccumIntoNormals1)/(double)CLOCKS_PER_SEC);
  //  printf("Accum Into Normals Elapsed Time: %20.10lf\n",dAccumIntoNormalsTime);

      // accumulate -nj
  //    clock_t Accum_nj_1 = clock();
  //    m_nj -= prod(trans(Q),n2);
      transA_NZ_multAdd_SPECIALK(-1.0, Q, n2, m_nj);
  //    clock_t Accum_nj_2 = clock();
  //    double dAccumnjTime = ((Accum_nj_2-Accum_nj_1)/(double)CLOCKS_PER_SEC);
  //    printf("Accum nj Elapsed Time: %20.10lf\n",dAccumnjTime);
*/
      return true;
    }


  /**
   * apply weighting for spacecraft position, velocity, acceleration and camera angles, angular
   * velocities, angular accelerations if so stipulated (legalese).
   */
  bool BundleAdjust::formNormals3_SPECIALK(compressed_vector<double>& n1,
                                           vector< double > &nj) {
/*
  //  std::cout << m_dImageParameterWeights << std::endl;

    m_bundleStatistics.resetNumberConstrainedImageParameters();

    int n = 0;
    do {
      for (int j = 0; j < m_nNumImagePartials; j++) {
        if (m_dImageParameterWeights[j] > 0.0) {
          m_Normals(n, n) += m_dImageParameterWeights[j];
          m_nj[n] -= m_dImageParameterWeights[j] * m_imageCorrections[n];
          m_bundleStatistics.incrementNumberConstrainedImageParameters(1);
        }

        n++;
      }

    }
    while (n < m_nRank);

    // add n1 to nj
    m_nj += n1;
*/
    return true;
  }


  /**
   * Dedicated matrix multiplication method.
   *
   * TODO: Define.
   */
  void BundleAdjust::product_AV(double alpha, bounded_vector<double,3>& v2,
      SparseBlockRowMatrix& Q, vector< double >& v1) {

    QMapIterator<int, matrix<double>*> iQ(Q);

    // subrange start, end
    int srStart, srEnd;

    while ( iQ.hasNext() ) {
      iQ.next();

      int ncol = iQ.key();

      srStart = m_SparseNormals.getLeadingColumnsForBlock(ncol);
      srEnd = srStart + iQ.value()->size2();

      v2 += alpha * prod(*(iQ.value()),subrange(v1,srStart,srEnd));
    }
  }


  /**
   * C = A x B(transpose) where
   *     A is a boost matrix
   *     B is a SparseBlockColumn matrix
   *     C is a SparseBlockRowMatrix
   *     each block of B and C are boost matrices
   */
  bool BundleAdjust::product_ATransB(symmetric_matrix <double,upper>& N22,
      SparseBlockColumnMatrix& N12, SparseBlockRowMatrix& Q) {

    QMapIterator<int, matrix<double>*> iN12(N12);

    while ( iN12.hasNext() ) {
      iN12.next();

      int ncol = iN12.key();

      // insert submatrix in Q at block "ncol"
      Q.InsertMatrixBlock(ncol, 3, iN12.value()->size1());

      *(Q[ncol]) = prod(N22,trans(*(iN12.value())));
    }

    return true;
  }


  /**
   * Dedicated matrix multiplication method.
   *
   * TODO: Define.
   *
   * NOTE: A = N12, B = Q
   */
  void BundleAdjust::AmultAdd_CNZRows_CHOLMOD(double alpha,
      SparseBlockColumnMatrix& N12, SparseBlockRowMatrix& Q) {

    if (alpha == 0.0) {
      return;
    }

    // iterators for N12 and Q
    QMapIterator<int, matrix<double>*> iN12(N12);
    QMapIterator<int, matrix<double>*> iQ(Q);

    // now multiply blocks and subtract from m_SparseNormals
    while ( iN12.hasNext() ) {
      iN12.next();

      int nrow = iN12.key();
      matrix<double> *in12 = iN12.value();

      while ( iQ.hasNext() ) {
        iQ.next();

        int ncol = iQ.key();

        if ( nrow > ncol )
          continue;

        matrix<double> *iq = iQ.value();

        // insert submatrix at column, row
        m_SparseNormals.InsertMatrixBlock(ncol, nrow,
            in12->size1(), iq->size2());

        (*(*m_SparseNormals[ncol])[nrow]) -= prod(*in12,*iq);
      }
      iQ.toFront();
    }
  }


  /**
   * Dedicated matrix multiplication method.
   *
   * TODO: Define.
   *
   */
  void BundleAdjust::AmultAdd_CNZRows_SPECIALK(double alpha, matrix<double>& A, compressed_matrix<double>& B,
                                      symmetric_matrix<double, upper, column_major>& C) {
/*
    if (alpha == 0.0) {
      return;
    }

    register int i, j, k, ii, jj;
    double d;

    int nColsA = A.size2();

    // create array of non-zero indices of matrix B
    std::vector<int> nz(B.nnz() / B.size1());

    // iterators for B
    typedef compressed_matrix<double>::iterator1 it_row;
    typedef compressed_matrix<double>::iterator2 it_col;

    it_row itr = B.begin1();
    int nIndex = 0;
    for (it_col itc = itr.begin(); itc != itr.end(); ++itc) {
      nz[nIndex] = itc.index2();
      nIndex++;
    }

    int nzlength = nz.size();
    for (i = 0; i < nzlength; ++i) {
      ii = nz[i];
      for (j = i; j < nzlength; ++j) {
        jj = nz[j];
        d = 0.0;

        for (k = 0; k < nColsA; ++k) {
          d += A(ii, k) * B(k, jj);
        }

        C(ii, jj) += alpha * d;
      }
    }
*/
  }


  /**
   * Dedicated matrix multiplication method.
   *
   * TODO: Define.
   */
  void BundleAdjust::transA_NZ_multAdd_CHOLMOD(double alpha,
      SparseBlockRowMatrix& Q, vector<double>& n2, vector<double>& m_nj) {

    if (alpha == 0.0)
      return;

    QMapIterator<int, matrix<double>*> iQ(Q);

    while ( iQ.hasNext() ) {
      iQ.next();

      int nrow = iQ.key();
      matrix<double>* m = iQ.value();

      vector<double> v = prod(trans(*m),n2);

      //testing - should ask m_BundleObservations for this???
      int t=0;
      for (int a = 0; a < nrow; a++) {
        BundleObservation *observation = m_BundleObservations.at(a);
        t += observation->numberParameters();
      }

      for ( unsigned i = 0; i < v.size(); i++ )
        m_nj(t+i) += alpha*v(i);
    }
  }


  /**
   * Dedicated matrix multiplication method.
   *
   * TODO: Define.
   */
  void BundleAdjust::transA_NZ_multAdd_SPECIALK(double alpha, compressed_matrix<double>& A,
                                                vector<double>& B, vector<double>& C) {
/*
    if (alpha == 0.0)
      return;

    register int i, j, ii;
    double d;

    int nRowsA = A.size1();

    // create array of non-zero indices of matrix A
    std::vector<int> nz(A.nnz() / A.size1());

    typedef compressed_matrix<double>::iterator1 it_row;
    typedef compressed_matrix<double>::iterator2 it_col;

    it_row itr = A.begin1();
    int nIndex = 0;
    for (it_col itc = itr.begin(); itc != itr.end(); ++itc) {
      nz[nIndex] = itc.index2();
      nIndex++;
    }

    int nzlength = nz.size();
    for (i = 0; i < nzlength; ++i) {
      ii = nz[i];
      d = 0.0;

      for (j = 0; j < nRowsA; ++j) {
        d += A(j, ii) * B(j);
      }

      C(ii) += alpha * d;
    }
*/
  }


  /**
   * Dedicated matrix multiplication method.
   *
   * TODO: Define.
   */
  void BundleAdjust::AmulttransBNZ(matrix<double>& A,
      compressed_matrix<double>& B, matrix<double> &C, double alpha) {

    if ( alpha == 0.0 ) {
      return;
    }

    register int i,j,k,kk;
    double d;

    int nRowsB = B.size1();

    // create array of non-zero indices of matrix B
    std::vector<int> nz(B.nnz() / nRowsB);

    typedef compressed_matrix<double>::iterator1 it_row;
    typedef compressed_matrix<double>::iterator2 it_col;

    it_row itr = B.begin1();
    int nIndex = 0;
    for (it_col itc = itr.begin(); itc != itr.end(); ++itc) {
      nz[nIndex] = itc.index2();
      nIndex++;
    }

    int nzlength = nz.size();

    int nRowsA = A.size1();
    int nColsC = C.size2();

    for ( i = 0; i < nRowsA; ++i ) {
      for (j = 0; j < nColsC; ++j) {
        d = 0;

        for (k = 0; k < nzlength; ++k) {
          kk = nz[k];
          d += A(i, kk) * B(j, kk);
        }

        C(i,j) += alpha * d;
      }
    }

  }


  /**
   * Dedicated matrix multiplication method.
   *
   * TODO: Define.
   */
  void BundleAdjust::ANZmultAdd(compressed_matrix<double>& A,
      symmetric_matrix<double, upper, column_major>& B,
      matrix<double>& C, double alpha) {

    if ( alpha == 0.0 )
      return;

    register int i,j,k,kk;
    double d;

    int nRowsA = A.size1();

    // create array of non-zero indices of matrix A
    std::vector<int> nz(A.nnz() /nRowsA);

    typedef compressed_matrix<double>::iterator1 it_row;
    typedef compressed_matrix<double>::iterator2 it_col;

    it_row itr = A.begin1();
    int nIndex = 0;
    for (it_col itc = itr.begin(); itc != itr.end(); ++itc) {
      nz[nIndex] = itc.index2();
      nIndex++;
    }

    int nzlength = nz.size();

    int nColsC = C.size2();
    for ( i = 0; i < nRowsA; ++i ) {
      for ( j = 0; j < nColsC; ++j ) {
        d = 0;

        for ( k = 0; k < nzlength; ++k ) {
          kk = nz[k];
          d += A(i, kk) * B(kk, j);
        }

        C(i, j) += alpha * d;
      }
    }

  }


  /**
   * Solution with CHOLMOD.
   *
   */
  bool BundleAdjust::solveSystem_CHOLMOD() {

    // load cholmod triplet
    if ( !loadCholmodTriplet() ) {
      QString msg = "CHOLMOD: Failed to load Triplet matrix";
      throw IException(IException::Programmer, msg, _FILEINFO_);
    }

    // convert triplet to sparse matrix
//      FILE * pFile1;
//      pFile1 = fopen ("//work//users//kedmundson//Normals.txt" , "w");
    m_N = cholmod_triplet_to_sparse(m_pTriplet,  m_pTriplet->nnz, &m_cm);
//      cholmod_write_sparse(pFile1, m_N, 0, 0, &m_cm);
//      fclose(pFile1);

    // analyze matrix
    //clock_t t1 = clock();
    m_L = cholmod_analyze(m_N, &m_cm); // should we analyze just 1st iteration?
    //clock_t t2 = clock();
    //double delapsedtime = ((t2-t1)/(double)CLOCKS_PER_SEC);
    //printf("cholmod Analyze Elapsed Time: %20.10lf\n",delapsedtime);

    // create cholmod cholesky factor (LDLT?)
    //t1 = clock();
    cholmod_factorize(m_N, m_L, &m_cm);
    //t2 = clock();
    //delapsedtime = ((t2-t1)/(double)CLOCKS_PER_SEC);
    //printf("cholmod Factorize Elapsed Time: %20.10lf\n",delapsedtime);

    // check for "matrix not positive definite" error
    if (m_cm.status == CHOLMOD_NOT_POSDEF) {
      QString msg = "matrix NOT positive-definite: failure at column "
          + m_L->minor;
      throw IException(IException::User, msg, _FILEINFO_);
    }

//      FILE * pFile2;
//      pFile2 = fopen ("//work1//kedmundson//factor.txt" , "w");
//      cholmod_sparse* factor   = cholmod_factor_to_sparse(L, &c);
//      cholmod_write_sparse(pFile2, factor, 0, 0, &c);
//      fclose(pFile2);

    // cholmod solution and right-hand side vectors
    cholmod_dense *x, *b;

    // initialize right-hand side vector
    b = cholmod_zeros(m_N->nrow, 1, m_N->xtype, &m_cm);

    // copy right-hand side vector into b
    double *px = (double*)b->x;
    for (int i = 0; i < m_nRank; i++) {
      px[i] = m_nj[i];
    }

//      FILE * pFile3;
//      pFile3 = fopen ("//work1//kedmundson//rhs.txt" , "w");
//      cholmod_write_dense(pFile3, b, 0, &c);
//      fclose(pFile3);

    // cholmod solve
    //t1 = clock();
    x = cholmod_solve(CHOLMOD_A, m_L, b, &m_cm);
    //t2 = clock();
    //delapsedtime = ((t2-t1)/(double)CLOCKS_PER_SEC);
    //printf("cholmod Solution Elapsed Time: %20.10lf\n",delapsedtime);

//      FILE * pFile4;
//      pFile4 = fopen ("//work//users//kedmundson//solution.txt" , "w");
//      cholmod_write_dense(pFile4, x, 0, &m_cm);
//      fclose(pFile4);

    // copy solution vector x out into m_imageSolution
    double *sx = (double*)x->x;
    for (int i = 0; i < m_nRank; i++) {
      m_imageSolution[i] = sx[i];
    }

    // free cholmod structures
    cholmod_free_sparse(&m_N, &m_cm); // necessary?
    cholmod_free_dense(&b, &m_cm);
    cholmod_free_dense(&x, &m_cm);

    return true;
  }


  /**
   * Load sparse normal equations matrix into CHOLMOD triplet.
   *
   */
  bool BundleAdjust::loadCholmodTriplet() {
    double d;

//    std::cout << "Sparse Normals" << std::endl;
//    m_SparseNormals.print(std::cout);

    if ( m_nIteration == 1 ) {
      int nelements = m_SparseNormals.numberOfElements();
      //printf("Matrix rank: %d # of Triplet elements: %d", m_nRank,nelements);
      m_pTriplet = cholmod_allocate_triplet(m_nRank, m_nRank, nelements,
          -1, CHOLMOD_REAL, &m_cm);

      if ( !m_pTriplet ) {
        printf("Triplet allocation failure");
        return false;
      }

      m_pTriplet->nnz = 0;
    }

    int* Ti = (int*) m_pTriplet->i;
    int* Tj = (int*) m_pTriplet->j;
    double* v = (double*)m_pTriplet->x;

    int nentries = 0;

    int nblockcolumns = m_SparseNormals.size();
    for ( int ncol = 0; ncol < nblockcolumns; ncol++ ) {

      SparseBlockColumnMatrix* sbc = m_SparseNormals[ncol];

      if ( !sbc ) {
        printf("SparseBlockColumnMatrix retrieval failure at column %d", ncol);
        return false;
      }

      int nLeadingColumns = m_SparseNormals.getLeadingColumnsForBlock(ncol);

      QMapIterator<int, matrix<double>*> it(*sbc);

      while ( it.hasNext() ) {
        it.next();

        int nrow = it.key();

        int nLeadingRows = m_SparseNormals.getLeadingRowsForBlock(nrow);

        matrix<double>* m = it.value();
        if ( !m ) {
          printf("matrix block retrieval failure at column %d, row %d", ncol,nrow);
          printf("Total # of block columns: %d", nblockcolumns);
          printf("Total # of blocks: %d", m_SparseNormals.numberOfBlocks());
          return false;
        }

        if ( ncol == nrow )  {   // diagonal block (upper-triangular)
          for ( unsigned ii = 0; ii < m->size1(); ii++ ) {
            for (unsigned jj = ii; jj < m->size2(); jj++) {
              d = m->at_element(ii,jj);
              int ncolindex = jj+nLeadingColumns;
              int nrowindex = ii+nLeadingRows;

              if ( m_nIteration == 1 ) {
                Ti[nentries] = ncolindex;
                Tj[nentries] = nrowindex;
                m_pTriplet->nnz++;
              }

//              printf("UT - writing to row: %d column: %d\n", ncolindex, nrowindex);
              v[nentries] = d;

              nentries++;
            }
          }
//          printf("\n");
        }
        else {                // off-diagonal block (square)
          for ( unsigned ii = 0; ii < m->size1(); ii++ ) {
            for ( unsigned jj = 0; jj < m->size2(); jj++ ) {
              d = m->at_element(ii,jj);
              int ncolindex = jj+nLeadingColumns;
              int nrowindex = ii+nLeadingRows;

              if ( m_nIteration ==1 ) {
                Ti[nentries] = nrowindex;
                Tj[nentries] = ncolindex;
                m_pTriplet->nnz++;
              }

              v[nentries] = d;

//              printf("     writing to row: %d column: %d\n", ncolindex, nrowindex);

              nentries++;
            }
          }
//          printf("\n");
        }
      }
    }

    return true;
  }


  /**
   * Solution with specialK (dense).
   *
   */
  bool BundleAdjust::solveSystem_SPECIALK() {
/*
    // decomposition (this is UTDU - need to test row vs column major
    // storage and access, and use of matrix iterators)
//    clock_t CholeskyUtDUclock1 = clock();
//    printf("Starting Cholesky\n");
//    cholesky_decompose(m_Normals);
    if ( !CholeskyUT_NOSQR() )
      return false;
//    clock_t CholeskyUtDUclock2 = clock();
//    double dCholeskyTime = ((CholeskyUtDUclock2-CholeskyUtDUclock1)/(double)CLOCKS_PER_SEC);
//    printf("Cholesky Elapsed Time: %20.10lf\n",dCholeskyTime);

//    cholesky_solve(m_Normals, m_nj);

    // solve via back-substitution
//    clock_t BackSubclock1 = clock();
//    printf("Starting Back Substitution\n");
//    if (!CholeskyUT_NOSQR_BackSub(m_Normals, m_imageSolution, m_nj))
//      return false;
//    clock_t BackSubclock2 = clock();
//    double dBackSubTime = ((BackSubclock1-BackSubclock2)/(double)CLOCKS_PER_SEC);
//    printf("Back Substitution Elapsed Time: %20.10lf\n",dBackSubTime);

//    std::cout << m_imageSolution << std::endl;
*/
    return true;
  }


  /**
   * Upper triangular, square-root free cholesky.
   *
   */
  bool BundleAdjust::CholeskyUT_NOSQR() {
    int i, j, k;
    double sum, divisor;
    double den;
    double d1, d2;

    int nRows = m_Normals.size1();
//    comment here
//        for ( i = 0; i < nRows; i++ ) {
//          for ( j = i; j < nRows; j++ ) {
//            printf("%lf ",m_Normals(i,j));
//          }
//          printf("\n");
//        }
//    comment here
    for (i = 0; i < nRows; i++) {
//    printf("Cholesky Row %d of %d\n",i+1,nRows);
      sum = 0.0;

      for (j = 0; j < i; j++) {
//      sum += m_Normals(j,i-j) * m_Normals(j,i-j) * m_Normals(j,0);   // old way

        d1 = m_Normals(j, i);
        if (d1 == 0.0)
          continue;
        sum += d1 * d1 * m_Normals(j, j);  // new way
      }

//    m_Normals(i,0) -= sum;                                           // old
      m_Normals(i, i) -= sum;                                          // new

      // check for divide by 0
//    den = m_Normals(i,0);                                            // old
      den = m_Normals(i, i);                                           // new
      if (fabs(den) < 1e-100) {
        return false;
      }

      divisor = 1.0 / den;

      for (j = (i + 1); j < nRows; j++) {
        sum = 0.0;

        for (k = 0; k < i; k++) {
//        sum += m_Normals(k,j-k) * m_Normals(k,i-k) * m_Normals(k,0); // old

          d1 = m_Normals(k, j);
          if (d1 == 0.0)
            continue;

          d2 = m_Normals(k, i);
          if (d2 == 0.0)
            continue;

          sum += d1 * d2 * m_Normals(k, k); // new
        }

//      m_Normals(i,j-i) = (m_Normals(i,j-i) - sum) * divisor;         // old
        m_Normals(i, j)   = (m_Normals(i, j) - sum) * divisor;         // new
      }

      // decompose right-hand side
      sum = 0.0;
      for (k = 0; k < i; k++) {
        d1 = m_nj(k);
        if (d1 == 0.0)
          continue;

        d2 = m_Normals(k, i);
        if (d2 == 0.0)
          continue;

        sum += d1 * d2 * m_Normals(k, k);
      }

      m_nj(i) = (m_nj(i) - sum) * divisor;
    }

    return true;
  }


  /**
   * Backsubstitution for above square-root free cholesky method.
   *
   */
  bool BundleAdjust::CholeskyUT_NOSQR_BackSub(symmetric_matrix<double, upper, column_major>& m,
                                              vector<double>& s, vector<double>& rhs) {
    int i, j;
    double sum;
    double d1, d2;

    int nRows = m.size1();

    s(nRows - 1) = rhs(nRows - 1);

    for (i = nRows - 2; i >= 0; i--) {
      sum = 0.0;

      for (j = i + 1; j < nRows; j++) {
        d1 = m(i, j);
        if (d1 == 0.0) {
          continue;
        }

        d2 = s(j);
        if (d2 == 0.0) {
          continue;
        }

        sum += d1 * d2;
      }

      s(i) = rhs(i) - sum;
    }

//    std::cout << s << std::endl;

    return true;
  }


  /**
   * Compute inverse of normal equations matrix for above square-root free cholesky method.
   *
   */
  bool BundleAdjust::CholeskyUT_NOSQR_Inverse() {
    int i, j, k;
    double div, sum;
    double colk, tmpkj, tmpkk;

    // create temporary copy, inverse will be stored in m_Normals
    symmetric_matrix<double, upper, column_major> tmp = m_Normals;
//    symmetric_matrix<double,lower> tmp = m_Normals;

    // solution vector
    vector<double> s(m_nRank);

    // initialize column vector
    vector<double> column(m_nRank);
    column.clear();
    column(0) = 1.0;

    for (i = 0; i < m_nRank; i++) {
      // set current column of identity
      column.clear();
      column(i) = 1.0;

      // factorize current column of identity matrix
      for (j = 0; j < m_nRank; j++) {
        div = 1.0 / tmp(j, j);
        sum = 0.0;

        for (k = 0; k < j; k++) {
          colk = column(k);
          tmpkj = tmp(k, j);
          tmpkk = tmp(k, k);

          if (colk == 0.0 || tmpkj == 0.0 || tmpkk == 0.0)
            continue;

          sum += colk * tmpkj * tmpkk;
        }

        column(j) = (column(j) - sum) * div;
      }

      // back-substitution
      if (!CholeskyUT_NOSQR_BackSub(tmp, s, column))
        return false;

      // store solution in corresponding column of inverse (replacing column in
      // m_Normals)
      for (j = 0; j <= i; j++) {
        m_Normals(j, i) = s(j);
      }
    }

    return true;
  }


  /**
   * Computate inverse of normal equations matrix for CHOLMOD.
   *
   */
  bool BundleAdjust::cholmod_Inverse() {
    int i, j;

    // allocate matrix inverse
    m_Normals.resize(m_nRank);

    cholmod_dense *x;        // solution vector
    cholmod_dense *b;        // right-hand side (column vectors of identity)

    b = cholmod_zeros ( m_nRank, 1, CHOLMOD_REAL, &m_cm ) ;
    double* pb = (double*)b->x;

    double* px = NULL;

    for ( i = 0; i < m_nRank; i++ ) {
      if ( i > 0 ) {
        pb[i-1] = 0.0;
      }
      pb[i] = 1.0;

      x = cholmod_solve ( CHOLMOD_A, m_L, b, &m_cm ) ;
      px = (double*)x->x;

      // store solution in corresponding column of inverse (replacing column in
      // m_Normals)
      for (j = 0; j <= i; j++) {
        m_Normals(j, i) = px[j];
      }

      cholmod_free_dense(&x,&m_cm);
    }

    //
    //std::cout << m_Normals;
    //

    cholmod_free_dense(&b,&m_cm);

    return true;
  }


  /**
   * Dedicated quick inverse of 3x3 matrix
   *
   * TODO: belongs in matrix class or wrapper.
   */
  bool BundleAdjust::Invert_3x3(symmetric_matrix<double, upper>& m) {
    double det;
    double den;

    symmetric_matrix<double, upper> c = m;

    den = m(0, 0) * (m(1, 1) * m(2, 2) - m(1, 2) * m(2, 1))
          - m(0, 1) * (m(1, 0) * m(2, 2) - m(1, 2) * m(2, 0))
          + m(0, 2) * (m(1, 0) * m(2, 1) - m(1, 1) * m(2, 0));

    // check for divide by zero
    if (fabs(den) < 1.0e-100) {
      return false;
    }

    det = 1.0 / den;

    m(0, 0) = (c(1, 1) * c(2, 2) - c(1, 2) * c(2, 1)) * det;
    m(0, 1) = (c(0, 2) * c(2, 1) - c(0, 1) * c(2, 2)) * det;
    m(0, 2) = (c(0, 1) * c(1, 2) - c(0, 2) * c(1, 1)) * det;
    m(1, 1) = (c(0, 0) * c(2, 2) - c(0, 2) * c(2, 0)) * det;
    m(1, 2) = (c(0, 2) * c(1, 0) - c(0, 0) * c(1, 2)) * det;
    m(2, 2) = (c(0, 0) * c(1, 1) - c(0, 1) * c(1, 0)) * det;

    return true;
  }


  /**
   * compute partials for measure
   */
  bool BundleAdjust::computePartials_DC(matrix<double>& coeff_image, matrix<double>& coeff_point3D,
                                        vector<double>& coeff_RHS, BundleMeasure &measure,
                                        BundleControlPoint &point) {

    // additional vectors
    std::vector<double> d_lookB_WRT_LAT;
    std::vector<double> d_lookB_WRT_LON;
    std::vector<double> d_lookB_WRT_RAD;

    Camera *pCamera = NULL;

    double dMeasuredx, dComputedx, dMeasuredy, dComputedy;
    double deltax, deltay;
    double dObservationSigma;
    double dObservationWeight;

    pCamera = measure.camera();

    // TODO - who do I get these from?
    // from this measures BundleObservation
    const BundleObservationSolveSettings *observationSolveSettings =
        measure.observationSolveSettings();
    BundleObservation *observation = measure.parentBundleObservation();

    int nImagePartials = observation->numberParameters();
    coeff_image.resize(2,nImagePartials);

    // clear partial derivative matrices and vectors
    coeff_image.clear();
    coeff_point3D.clear();
    coeff_RHS.clear();

    // no need to call SetImage for framing camera ( CameraType  = 0 )
    if (pCamera->GetCameraType() != 0) {
      // Set the Spice to the measured point
      // TODO - can we explain this better?
      pCamera->SetImage(measure.sample(), measure.line());
    }

    // REMOVE
    SurfacePoint surfacePoint = point.getAdjustedSurfacePoint();
    // REMOVE

    // Compute the look vector in instrument coordinates based on time of observation and apriori
    // lat/lon/radius
    if (!(pCamera->GroundMap()->GetXY(point.getAdjustedSurfacePoint(), &dComputedx, &dComputedy))) {
      QString msg = "Unable to map apriori surface point for measure ";
      msg += measure.cubeSerialNumber() + " on point " + point.getId() + " into focal plane";
      throw IException(IException::User, msg, _FILEINFO_);
    }

    // partials for fixed point w/r lat, long, radius in Body-Fixed
    d_lookB_WRT_LAT = pCamera->GroundMap()->PointPartial(point.getAdjustedSurfacePoint(),
                      CameraGroundMap::WRT_Latitude);
    d_lookB_WRT_LON = pCamera->GroundMap()->PointPartial(point.getAdjustedSurfacePoint(),
                      CameraGroundMap::WRT_Longitude);
    d_lookB_WRT_RAD = pCamera->GroundMap()->PointPartial(point.getAdjustedSurfacePoint(),
                      CameraGroundMap::WRT_Radius);

//  std::cout << "d_lookB_WRT_LAT" << d_lookB_WRT_LAT << std::endl;
//  std::cout << "d_lookB_WRT_LON" << d_lookB_WRT_LON << std::endl;
//  std::cout << "d_lookB_WRT_RAD" << d_lookB_WRT_RAD << std::endl;

    int nIndex = 0;

    if (observationSolveSettings->instrumentPositionSolveOption() !=
        BundleObservationSolveSettings::NoPositionFactors) {

      //      SpicePosition* pInstPos = pCamera->instrumentPosition();

      int nCamPositionCoefficients =
          observationSolveSettings->numberCameraPositionCoefficientsSolved();

      // Add the partial for the x coordinate of the position (differentiating
      // point(x,y,z) - spacecraftPosition(x,y,z) in J2000
      for (int icoef = 0; icoef < nCamPositionCoefficients; icoef++) {
        pCamera->GroundMap()->GetdXYdPosition(SpicePosition::WRT_X, icoef,
                                              &coeff_image(0, nIndex),
                                              &coeff_image(1, nIndex));
        nIndex++;
      }

//      std::cout << coeff_image << std::endl;

      // Add the partial for the y coordinate of the position
      for (int icoef = 0; icoef < nCamPositionCoefficients; icoef++) {
        pCamera->GroundMap()->GetdXYdPosition(SpicePosition::WRT_Y, icoef,
                                              &coeff_image(0, nIndex),
                                              &coeff_image(1, nIndex));
        nIndex++;
      }

      // Add the partial for the z coordinate of the position
      for (int icoef = 0; icoef < nCamPositionCoefficients; icoef++) {
        pCamera->GroundMap()->GetdXYdPosition(SpicePosition::WRT_Z, icoef,
                                              &coeff_image(0, nIndex),
                                              &coeff_image(1, nIndex));
        nIndex++;
      }

    }

    if (observationSolveSettings->instrumentPointingSolveOption() !=
        BundleObservationSolveSettings::NoPointingFactors) {

      int nCamAngleCoefficients =
          observationSolveSettings->numberCameraAngleCoefficientsSolved();

      // Add the partials for ra
      for (int icoef = 0; icoef < nCamAngleCoefficients; icoef++) {
        pCamera->GroundMap()->GetdXYdOrientation(SpiceRotation::WRT_RightAscension,
                                                 icoef, &coeff_image(0, nIndex),
                                                 &coeff_image(1, nIndex));
        nIndex++;
      }

      // Add the partials for dec
      for (int icoef = 0; icoef < nCamAngleCoefficients; icoef++) {
        pCamera->GroundMap()->GetdXYdOrientation(SpiceRotation::WRT_Declination,
                                                 icoef, &coeff_image(0, nIndex),
                                                 &coeff_image(1, nIndex));
        nIndex++;
      }

      // Add the partial for twist if necessary
      if (observationSolveSettings->solveTwist()) {
        for (int icoef = 0; icoef < nCamAngleCoefficients; icoef++) {
          pCamera->GroundMap()->GetdXYdOrientation(SpiceRotation::WRT_Twist,
                                                   icoef, &coeff_image(0, nIndex),
                                                   &coeff_image(1, nIndex));
          nIndex++;
        }
      }
    }

    // partials for 3D point
    pCamera->GroundMap()->GetdXYdPoint(d_lookB_WRT_LAT, &coeff_point3D(0, 0),
                                       &coeff_point3D(1, 0));
    pCamera->GroundMap()->GetdXYdPoint(d_lookB_WRT_LON, &coeff_point3D(0, 1),
                                       &coeff_point3D(1, 1));

    pCamera->GroundMap()->GetdXYdPoint(d_lookB_WRT_RAD, &coeff_point3D(0, 2),
                                       &coeff_point3D(1, 2));

//    std::cout << coeff_point3D << std::endl;
    // right-hand side (measured - computed)
    dMeasuredx = measure.focalPlaneMeasuredX();
    dMeasuredy = measure.focalPlaneMeasuredY();

    deltax = dMeasuredx - dComputedx;
    deltay = dMeasuredy - dComputedy;

    coeff_RHS(0) = deltax;
    coeff_RHS(1) = deltay;

    // residual prob distribution is calculated even if there is no maximum likelihood estimation
    double obsValue = deltax / pCamera->PixelPitch();
    m_bundleStatistics.addResidualsProbabilityDistributionObservation(obsValue);

    obsValue = deltay / pCamera->PixelPitch();
    m_bundleStatistics.addResidualsProbabilityDistributionObservation(obsValue);

    dObservationSigma = 1.4 * pCamera->PixelPitch();
    dObservationWeight = 1.0 / dObservationSigma;

    if (m_bundleStatistics.numberMaximumLikelihoodModels()
          > m_bundleStatistics.maximumLikelihoodModelIndex()) {
      // if maximum likelihood estimation is being used
      double residualR2ZScore
                 = sqrt(deltax * deltax + deltay * deltay) / dObservationSigma / sqrt(2.0);
      m_bundleStatistics.addProbabilityDistributionObservation(residualR2ZScore);  //dynamically build the cumulative probability distribution of the R^2 residual Z Scores
                                                                                   //double tempScaler = m_wFunc[m_bundleStatistics.maximumLikelihoodModelIndex()]->sqrtWeightScaler(residualR2ZScore);
                                                                                   //if ( tempScaler == 0.0) printf("ZeroScaler\n");
                                                                                   //if ( tempScaler < 0.0)  printf("NegativeScaler\n");

      int currentModelIndex = m_bundleStatistics.maximumLikelihoodModelIndex();
      dObservationWeight *= m_bundleStatistics.maximumLikelihoodModelWFunc(currentModelIndex)
                            .sqrtWeightScaler(residualR2ZScore);
    }

//    std::cout << "Measuredx " << dMeasuredx << " Measuredy = " << dMeasuredy << std::endl;
//    std::cout << "dComputedx " << dComputedx << " dComputedy = " << dComputedy << std::endl;
//    std::cout << coeff_image << std::endl;
//    std::cout << coeff_point3D << std::endl;
//    std::cout << dMeasuredx << " " << dComputedx << std::endl << dMeasuredy << " " << dComputedy << std::endl;
//    std::cout << coeff_RHS << std::endl;

    // multiply coefficients by observation weight
    coeff_image *= dObservationWeight;
    coeff_point3D *= dObservationWeight;
    coeff_RHS *= dObservationWeight;

    m_Statsx.AddData(deltax);
    m_Statsy.AddData(deltay);

    return true;
  }


  /**
   * apply parameter corrections
   */
  void BundleAdjust::applyParameterCorrections() {
    if ( m_bundleSettings.solveMethod() == BundleSettings::Sparse ) {
      applyParameterCorrections_CHOLMOD();
    }
    else { //??? does a check belong here ??? what if it's not special k
      applyParameterCorrections_SPECIALK();
    }
  }


  /**
   * apply parameter corrections for CHOLMOD solution.
   */
  void BundleAdjust::applyParameterCorrections_CHOLMOD() {

    int t = 0;

    // Update spice for each BundleObservation
    int nobservations = m_BundleObservations.size();
    for (int i = 0; i < nobservations; i++) {
      BundleObservation *observation = m_BundleObservations.at(i);

      int nParameters = observation->numberParameters();

      observation->applyParameterCorrections(subrange(m_imageSolution,t,t+nParameters));

      t += nParameters;
    }

    // TODO: CHECK - do we need point index in case of rejected points????

    // TODO: Below code should move into BundleControlPoint->updateParameterCorrections
    //       except, what about the product_AV method?

    // Update lat/lon for each control point
    double dLatCorr, dLongCorr, dRadCorr;
    int nPointIndex = 0;
    int nControlPoints = m_BundleControlPoints.size();
    for (int i = 0; i < nControlPoints; i++) {
      BundleControlPoint *point = m_BundleControlPoints.at(i);

      if (point->isRejected()) {
          nPointIndex++;
          continue;
      }

      // get NIC, Q, and correction vector for this point
      bounded_vector<double, 3>& NIC = point->nicVector();
      SparseBlockRowMatrix& Q = point->cholmod_QMatrix();
      bounded_vector<double, 3>& corrections = point->corrections();

//      printf("Q\n");
//      std::cout << Q << std::endl;

//      printf("NIC\n");
//      std::cout << NIC << std::endl;

//      std::cout << m_imageSolution << std::endl;

      // subtract product of Q and nj from NIC
//      NIC -= prod(Q, m_imageSolution);
      product_AV(-1.0, NIC, Q, m_imageSolution);

      // get point parameter corrections
      dLatCorr = NIC(0);
      dLongCorr = NIC(1);
      dRadCorr = NIC(2);

//      printf("Point %s Corrections\n Latitude: %20.10lf\nLongitude: %20.10lf\n   Radius: %20.10lf\n",point->GetId().toAscii().data(),dLatCorr, dLongCorr, dRadCorr);
//      std::cout <<"Point " <<  point->GetId().toAscii().data() << " Corrections\n" << "Latitude: " << dLatCorr << std::endl << "Longitude: " << dLongCorr << std::endl << "Radius: " << dRadCorr << std::endl;

      SurfacePoint surfacepoint = point->getAdjustedSurfacePoint();

      double dLat = surfacepoint.GetLatitude().degrees();
      double dLon = surfacepoint.GetLongitude().degrees();
      double dRad = surfacepoint.GetLocalRadius().meters();

      dLat += RAD2DEG * dLatCorr;
      dLon += RAD2DEG * dLongCorr;

      // Make sure updated values are still in valid range.
      // TODO What is the valid lon range?
      if (dLat < -90.0) {
        dLat = -180.0 - dLat;
        dLon = dLon + 180.0;
      }
      if (dLat > 90.0) {
        dLat = 180.0 - dLat;
        dLon = dLon + 180.0;
      }
      while (dLon > 360.0) dLon = dLon - 360.0;
      while (dLon < 0.0) dLon = dLon + 360.0;

      dRad += 1000.*dRadCorr;

//      std::cout << corrections << std::endl;

      // sum and save corrections
      corrections(0) += dLatCorr;
      corrections(1) += dLongCorr;
      corrections(2) += dRadCorr;

//      std::cout << corrections << std::endl;

      surfacepoint.SetSphericalCoordinates(Latitude(dLat, Angle::Degrees),
                                           Longitude(dLon, Angle::Degrees),
                                           Distance(dRad, Distance::Meters));

      point->setAdjustedSurfacePoint(surfacepoint);

      nPointIndex++;

    } // end loop over point corrections
  }


  /**
   * Apply parameter corrections for specialK solution.
   */
  void BundleAdjust::applyParameterCorrections_SPECIALK() {
/*
//    std::cout << "image corrections: " << m_imageCorrections << std::endl;
//    std::cout << "   image solution: " << m_imageSolution << std::endl;

      int index;
      int currentindex = -1;
      bool bsameindex = false;

      // Update selected spice for each image
      int nImages = images();
      for (int i = 0; i < nImages; i++) {

          if ( m_bundleStatistics.numberHeldImages() > 0 ) {
              if ((m_pHeldSnList->HasSerialNumber(m_pSnList->SerialNumber(i)))) {
                  continue;
              }
          }

          Camera *pCamera = m_pCnet->Camera(i);
          index = imageIndex(i);
          if ( index == currentindex ) {
              bsameindex = true;
          }
          else {
              bsameindex = false;
          }

          currentindex = index;

          if (m_bundleSettings.instrumentPositionSolveOption() != BundleSettings::NoPositionFactors) {
            SpicePosition         *pInstPos = pCamera->instrumentPosition();
            std::vector< double > coefX(m_nNumberCamPosCoefSolved),
                coefY(m_nNumberCamPosCoefSolved),
                coefZ(m_nNumberCamPosCoefSolved);
            pInstPos->GetPolynomial(coefX, coefY, coefZ);

//        printf("X0:%20.10lf X1:%20.10lf X2:%20.10lf\n",abcX[0],abcX[1],abcX[2]);

            // Update the X coordinate coefficient(s) and sum parameter correction
            for (int icoef = 0; icoef < m_nNumberCamPosCoefSolved; icoef++) {
              coefX[icoef] += m_imageSolution(index);
              if (!bsameindex) m_imageCorrections(index) += m_imageSolution(index);
              index++;
            }

            // Update the Y coordinate coefficient(s)
            for (int icoef = 0; icoef < m_nNumberCamPosCoefSolved; icoef++) {
              coefY[icoef] += m_imageSolution(index);
              if (!bsameindex) m_imageCorrections(index) += m_imageSolution(index);
              index++;
            }

            // Update the Z coordinate coefficient(s)
            for (int icoef = 0; icoef < m_nNumberCamPosCoefSolved; icoef++) {
              coefZ[icoef] += m_imageSolution(index);
              if (!bsameindex) m_imageCorrections(index) += m_imageSolution(index);
              index++;
            }

            pInstPos->SetPolynomial(coefX, coefY, coefZ, m_nPositionType);
          }

      if (m_bundleSettings.instrumentPointingSolveOption() != BundleSettings::NoPointingFactors) {
        SpiceRotation         *pInstRot = pCamera->instrumentRotation();
        std::vector< double > coefRA(m_nNumberCamAngleCoefSolved),
            coefDEC(m_nNumberCamAngleCoefSolved),
            coefTWI(m_nNumberCamAngleCoefSolved);
        pInstRot->GetPolynomial(coefRA, coefDEC, coefTWI);

        // Update right ascension coefficient(s)
        for (int icoef = 0; icoef < m_nNumberCamAngleCoefSolved; icoef++) {
          coefRA[icoef] += m_imageSolution(index);
          if (!bsameindex) m_imageCorrections(index) += m_imageSolution(index);
          index++;
        }

        // Update declination coefficient(s)
        for (int icoef = 0; icoef < m_nNumberCamAngleCoefSolved; icoef++) {
          coefDEC[icoef] += m_imageSolution(index);
          if (!bsameindex) m_imageCorrections(index) += m_imageSolution(index);
          index++;
        }

        if (m_bundleSettings.solveTwist()) {
          // Update twist coefficient(s)
          for (int icoef = 0; icoef < m_nNumberCamAngleCoefSolved; icoef++) {
            coefTWI[icoef] += m_imageSolution(index);
            if (!bsameindex) m_imageCorrections(index) += m_imageSolution(index);
            index++;
          }
        }

        pInstRot->SetPolynomial(coefRA, coefDEC, coefTWI, m_nPointingType);
      }
    }

    // Update lat/lon for each control point
    double dLatCorr, dLongCorr, dRadCorr;
    int nPointIndex = 0;
    int nObjectPoints = m_pCnet->GetNumPoints();
    for (int i = 0; i < nObjectPoints; i++) {
      ControlPoint *point = m_pCnet->GetPoint(i);
      if (point->IsIgnored())
        continue;

      if ( point->IsRejected() ) {
          nPointIndex++;
          continue;
      }

      // get NIC, Q, and correction vector for this point
      bounded_vector<double, 3>& NIC = m_NICs[nPointIndex];
      compressed_matrix<double>& Q = m_Qs_SPECIALK[nPointIndex];
      bounded_vector<double, 3>& corrections = m_Point_Corrections[nPointIndex];

//      printf("Q\n");
//      std::cout << Q << std::endl;

//      printf("NIC\n");
//      std::cout << NIC << std::endl;

//      std::cout << m_imageSolution << std::endl;

      // subtract product of Q and nj from NIC
      NIC -= prod(Q, m_imageSolution);

      // get point parameter corrections
      dLatCorr = NIC(0);
      dLongCorr = NIC(1);
      dRadCorr = NIC(2);

//      printf("Point %s Corrections\n Latitude: %20.10lf\nLongitude: %20.10lf\n   Radius: %20.10lf\n",point->GetId().toAscii().data(),dLatCorr, dLongCorr, dRadCorr);
//      std::cout <<"Point " <<  point->GetId().toAscii().data() << " Corrections\n" << "Latitude: " << dLatCorr << std::endl << "Longitude: " << dLongCorr << std::endl << "Radius: " << dRadCorr << std::endl;

      double dLat = point->GetAdjustedSurfacePoint().GetLatitude().degrees();
      double dLon = point->GetAdjustedSurfacePoint().GetLongitude().degrees();
      double dRad = point->GetAdjustedSurfacePoint().GetLocalRadius().meters();

      dLat += RAD2DEG * dLatCorr;
      dLon += RAD2DEG * dLongCorr;

      // Make sure updated values are still in valid range.
      // TODO What is the valid lon range?
      if (dLat < -90.0) {
        dLat = -180.0 - dLat;
        dLon = dLon + 180.0;
      }
      if (dLat > 90.0) {
        dLat = 180.0 - dLat;
        dLon = dLon + 180.0;
      }
      while (dLon > 360.0) dLon = dLon - 360.0;
      while (dLon < 0.0) dLon = dLon + 360.0;

      dRad += 1000.*dRadCorr;

//      std::cout << corrections << std::endl;

      // sum and save corrections
      corrections(0) += dLatCorr;
      corrections(1) += dLongCorr;
      corrections(2) += dRadCorr;

//      std::cout << corrections << std::endl;

      SurfacePoint surfacepoint = point->GetAdjustedSurfacePoint();

      surfacepoint.SetSphericalCoordinates(Latitude(dLat, Angle::Degrees),
                                              Longitude(dLon, Angle::Degrees),
                                              Distance(dRad, Distance::Meters));

      point->SetAdjustedSurfacePoint(surfacepoint);

      nPointIndex++;

      // testing
      // Compute fixed point in body-fixed coordinates
//      double pB[3];
//      latrec_c( dRad * 0.001,
//               (dLon * DEG2RAD),
//               (dLat * DEG2RAD),
//               pB);
//      printf("%s %lf %lf %lf\n",point->Id().toAscii().data(),pB[0],pB[1],pB[2]);
    } // end loop over point corrections
*/
  }


  /**
   * This method computes the focal plane residuals for the measures.
   *
   * @history 2012-01-18 Debbie A. Cook - Fixed the computation of vx
   *                            and vy to make sure they are focal
   *                            plane x and y residuals instead of
   *                            image sample and line residuals.
   *
   */
  double BundleAdjust::computeResiduals() {
    double vtpv = 0.0;
    double vtpv_control = 0.0;
    double vtpv_image = 0.0;
    double dWeight;
    double v, vx, vy;

    // clear residual stats vectors
    m_Statsrx.Reset();
    m_Statsry.Reset();
    m_Statsrxy.Reset();

//    m_bundleStatistics.setRmsXYResiduals(sqrt(m_Statsrx.SumSquare()/(m_bundleStatistics.numberObservations()/2),
//                                         sqrt(m_Statsry.SumSquare()/(m_bundleStatistics.numberObservations()/2),
//                                         sqrt(m_Statsrxy.SumSquare()/m_bundleStatistics.numberObservations()));

    // vtpv for image coordinates
    int nObjectPoints = m_BundleControlPoints.size();

    for (int i = 0; i < nObjectPoints; i++) {

      BundleControlPoint *bundleControlPoint = m_BundleControlPoints.at(i);
      ControlPoint* point = bundleControlPoint->getRawControlPoint();

      point->ComputeResiduals();

      int nMeasures = point->GetNumMeasures();
      for (int j = 0; j < nMeasures; j++) {
        const ControlMeasure *measure = point->GetMeasure(j);
        if (measure->IsIgnored()) {
          continue;
        }

        dWeight = 1.4 * (measure->Camera())->PixelPitch();
        dWeight = 1.0 / dWeight;
        dWeight *= dWeight;

        vx = measure->GetFocalPlaneMeasuredX() - measure->GetFocalPlaneComputedX();
        vy = measure->GetFocalPlaneMeasuredY() - measure->GetFocalPlaneComputedY();

        // if rejected, don't include in statistics
        if (measure->IsRejected()) {
          continue;
        }

        m_Statsrx.AddData(vx);
        m_Statsry.AddData(vy);
        m_Statsrxy.AddData(vx);
        m_Statsrxy.AddData(vy);

//        printf("Point: %s rx: %20.10lf  ry: %20.10lf\n",point->GetId().toAscii().data(),vx,vy);

        vtpv += vx * vx * dWeight + vy * vy * dWeight;
      }
    }

//     std::cout << "vtpv image = " << vtpv << std::endl;
//     std::cout << "dWeight = " << dWeight << std::endl;

    // add vtpv from constrained 3D points
    int nPointIndex = 0;
    for (int i = 0; i < nObjectPoints; i++) {
      BundleControlPoint *bundleControlPoint = m_BundleControlPoints.at(i);

      // get weight and correction vector for this point
      bounded_vector<double, 3>& weights = bundleControlPoint->weights();
      bounded_vector<double, 3>& corrections = bundleControlPoint->corrections();

      //printf("Point: %s PointIndex: %d Loop(i): %d\n",point->GetId().toAscii().data(),nPointIndex,i);
      //std::cout << weights << std::endl;
      //std::cout << corrections << std::endl;

      if ( weights(0) > 0.0 ) {
          vtpv_control += corrections(0) * corrections(0) * weights(0);
      }
      if ( weights(1) > 0.0 ) {
          vtpv_control += corrections(1) * corrections(1) * weights(1);
      }
      if ( weights(2) > 0.0 ) {
          vtpv_control += corrections(2) *corrections(2) * weights(2);
      }

      nPointIndex++;
    }

//    std::cout << "vtpv control = " << vtpv_control << std::endl;

    // add vtpv from constrained image parameters
    for (int i = 0; i < m_BundleObservations.size(); i++) {
      BundleObservation *observation = m_BundleObservations.at(i);

      // get weight and correction vector for this observation
      vector<double>& weights = observation->parameterWeights();
      vector<double>& corrections = observation->parameterCorrections();

      for (int j = 0; j < (int)corrections.size(); j++) {
        if (weights(j) > 0.0) {
          v = corrections(j);
          vtpv_image += v * v * weights(j);
        }
      }

    }

//    std::cout << "vtpv_image = " << vtpv_image << std::endl;

    vtpv = vtpv + vtpv_control + vtpv_image;

    // Compute rms for all image coordinate residuals
    // separately for x, y, then x and y together
    m_bundleStatistics.setRmsXYResiduals(m_Statsrx.Rms(), m_Statsry.Rms(), m_Statsrxy.Rms());

    return vtpv;
  }


  /**
   * Bundle wrap up.
   *
   */
  bool BundleAdjust::wrapUp() {
    // compute residuals in pixels

    // vtpv for image coordinates
    int nObjectPoints = m_pCnet->GetNumPoints();
    for (int i = 0; i < nObjectPoints; i++) {
      ControlPoint *point = m_pCnet->GetPoint(i);
      if (point->IsIgnored()) {
        continue;
      }

      point->ComputeResiduals();
    }
//     emit statusUpdate(QString("SerialNumberList in wrapUp") + QString::number(m_pSnList->Size()));
    m_bundleStatistics.computeBundleStatistics(m_pSnList,
                                               m_pCnet,
                                               m_bundleSettings.errorPropagation(),
                                               m_bundleSettings.solveRadius());


    return true;
  }


  /**
   * Compute rejection limit.
   *
   */
  bool BundleAdjust::computeRejectionLimit() { // ??? i believe this should be in bundle stats...
      double vx, vy;

      int nResiduals = m_bundleStatistics.numberObservations() / 2;

//      std::cout << "total observations: " << m_bundleStatistics.numberObservations() << std::endl;
//      std::cout << "rejected observations: " << m_bundleStatistics.numberRejectedObservations() << std::endl;
//      std::cout << "good observations: " << m_bundleStatistics.numberObservations()-m_bundleStatistics.numberRejectedObservations() << std::endl;

      std::vector<double> resvectors;

      resvectors.resize(nResiduals);

      // load magnitude (squared) of residual vector
      int nObservation = 0;
      int nObjectPoints = m_pCnet->GetNumPoints();
      for (int i = 0; i < nObjectPoints; i++) {

          const ControlPoint *point = m_pCnet->GetPoint(i);
          if ( point->IsIgnored() ) {
            continue;
          }

          if ( point->IsRejected() ) {
            continue;
          }

          int nMeasures = point->GetNumMeasures();
          for (int j = 0; j < nMeasures; j++) {

              const ControlMeasure *measure = point->GetMeasure(j);
              if ( measure->IsIgnored() ) {
                  continue;
              }

              if ( measure->IsRejected() ) {
                  continue;
              }

              vx = measure->GetSampleResidual();
              vy = measure->GetLineResidual();

              resvectors[nObservation] = sqrt(vx*vx + vy*vy);

              nObservation++;
          }
      }

//      std::cout << "x residuals\n" << x_residuals << std::endl;
//      std::cout << "y_residuals\n" << y_residuals << std::endl;

      // sort vectors
      std::sort(resvectors.begin(), resvectors.end());

//      std::cout << "residuals range: \n" << resvectors[0] << resvectors[nResiduals- 1] << std::endl;

//      std::cout << "x residuals sorted\n" << x_residuals << std::endl;
//      std::cout << "y_residuals sorted\n" << y_residuals << std::endl;

      double median;
      double mediandev;
      double mad;

      int nmidpoint = nResiduals / 2;

      if ( nResiduals % 2 == 0 ) {
        median = (resvectors[nmidpoint- 1] + resvectors[nmidpoint]) / 2;
      }
      else {
        median = resvectors[nmidpoint];
      }

//      std::cout << "median: " << median << std::endl;

      // compute M.A.D.
      for (int i = 0; i < nResiduals; i++) {
          resvectors[i] = fabs(resvectors[i] - median);
      }

      std::sort(resvectors.begin(), resvectors.end());

//      std::cout << "residuals range: \n" << resvectors[0] << resvectors[nResiduals- 1] << std::endl;

      if ( nResiduals % 2 == 0 ) {
        mediandev = (resvectors[nmidpoint- 1] + resvectors[nmidpoint]) / 2;
      }
      else {
        mediandev = resvectors[nmidpoint];
      }

      std::cout << "median deviation: " << mediandev << std::endl;

      mad = 1.4826 * mediandev;

      std::cout << "mad: " << mad << std::endl;

//      double dLow = median - m_bundleSettings.rejectionMultiplier() * mad;
//      double dHigh = median + m_bundleSettings.rejectionMultiplier() * mad;

//      std::cout << "reject range: \n" << dLow << " " << dHigh << std::endl;
//      std::cout << "Rejection multipler: \n" << m_bundleSettings.rejectionMultiplier() << std::endl;

      m_bundleStatistics.setRejectionLimit(median + m_bundleSettings.outlierRejectionMultiplier() * mad);

//      std::cout << "Rejection Limit: " << m_bundleStatistics.rejectionLimit() << std::endl;

      return true;
  }


  /**
   * Flag outlier measurements.
   *
   */
  bool BundleAdjust::flagOutliers() {
    double vx, vy;
    int nRejected;
    int ntotalrejected = 0;

    int nIndexMaxResidual;
    double dMaxResidual;
    double dSumSquares;
    double dUsedRejectionLimit = m_bundleStatistics.rejectionLimit();

//    if ( m_bundleStatistics.rejectionLimit() < 0.05 )
//        dUsedRejectionLimit = 0.14;
    //        dUsedRejectionLimit = 0.05;

    int nComingBack = 0;

    int nObjectPoints = m_pCnet->GetNumPoints();
    for (int i = 0; i < nObjectPoints; i++) {
      ControlPoint *point = m_pCnet->GetPoint(i);
      if ( point->IsIgnored() ) {
        continue;
      }

      point->ZeroNumberOfRejectedMeasures();

      nRejected = 0;
      nIndexMaxResidual = -1;
      dMaxResidual = -1.0;

      int nMeasures = point->GetNumMeasures();
      for (int j = 0; j < nMeasures; j++) {

          ControlMeasure *measure = point->GetMeasure(j);
          if ( measure->IsIgnored() ) {
              continue;
          }

          vx = measure->GetSampleResidual();
          vy = measure->GetLineResidual();

          dSumSquares = sqrt(vx*vx + vy*vy);

          // measure is good
          if ( dSumSquares <= dUsedRejectionLimit ) {

            // was it previously rejected?
            if ( measure->IsRejected() ) {
                  printf("Coming back in: %s\r",point->GetId().toAscii().data());
                  nComingBack++;
                  m_pCnet->DecrementNumberOfRejectedMeasuresInImage(measure->GetCubeSerialNumber());
              }

              measure->SetRejected(false);
              continue;
          }

          // if it's still rejected, skip it
          if ( measure->IsRejected() ) {
              nRejected++;
              ntotalrejected++;
              continue;
          }

          if ( dSumSquares > dMaxResidual ) {
              dMaxResidual = dSumSquares;
              nIndexMaxResidual = j;
          }
      }

      // no observations above the current rejection limit for this 3D point
      if ( dMaxResidual == -1.0 || dMaxResidual <= dUsedRejectionLimit ) {
          point->SetNumberOfRejectedMeasures(nRejected);
          continue;
      }

      // this is another kluge - if we only have two observations
      // we won't reject (for now)
      if ((nMeasures - (nRejected + 1)) < 2) {
          point->SetNumberOfRejectedMeasures(nRejected);
          continue;
      }

      // otherwise, we have at least one observation
      // for this point whose residual is above the
      // current rejection limit - we'll flag the
      // worst of these as rejected
      ControlMeasure *rejected = point->GetMeasure(nIndexMaxResidual);
      rejected->SetRejected(true);
      nRejected++;
      point->SetNumberOfRejectedMeasures(nRejected);
      m_pCnet->IncrementNumberOfRejectedMeasuresInImage(rejected->GetCubeSerialNumber());
      ntotalrejected++;

      // do we still have sufficient remaining observations for this 3D point?
      if ( ( nMeasures-nRejected ) < 2 ) {
          point->SetRejected(true);
          printf("Rejecting Entire Point: %s\r",point->GetId().toAscii().data());
      }
      else
          point->SetRejected(false);

//      int ndummy = point->GetNumberOfRejectedMeasures();
//      printf("Rejected for point %s = %d\n", point->GetId().toAscii().data(), ndummy);
//      printf("%s: %20.10lf  %20.10lf*\n",point->GetId().toAscii().data(), rejected->GetSampleResidual(), rejected->GetLineResidual());
  }

    int numberRejectedObservations = 2*ntotalrejected;

    printf("\n\t       Rejected Observations:%10d (Rejection Limit:%12.5lf\n",
           numberRejectedObservations, dUsedRejectionLimit);
    m_bundleStatistics.setNumberRejectedObservations(numberRejectedObservations);

    std::cout << "Measures that came back: " << nComingBack << std::endl;

    return true;
}


  /**
   * error propagation.
   */
  bool BundleAdjust::errorPropagation() {
    if (m_bundleSettings.solveMethod() == BundleSettings::Sparse) {
      return errorPropagation_CHOLMOD();
    }
    else {
      return errorPropagation_SPECIALK();
    }

    return false;
  }


  /**
   * error propagation for specialK solution.
   */
  bool BundleAdjust::errorPropagation_SPECIALK() {

    // create inverse of normal equations matrix
    if ( !CholeskyUT_NOSQR_Inverse() )
        return false;

    matrix<double> T(3, 3);
    matrix<double> QS(3, m_nRank);
    double dSigmaLat, dSigmaLong, dSigmaRadius;
    double t;

    double dSigma02 = m_bundleStatistics.sigma0() * m_bundleStatistics.sigma0();

    int nPointIndex = 0;
    int nObjectPoints = m_pCnet->GetNumPoints();
    for (int i = 0; i < nObjectPoints; i++) {
      ControlPoint *point = m_pCnet->GetPoint(i);
        if ( point->IsIgnored() )
            continue;

        if ( point->IsRejected() )
            continue;

        printf("\rProcessing point %d of %d",i+1,nObjectPoints);

        T.clear();
        QS.clear();

        // get corresponding Q matrix
        compressed_matrix<double>& Q = m_Qs_SPECIALK[nPointIndex];

        // form QS
        QS = prod(Q, m_Normals);

        // form T
        T = prod(QS, trans(Q));

        // Ask Ken what is happening here...Setting just the sigmas is not very accurate
        // Shouldn't we be updating and setting the matrix???  TODO
        SurfacePoint SurfacePoint = point->GetAdjustedSurfacePoint();

        dSigmaLat = SurfacePoint.GetLatSigma().radians();
        dSigmaLong = SurfacePoint.GetLonSigma().radians();
        dSigmaRadius = SurfacePoint.GetLocalRadiusSigma().meters();

//      std::cout << dSigmaLat << " " << dSigmaLong << " " << dSigmaRadius << std::endl;

//      dSigmaLat = point->GetAdjustedSurfacePoint().GetLatSigmaDistance().meters();
//      dSigmaLong = point->GetAdjustedSurfacePoint().GetLonSigmaDistance().meters();
//      dSigmaRadius = point->GetAdjustedSurfacePoint().GetLocalRadiusSigma().meters();

        t = dSigmaLat*dSigmaLat + T(0, 0);
        Distance tLatSig(sqrt(dSigma02 * t) * m_dRTM, Distance::Meters);

        t = dSigmaLong*dSigmaLong + T(1, 1);
        t = sqrt(dSigma02 * t) * m_dRTM;
        Distance tLonSig(
            t * cos(point->GetAdjustedSurfacePoint().GetLatitude().radians()),
            Distance::Meters);

        t = dSigmaRadius*dSigmaRadius + T(2, 2);
        t = sqrt(dSigma02 * t) * 1000.0;

        SurfacePoint.SetSphericalSigmasDistance(tLatSig, tLonSig,
            Distance(t, Distance::Meters));

        point->SetAdjustedSurfacePoint(SurfacePoint);

       nPointIndex++;
    }

    return true;
  }


  /**
   * error propagation for CHOLMOD solution.
   */
  bool BundleAdjust::errorPropagation_CHOLMOD() {

    // free unneeded memory
    cholmod_free_triplet(&m_pTriplet, &m_cm);
    cholmod_free_sparse(&m_N, &m_cm);

    matrix<double> T(3, 3);
    double dSigmaLat, dSigmaLong, dSigmaRadius;
    double t;

    double dSigma02 = m_bundleStatistics.sigma0() * m_bundleStatistics.sigma0();

    int nObjectPoints = m_BundleControlPoints.size();

    std::string strTime = Isis::iTime::CurrentLocalTime().toAscii().data();
    printf("     Time: %s\n\n", strTime.c_str());

    // create and initialize array of 3x3 matrices for all object points
    std::vector< symmetric_matrix<double> > point_covs(nObjectPoints,symmetric_matrix<double>(3));
    for (int d = 0; d < nObjectPoints; d++)
      point_covs[d].clear();

    cholmod_dense *x;        // solution vector
    cholmod_dense *b;        // right-hand side (column vectors of identity)

    b = cholmod_zeros ( m_nRank, 1, CHOLMOD_REAL, &m_cm );
    double* pb = (double*)b->x;

    double* px = NULL;

    SparseBlockColumnMatrix sbcMatrix;

    // Create unique file name
    FileName matrixFile;
    matrixFile = FileName::createTempFile("inverseMatrix.dat");
    // Create file handle
    QFile matrixOutput(matrixFile.name());
    // Open file to write to
    matrixOutput.open(QIODevice::WriteOnly);
    QDataStream outStream(&matrixOutput);

    int i, j, k;
    int nCurrentColumn = 0;
    int ncolsCurrentBlockColumn = 0;
    int nBlockColumns = m_SparseNormals.size();

    for (i = 0; i < nBlockColumns; i++) {

      // columns in this column block
      SparseBlockColumnMatrix* normalsColumn = m_SparseNormals.at(i);
      if (i == 0) {
        ncolsCurrentBlockColumn = normalsColumn->numberOfColumns();
        int nRows = m_SparseNormals.at(i)->numberOfRows();
        sbcMatrix.InsertMatrixBlock(i, nRows, ncolsCurrentBlockColumn);
        sbcMatrix.zeroBlocks();
      }
      else {
        if (normalsColumn->numberOfColumns() == ncolsCurrentBlockColumn) {
          int nRows = m_SparseNormals.at(i)->numberOfRows();
          sbcMatrix.InsertMatrixBlock(i, nRows, ncolsCurrentBlockColumn);
          sbcMatrix.zeroBlocks();
        }
        else {
          ncolsCurrentBlockColumn = normalsColumn->numberOfColumns();

          // reset sbcMatrix
          sbcMatrix.wipe();

          // insert blocks
          for (j = 0; j < (i+1); j++) {
            SparseBlockColumnMatrix* normalsRow = m_SparseNormals.at(j);
            int nRows = normalsRow->numberOfRows();

            sbcMatrix.InsertMatrixBlock(j, nRows, ncolsCurrentBlockColumn);
          }
        }
      }

      int localCol = 0;

      // solve for inverse for nCols
      for (j = 0; j < ncolsCurrentBlockColumn; j++) {
        if ( nCurrentColumn > 0 )
          pb[nCurrentColumn- 1] = 0.0;
        pb[nCurrentColumn] = 1.0;

        x = cholmod_solve ( CHOLMOD_A, m_L, b, &m_cm );
        px = (double*)x->x;
        int rp = 0;

        // store solution in corresponding column of inverse
        for ( k = 0; k < sbcMatrix.size(); k++ ) {
          matrix<double>* matrix = sbcMatrix.value(k);

          int sz1 = matrix->size1();

          for (int ii = 0; ii < sz1; ii++) {
            (*matrix)(ii,localCol) = px[ii + rp];
          }
          rp += matrix->size1();
        }

        nCurrentColumn++;
        localCol++;

        cholmod_free_dense(&x,&m_cm);
      }

      // save adjusted image sigmas
      BundleObservation *observation = m_BundleObservations.at(i);
      vector< double >& adjustedSigmas = observation->adjustedSigmas();
      matrix<double>* imageCovMatrix = sbcMatrix.value(i);
      for ( int z = 0; z < ncolsCurrentBlockColumn; z++) {
//        adjustedSigmas[z] = (*imageCovMatrix)(z,z);
        adjustedSigmas[z] = sqrt((*imageCovMatrix)(z,z))*m_bundleStatistics.sigma0();
      }

      // Output inverse matrix to the open file.
      outStream << sbcMatrix;

      // now loop over all object points to sum contributions into 3x3 point covariance matrix
      int nPointIndex = 0;
      for (j = 0; j < nObjectPoints; j++) {

        BundleControlPoint *point = m_BundleControlPoints.at(nPointIndex);
        if ( point->isRejected() )
          continue;

        // only update point every 100 points
        if (j%100 == 0) {
            printf("\rError Propagation: Inverse Block %8d of %8d; Point %8d of %8d", i+1,
                   nBlockColumns,  j+1, nObjectPoints);
        }

        // get corresponding Q matrix
        SparseBlockRowMatrix& Q = point->cholmod_QMatrix();

        T.clear();

        // get corresponding point covariance matrix
        symmetric_matrix<double>& cv = point_covs[nPointIndex];

        // get qT - index i is the key into Q for qT
        matrix<double>* qT = Q.value(i);
        if (!qT) {
          nPointIndex++;
          continue;
        }

        // iterate over Q
        // q is current map value
        QMapIterator<int, matrix<double>*> it(Q);
         while ( it.hasNext() ) {
           it.next();

           int nKey = it.key();

           if (it.key() > i)
             break;

           matrix<double>* q = it.value();

           if ( !q ) // should never be NULL
             continue;

           matrix<double>* nI = sbcMatrix.value(it.key());

           if ( !nI ) // should never be NULL
             continue;

           T = prod(*nI, trans(*qT));
           T = prod(*q,T);

           if (nKey != i)
             T += trans(T);

           cv += T;
         }

        nPointIndex++;
      }
    }
    // Close the file.
    matrixOutput.close();
    // Save the location of the "covariance" matrix
    m_bundleStatistics.setCorrMatCovFileName(matrixFile);

    // can free sparse normals now
    m_SparseNormals.wipe();

    // free b (right-hand side vector
    cholmod_free_dense(&b,&m_cm);

    printf("\n\n");
    strTime = Isis::iTime::CurrentLocalTime().toAscii().data();
    printf("\rFilling point covariance matrices: Time %s", strTime.c_str());
    printf("\n\n");

    // now loop over points again and set final covariance stuff
    int nPointIndex = 0;
    for (j = 0; j < nObjectPoints; j++) {

      BundleControlPoint *point = m_BundleControlPoints.at(nPointIndex);

      if ( point->isRejected() )
        continue;

      if (j%100 == 0) {
        printf("\rError Propagation: Filling point covariance matrices %8d of %8d",j+1,
               nObjectPoints);
      }

      // get corresponding point covariance matrix
      symmetric_matrix<double>& cv = point_covs[nPointIndex];

      // Ask Ken what is happening here...Setting just the sigmas is not very accurate
      // Shouldn't we be updating and setting the matrix???  TODO
      SurfacePoint SurfacePoint = point->getAdjustedSurfacePoint();

      dSigmaLat = SurfacePoint.GetLatSigma().radians();
      dSigmaLong = SurfacePoint.GetLonSigma().radians();
      dSigmaRadius = SurfacePoint.GetLocalRadiusSigma().meters();

      t = dSigmaLat*dSigmaLat + cv(0, 0);
      Distance tLatSig(sqrt(dSigma02 * t) * m_dRTM, Distance::Meters);

      t = dSigmaLong*dSigmaLong + cv(1, 1);
      t = sqrt(dSigma02 * t) * m_dRTM;
      Distance tLonSig(
          t * cos(point->getAdjustedSurfacePoint().GetLatitude().radians()),
          Distance::Meters);

      t = dSigmaRadius*dSigmaRadius + cv(2, 2);
      t = sqrt(dSigma02 * t) * 1000.0;

      SurfacePoint.SetSphericalSigmasDistance(tLatSig, tLonSig,
                                              Distance(t, Distance::Meters));

      point->setAdjustedSurfacePoint(SurfacePoint);

      nPointIndex++;
    }

    return true;
  }


  /**
   * Return index to basis function for image with index i.
   *
   */
/*
  int BundleAdjust::imageIndex(int i) const {
    if (!m_bundleSettings.solveObservationMode())
      return m_nImageIndexMap[i] * m_nNumImagePartials;
    else
      return m_pObsNumList->ObservationNumberMapIndex(i) * m_nNumImagePartials;
  }
*/

  /**
   * Return the ith filename in the cube list file given to constructor.
   *
   */
  // TODO: probably don't need this, can get from BundleObservation
  QString BundleAdjust::fileName(int i) {
//     emit statusUpdate(QString("SerialNumberList in fileName(i):") + QString::number(m_pSnList->Size()));
    return m_pSnList->FileName(i);
  }


  /**
   * Return whether the ith file in the cube list is held.
   *
   */
  bool BundleAdjust::isHeld(int i) {
//     emit statusUpdate(QString("SerialNumberList in isHeld(i):") + QString::number(m_pSnList->Size()));
    if ( m_bundleStatistics.numberHeldImages() > 0 )
         if ((m_pHeldSnList->HasSerialNumber(m_pSnList->SerialNumber(i))))
           return true;
    return false;
  }


  /**
   * Return a table cmatrix for the ith cube in the cube list given to the constructor.
   *
   */
  Table BundleAdjust::cMatrix(int i) {
    return m_pCnet->Camera(i)->instrumentRotation()->Cache("InstrumentPointing");
  }

  //! Return a table spacecraft vector for the ith cube in the cube list given to the
  //! constructor
  Table BundleAdjust::spVector(int i) {
    return m_pCnet->Camera(i)->instrumentPosition()->Cache("InstrumentPosition");
  }


  /**
   * Return the number of observations in list given to the constructor.
   *
   */
//  int BundleAdjust::observations() const {
//    if (!m_bundleSettings.solveObservationMode()) {
//      return m_pSnList->Size();
//      //    return m_pSnList->Size() - m_bundleStatistics.numberHeldImages();
//    }
//    else {
//      return m_pObsNumList->ObservationSize();
//    }
//  }


//std::vector<double> BundleAdjust::PointPartial(Isis::ControlPoint &point, PartialDerivative wrt)
//{
//  double lat = point.GetAdjustedSurfacePoint().GetLatitude();  // Radians
//  double lon = point.GetAdjustedSurfacePoint().GetLongitude();
//  double sinLon = sin(lon);
//  double cosLon = cos(lon);
//  double sinLat = sin(lat);
//  double cosLat = cos(lat);
//  double radius = point.GetAdjustedSurfacePoint().GetLocalRadius() * 0.001;  /km
//
//  std::vector<double> v(3);
//
//  if (wrt == WRT_Latitude)
//  {
//    v[0] = -radius * sinLat * cosLon;
//    v[1] = -radius * sinLon * sinLat;
//    v[2] =  radius * cosLat;
//  }
//  else if (wrt == WRT_Longitude)
//  {
//    v[0] = -radius * cosLat * sinLon;
//    v[1] =  radius * cosLat * cosLon;
//    v[2] =  0.0;
//  }
//  else
//  {
//    v[0] = cosLon * cosLat;
//    v[1] = sinLon * cosLat;
//    v[2] = sinLat;
//  }
//
//  return v;
//}
//


  /**
   * Creates an iteration summary and an iteration group for the solution summary
   */
  void BundleAdjust::iterationSummary() {
    QString itlog;

    if ( m_bundleStatistics.converged() ) 
        itlog = "Iteration" + toString(m_nIteration) + ": Final";
    else
        itlog = "Iteration" + toString(m_nIteration);

    PvlGroup gp(itlog);

    gp += PvlKeyword( "Sigma0",
                      toString( m_bundleStatistics.sigma0() ) );
    gp += PvlKeyword( "Observations",
                      toString( m_bundleStatistics.numberObservations() ) );
    gp += PvlKeyword( "Constrained_Point_Parameters",
                      toString( m_bundleStatistics.numberConstrainedPointParameters() ) );
    gp += PvlKeyword( "Constrained_Image_Parameters",
                      toString( m_bundleStatistics.numberConstrainedImageParameters() ) );
    gp += PvlKeyword( "Unknown_Parameters",
                      toString( m_bundleStatistics.numberUnknownParameters() ) );
    gp += PvlKeyword( "Degrees_of_Freedom",
                      toString( m_bundleStatistics.degreesOfFreedom() ) );
    gp += PvlKeyword( "Rejected_Measures",
                      toString( m_bundleStatistics.numberRejectedObservations()/2) );


    if ( m_bundleStatistics.numberMaximumLikelihoodModels() >
         m_bundleStatistics.maximumLikelihoodModelIndex() ) {
      // if maximum likelihood estimation is being used

      gp += PvlKeyword( "Maximum_Likelihood_Tier: ",
                        toString( m_bundleStatistics.maximumLikelihoodModelIndex() ) );
      gp += PvlKeyword( "Median_of_R^2_residuals: ",
                        toString( m_bundleStatistics.maximumLikelihoodMedianR2Residuals() ) );
    }

    if ( m_bundleStatistics.converged() ) {
      gp += PvlKeyword("Converged", "TRUE");
      gp += PvlKeyword( "TotalElapsedTime", toString( m_bundleStatistics.elapsedTime() ) );

      if (m_bundleSettings.errorPropagation()) {
        gp += PvlKeyword( "ErrorPropagationElapsedTime",
                         toString( m_bundleStatistics.elapsedTimeErrorProp() ) );
      }
    }

    std::ostringstream ostr;
    ostr << gp << endl;
    m_iterationSummary += QString::fromStdString( ostr.str() );
    if (m_bPrintSummary) Application::Log(gp);
  }


  /**
   * Output bundle results to file.
   */
  bool BundleAdjust::output() {
    if (m_bundleSettings.createBundleOutputFile()) {
        outputText();
    }

    if (m_bundleSettings.createCSVFiles()) {
      outputPointsCSV();
      outputImagesCSV();
    }

    if (m_bundleSettings.createResidualsFile()) {
      outputResiduals();
    }

    return true;
  }


  /**
   * Output header for bundle results file.
   *
   */
  bool BundleAdjust::outputHeader(std::ofstream& fp_out) {

    if (!fp_out)
      return false;

    char buf[1056];
    int nImages = images();
    int nValidPoints = m_pCnet->GetNumValidPoints();
    int nInnerConstraints = 0;
    int nDistanceConstraints = 0;
    int nDegreesOfFreedom = m_bundleStatistics.numberObservations()
                            + m_bundleStatistics.numberConstrainedPointParameters()
                            + m_bundleStatistics.numberConstrainedImageParameters()
                            - m_bundleStatistics.numberUnknownParameters(); // ??? same as bstat dof ???
    //??? m_bundleStatistics.computeDegreesOfFreedom();
    //??? int nDegreesOfFreedom = m_bundleStatistics.degreesOfFreedom();

    int nConvergenceCriteria = 1;

    sprintf(buf, "JIGSAW: BUNDLE ADJUSTMENT\n=========================\n");
    fp_out << buf;
    sprintf(buf, "\n                       Run Time: %s",
                                           Isis::iTime::CurrentLocalTime().toAscii().data());
    fp_out << buf;
    sprintf(buf, "\n               Network Filename: %s", m_strCnetFileName.toAscii().data());
    fp_out << buf;
    sprintf(buf, "\n                     Network Id: %s", m_pCnet->GetNetworkId().toAscii().data());
    fp_out << buf;
    sprintf(buf, "\n            Network Description: %s", m_pCnet->Description().toAscii().data());
    fp_out << buf;
    sprintf(buf, "\n                         Target: %s", m_pCnet->GetTarget().toAscii().data());
    fp_out << buf;
    sprintf(buf, "\n\n                   Linear Units: kilometers");
    fp_out << buf;
    sprintf(buf, "\n                  Angular Units: decimal degrees");
    fp_out << buf;
    sprintf(buf, "\n\nINPUT: SOLVE OPTIONS\n====================\n");
    fp_out << buf;

    m_bundleSettings.solveObservationMode() ?
      sprintf(buf, "\n                   OBSERVATIONS: ON"):
      sprintf(buf, "\n                   OBSERVATIONS: OFF");
    fp_out << buf;

    m_bundleSettings.solveRadius() ?
      sprintf(buf, "\n                         RADIUS: ON"):
      sprintf(buf, "\n                         RADIUS: OFF");
    fp_out << buf;

    m_bundleSettings.updateCubeLabel() ?
      sprintf(buf, "\n                         UPDATE: YES"):
      sprintf(buf, "\n                         UPDATE: NO");
    fp_out << buf;

    sprintf(buf, "\n                  SOLUTION TYPE: %s",
            BundleSettings::solveMethodToString(
                m_bundleSettings.solveMethod()).toUpper().toAscii().data());
    fp_out << buf;

    m_bundleSettings.errorPropagation() ?
      sprintf(buf, "\n              ERROR PROPAGATION: ON"):
      sprintf(buf, "\n              ERROR PROPAGATION: OFF");
    fp_out << buf;

    if (m_bundleSettings.outlierRejection()) {
      sprintf(buf, "\n              OUTLIER REJECTION: ON");
      fp_out << buf;
      sprintf(buf, "\n           REJECTION MULTIPLIER: %lf",
                                 m_bundleSettings.outlierRejectionMultiplier());// ??? is this correct ???
      fp_out << buf;

    }
    else {
      sprintf(buf, "\n              OUTLIER REJECTION: OFF");
      fp_out << buf;
      sprintf(buf, "\n           REJECTION MULTIPLIER: N/A");// ??? is this correct ???
      fp_out << buf;
    }

    sprintf(buf, "\n\nMAXIMUM LIKELIHOOD ESTIMATION\n============================\n");
    fp_out << buf;

    for (int tier = 0; tier < 3; tier++) {
      if (tier < m_bundleStatistics.numberMaximumLikelihoodModels()) { // replace number of models variable with settings models.size()???
        sprintf(buf, "\n                         Tier %d Enabled: TRUE", tier);
        fp_out << buf;
        sprintf(buf, "\n               Maximum Likelihood Model: %s",
                MaximumLikelihoodWFunctions::modelToString(
                    m_bundleStatistics.maximumLikelihoodModelWFunc(tier).model()).toAscii().data());
        fp_out << buf;
        sprintf(buf, "\n    Quantile used for tweaking constant: %lf",
                            m_bundleStatistics.maximumLikelihoodModelQuantile(tier));
        fp_out << buf;
        sprintf(buf, "\n   Quantile weighted R^2 Residual value: %lf",
                           m_bundleStatistics.maximumLikelihoodModelWFunc(tier).tweakingConstant());
        fp_out << buf;
        sprintf(buf, "\n       Approx. weighted Residual cutoff: %s",
                               m_bundleStatistics.maximumLikelihoodModelWFunc(tier)
                                   .weightedResidualCutoff().toAscii().data());
        fp_out << buf;
        if (tier != 2) fp_out << "\n";
      }
      else {
        sprintf(buf, "\n                         Tier %d Enabled: FALSE", tier);
        fp_out << buf;
      }
    }

    sprintf(buf, "\n\nINPUT: CONVERGENCE CRITERIA\n===========================\n");
    fp_out << buf;
    sprintf(buf, "\n                         SIGMA0: %e",
                                             m_bundleSettings.convergenceCriteriaThreshold());
    fp_out << buf;
    sprintf(buf, "\n             MAXIMUM ITERATIONS: %d",
                                 m_bundleSettings.convergenceCriteriaMaximumIterations());
    fp_out << buf;
    sprintf(buf, "\n\nINPUT: CAMERA POINTING OPTIONS\n==============================\n");
    fp_out << buf;
/*
    //??? this line could replace the switch/case below...   sprintf(buf, "\n                          CAMSOLVE: %s", BundleSettings::instrumentPointingSolveOptionToString(m_bundleSettings.instrumentPointingSolveOption()).toUpper();
    switch (m_bundleSettings.instrumentPointingSolveOption()) {
      case BundleSettings::AnglesOnly:
        sprintf(buf,"\n                          CAMSOLVE: ANGLES");
        break;
      case BundleSettings::AnglesVelocity:
        sprintf(buf,"\n                          CAMSOLVE: ANGLES, VELOCITIES");
        break;
      case BundleSettings::AnglesVelocityAcceleration:
        sprintf(buf,"\n                          CAMSOLVE: ANGLES, VELOCITIES, ACCELERATIONS");
        break;
      case BundleSettings::AllPointingCoefficients:
        sprintf(buf,"\n                          CAMSOLVE: ALL POLYNOMIAL COEFFICIENTS (%d)",m_bundleSettings.ckSolveDegree());
        break;
      case BundleSettings::NoPointingFactors:
        sprintf(buf,"\n                          CAMSOLVE: NONE");
        break;
    default:
      break;
    }
    fp_out << buf;
    m_bundleSettings.solveTwist() ? sprintf(buf, "\n                             TWIST: ON"):
        sprintf(buf, "\n                             TWIST: OFF");
    fp_out << buf;

    m_bundleSettings.fitInstrumentPointingPolynomialOverExisting() ? sprintf(buf, "\n POLYNOMIAL OVER EXISTING POINTING: ON"):
        sprintf(buf, "\nPOLYNOMIAL OVER EXISTING POINTING : OFF");
    fp_out << buf;

    sprintf(buf, "\n\nINPUT: SPACECRAFT OPTIONS\n=========================\n");
    fp_out << buf;


//??? this line could replace the switch/case below...    sprintf(buf, "\n                          SPSOLVE: %s", BundleSettings::instrumentPositionSolveOptionToString(m_bundleSettings.instrumentPositionSolveOption()).toUpper();
    switch (m_bundleSettings.instrumentPositionSolveOption()) {
      case BundleSettings::NoPositionFactors:
        sprintf(buf,"\n                        SPSOLVE: NONE");
        break;
      case BundleSettings::PositionOnly:
        sprintf(buf,"\n                        SPSOLVE: POSITION");
        break;
      case BundleSettings::PositionVelocity:
        sprintf(buf,"\n                        SPSOLVE: POSITION, VELOCITIES");
        break;
      case BundleSettings::PositionVelocityAcceleration:
        sprintf(buf,"\n                        SPSOLVE: POSITION, VELOCITIES, ACCELERATIONS");
        break;
      case BundleSettings::AllPositionCoefficients:
        sprintf(buf,"\n                       CAMSOLVE: ALL POLYNOMIAL COEFFICIENTS (%d)",m_bundleSettings.spkSolveDegree());
        break;
      default:
        break;
    }
    fp_out << buf;

    m_bundleSettings.solveInstrumentPositionOverHermiteSpline() ? sprintf(buf, "\n POLYNOMIAL OVER HERMITE SPLINE: ON"):
        sprintf(buf, "\nPOLYNOMIAL OVER HERMITE SPLINE : OFF");
    fp_out << buf;

    sprintf(buf, "\n\nINPUT: GLOBAL IMAGE PARAMETER UNCERTAINTIES\n===========================================\n");
    fp_out << buf;
    (m_dGlobalLatitudeAprioriSigma == -1) ? sprintf(buf,"\n               POINT LATITUDE SIGMA: N/A"):
        sprintf(buf,"\n               POINT LATITUDE SIGMA: %lf (meters)", m_dGlobalLatitudeAprioriSigma);
    fp_out << buf;
    (m_dGlobalLongitudeAprioriSigma == -1) ? sprintf(buf,"\n              POINT LONGITUDE SIGMA: N/A"):
        sprintf(buf,"\n              POINT LONGITUDE SIGMA: %lf (meters)", m_dGlobalLongitudeAprioriSigma);
    fp_out << buf;
    (m_dGlobalRadiusAprioriSigma == -1) ? sprintf(buf,"\n                 POINT RADIUS SIGMA: N/A"):
        sprintf(buf,"\n                 POINT RADIUS SIGMA: %lf (meters)", m_dGlobalRadiusAprioriSigma);
    fp_out << buf;

    if (m_nNumberCamPosCoefSolved < 1 || m_dGlobalSpacecraftPositionAprioriSigma[0] == -1)
      sprintf(buf,"\n          SPACECRAFT POSITION SIGMA: N/A");
    else
      sprintf(buf,"\n          SPACECRAFT POSITION SIGMA: %lf (meters)",m_dGlobalSpacecraftPositionAprioriSigma[0]);
    fp_out << buf;

    if (m_nNumberCamPosCoefSolved < 2 || m_dGlobalSpacecraftPositionAprioriSigma[1] == -1)
      sprintf(buf,"\n          SPACECRAFT VELOCITY SIGMA: N/A");
    else
      sprintf(buf,"\n          SPACECRAFT VELOCITY SIGMA: %lf (m/s)",m_dGlobalSpacecraftPositionAprioriSigma[1]);
    fp_out << buf;

    if (m_nNumberCamPosCoefSolved < 3 || m_dGlobalSpacecraftPositionAprioriSigma[2] == -1)
      sprintf(buf,"\n      SPACECRAFT ACCELERATION SIGMA: N/A");
    else
      sprintf(buf,"\n      SPACECRAFT ACCELERATION SIGMA: %lf (m/s/s)",m_dGlobalSpacecraftPositionAprioriSigma[2]);
    fp_out << buf;

    if (m_nNumberCamAngleCoefSolved < 1 || m_dGlobalCameraAnglesAprioriSigma[0] == -1)
      sprintf(buf,"\n                CAMERA ANGLES SIGMA: N/A");
    else
      sprintf(buf,"\n                CAMERA ANGLES SIGMA: %lf (dd)",m_dGlobalCameraAnglesAprioriSigma[0]);
    fp_out << buf;

    if (m_nNumberCamAngleCoefSolved < 2 || m_dGlobalCameraAnglesAprioriSigma[1] == -1)
      sprintf(buf,"\n      CAMERA ANGULAR VELOCITY SIGMA: N/A");
    else
      sprintf(buf,"\n      CAMERA ANGULAR VELOCITY SIGMA: %lf (dd/s)",m_dGlobalCameraAnglesAprioriSigma[1]);
    fp_out << buf;

    if (m_nNumberCamAngleCoefSolved < 3 || m_dGlobalCameraAnglesAprioriSigma[2] == -1)
      sprintf(buf,"\n  CAMERA ANGULAR ACCELERATION SIGMA: N/A");
    else
      sprintf(buf,"\n  CAMERA ANGULAR ACCELERATION SIGMA: %lf (dd/s/s)",m_dGlobalCameraAnglesAprioriSigma[2]);
    fp_out << buf;
*/
    sprintf(buf, "\n\nJIGSAW: RESULTS\n===============\n");
    fp_out << buf;
    sprintf(buf, "\n                         Images: %6d",nImages);
    fp_out << buf;
    sprintf(buf, "\n                         Points: %6d",nValidPoints);
    fp_out << buf;

    sprintf(buf, "\n                 Total Measures: %6d",
                                     (m_bundleStatistics.numberObservations()
                                      + m_bundleStatistics.numberRejectedObservations()) / 2);
    fp_out << buf;

    sprintf(buf, "\n             Total Observations: %6d",
                                 m_bundleStatistics.numberObservations()
                                 + m_bundleStatistics.numberRejectedObservations());
    fp_out << buf;

    sprintf(buf, "\n              Good Observations: %6d", m_bundleStatistics.numberObservations());
    fp_out << buf;

    sprintf(buf, "\n          Rejected Observations: %6d",
                              m_bundleStatistics.numberRejectedObservations());
    fp_out << buf;

    if (m_bundleStatistics.numberConstrainedPointParameters() > 0) {
      sprintf(buf, "\n   Constrained Point Parameters: %6d",
                         m_bundleStatistics.numberConstrainedPointParameters());
      fp_out << buf;
    }

    if (m_bundleStatistics.numberConstrainedImageParameters() > 0) {
      sprintf(buf, "\n   Constrained Image Parameters: %6d",
                         m_bundleStatistics.numberConstrainedImageParameters());
      fp_out << buf;
    }

    sprintf(buf, "\n                       Unknowns: %6d",
                                           m_bundleStatistics.numberUnknownParameters());
    fp_out << buf;

    if (nInnerConstraints > 0) {
      sprintf(buf, "\n      Inner Constraints: %6d", nInnerConstraints);
     fp_out << buf;
    }

    if (nDistanceConstraints > 0) {
      sprintf(buf, "\n   Distance Constraints: %d", nDistanceConstraints);
      fp_out << buf;
    }

    sprintf(buf, "\n             Degrees of Freedom: %6d", nDegreesOfFreedom);
    fp_out << buf;

    sprintf(buf, "\n           Convergence Criteria: %6.3g",
                               m_bundleSettings.convergenceCriteriaThreshold());
    fp_out << buf;

    if (nConvergenceCriteria == 1) {
      sprintf(buf, "(Sigma0)");
      fp_out << buf;
    }

    sprintf(buf, "\n                     Iterations: %6d", m_nIteration);
    fp_out << buf;

    if (m_nIteration >= m_bundleSettings.convergenceCriteriaMaximumIterations()) {
      sprintf(buf, "(Maximum reached)");
      fp_out << buf;
    }

    sprintf(buf, "\n                         Sigma0: %30.20lf\n", m_bundleStatistics.sigma0());
    fp_out << buf;
    sprintf(buf, " Error Propagation Elapsed Time: %6.4lf (seconds)\n",
                   m_bundleStatistics.elapsedTimeErrorProp());
    fp_out << buf;
    sprintf(buf, "             Total Elapsed Time: %6.4lf (seconds)\n",
                               m_bundleStatistics.elapsedTime());
    fp_out << buf;
    if (m_bundleStatistics.numberObservations() + m_bundleStatistics.numberRejectedObservations()
         > 100) {  //if there was enough data to calculate percentiles and box plot data
      sprintf(buf, "\n           Residual Percentiles:\n");
      fp_out << buf;

    // residual prob distribution values are calculated/printed
    // even if there is no maximum likelihood estimation
      try {
        for (int bin = 1;bin < 34;bin++) {
          //double quan =
          //    m_bundleStatistics.residualsCumulativeProbabilityDistribution().value(double(bin)/100);
          double cumProb = double(bin) / 100.0;
          double resValue =
               m_bundleStatistics.residualsCumulativeProbabilityDistribution().value(cumProb);
          double resValue33 =
              m_bundleStatistics.residualsCumulativeProbabilityDistribution().value(cumProb + 0.33);
          double resValue66 =
              m_bundleStatistics.residualsCumulativeProbabilityDistribution().value(cumProb + 0.66);
          sprintf(buf, "                 Percentile %3d: %+8.3lf"
                       "                 Percentile %3d: %+8.3lf"
                       "                 Percentile %3d: %+8.3lf\n",
                                         bin,      resValue,
                                         bin + 33, resValue33,
                                         bin + 66, resValue66);
          fp_out << buf;
        }
      }
      catch (IException &e) {
        QString msg = "Faiiled to output residual percentiles for bundleout";
        throw IException(e, IException::Io, msg, _FILEINFO_);
      }
      try {
        sprintf(buf, "\n              Residual Box Plot:");
        fp_out << buf;
        sprintf(buf, "\n                        minimum: %+8.3lf",
                m_bundleStatistics.residualsCumulativeProbabilityDistribution().min());
        fp_out << buf;
        sprintf(buf, "\n                     Quartile 1: %+8.3lf",
                m_bundleStatistics.residualsCumulativeProbabilityDistribution().value(0.25));
        fp_out << buf;
        sprintf(buf, "\n                         Median: %+8.3lf",
                m_bundleStatistics.residualsCumulativeProbabilityDistribution().value(0.50));
        fp_out << buf;
        sprintf(buf, "\n                     Quartile 3: %+8.3lf",
                m_bundleStatistics.residualsCumulativeProbabilityDistribution().value(0.75));
        fp_out << buf;
        sprintf(buf, "\n                        maximum: %+8.3lf\n",
                m_bundleStatistics.residualsCumulativeProbabilityDistribution().max());
        fp_out << buf;
      }
      catch (IException &e) {
        QString msg = "Faiiled to output residual box plot for bundleout";
        throw IException(e, IException::Io, msg, _FILEINFO_);
      }
    }

    sprintf(buf, "\nIMAGE MEASURES SUMMARY\n==========================\n\n");
    fp_out << buf;

    int nMeasures;
    int nRejectedMeasures;
    int nUsed;

    for (int i = 0; i < nImages; i++) {
      // imageIndex(i) retrieves index into the normal equations matrix
      // for Image(i)
      double rmsSampleResiduals = m_bundleStatistics.rmsImageSampleResiduals()[i].Rms();
      double rmsLineResiduals = m_bundleStatistics.rmsImageLineResiduals()[i].Rms();
      double rmsLandSResiduals = m_bundleStatistics.rmsImageResiduals()[i].Rms();

      nMeasures = m_pCnet->GetNumberOfValidMeasuresInImage(m_pSnList->SerialNumber(i));
      nRejectedMeasures =
          m_pCnet->GetNumberOfJigsawRejectedMeasuresInImage(m_pSnList->SerialNumber(i));

      nUsed = nMeasures - nRejectedMeasures;

      if (nUsed == nMeasures) {
        sprintf(buf, "%s   %5d of %5d %6.3lf %6.3lf %6.3lf\n",
                m_pSnList->FileName(i).toAscii().data(),
                (nMeasures-nRejectedMeasures), nMeasures,
                rmsSampleResiduals, rmsLineResiduals, rmsLandSResiduals);
      }
      else {
        sprintf(buf, "%s   %5d of %5d* %6.3lf %6.3lf %6.3lf\n",
                m_pSnList->FileName(i).toAscii().data(),
                (nMeasures-nRejectedMeasures), nMeasures,
                rmsSampleResiduals, rmsLineResiduals, rmsLandSResiduals);
      }
      fp_out << buf;
    }
// emit statusUpdate(QString("SerialNumberList in outputHeader:") + QString::number(m_pSnList->Size()));
    return true;
  }


  /**
   * output bundle results to file with error propagation
   */
  bool BundleAdjust::outputText() {

   QString ofname("bundleout.txt");
    if ( m_bundleSettings.outputFilePrefix().length() != 0 )
        ofname = m_bundleSettings.outputFilePrefix() + "_" + ofname;

    std::ofstream fp_out(ofname.toAscii().data(), std::ios::out);
    if (!fp_out)
      return false;

    char buf[1056];
    BundleObservation *observation = NULL;

    int nObservations = m_BundleObservations.size();

    outputHeader(fp_out);

    bool berrorProp = false;
    if (m_bundleStatistics.converged() && m_bundleSettings.errorPropagation())
      berrorProp = true;

    // output image exterior orientation header
    sprintf(buf, "\nIMAGE EXTERIOR ORIENTATION\n==========================\n");
    fp_out << buf;

    QMap<QString, QStringList> imagesAndParameters;

    for (int i = 0; i < nObservations; i++) {

      //if ( m_bundleStatistics.numberHeldImages() > 0 && m_pHeldSnList->HasSerialNumber(m_pSnList->SerialNumber(i)) )
      //    bHeld = true;

      observation = m_BundleObservations.at(i);
      if (!observation)
        continue;

      int nImages = observation->size();
      for (int j = 0; j < nImages; j++) {
        BundleImage *image = observation->at(j);
        sprintf(buf, "\nImage Full File Name: %s\n", image->fileName().toAscii().data());
        fp_out << buf;
        sprintf(buf, "\nImage Serial Number: %s\n", image->serialNumber().toAscii().data());
        fp_out << buf;
      }

      sprintf(buf, "\n    Image         Initial              Total               Final             Initial           Final\n"
              "Parameter         Value              Correction            Value             Accuracy          Accuracy\n");
      fp_out << buf;

      QString observationString =
          observation->formatBundleOutputString(berrorProp);
      fp_out << (const char*)observationString.toAscii().data();

      // Build list of images and parameters for correlation matrix.
      foreach ( QString image, observation->imageNames() ) {
        imagesAndParameters.insert( image, observation->parameterList() );
      }
    }
        
    // Save list of images and their associated parameters for CorrelationMatrix to use in ice.
    m_bundleStatistics.setCorrMatImgsAndParams(imagesAndParameters);

    // Save list of images and their associated parameters for CorrelationMatrix to use in ice.
    m_bundleStatistics.setCorrMatImgsAndParams(imagesAndParameters);

    // output point uncertainty statistics if error propagation is on
    if (berrorProp) {
      sprintf(buf, "\n\n\nPOINTS UNCERTAINTY SUMMARY\n==========================\n\n");
      fp_out << buf;
      sprintf(buf, " RMS Sigma Latitude(m)%20.8lf\n",
              m_bundleStatistics.rmsSigmaLat());
      fp_out << buf;
      sprintf(buf, " MIN Sigma Latitude(m)%20.8lf at %s\n",
              m_bundleStatistics.minSigmaLatitude(),
              m_bundleStatistics.minSigmaLatitudePointId().toAscii().data());
      fp_out << buf;
      sprintf(buf, " MAX Sigma Latitude(m)%20.8lf at %s\n\n",
              m_bundleStatistics.maxSigmaLatitude(),
              m_bundleStatistics.maxSigmaLatitudePointId().toAscii().data());
      fp_out << buf;
      sprintf(buf, "RMS Sigma Longitude(m)%20.8lf\n",
              m_bundleStatistics.rmsSigmaLon());
      fp_out << buf;
      sprintf(buf, "MIN Sigma Longitude(m)%20.8lf at %s\n",
              m_bundleStatistics.minSigmaLongitude(),
              m_bundleStatistics.minSigmaLongitudePointId().toAscii().data());
      fp_out << buf;
      sprintf(buf, "MAX Sigma Longitude(m)%20.8lf at %s\n\n",
              m_bundleStatistics.maxSigmaLongitude(),
              m_bundleStatistics.maxSigmaLongitudePointId().toAscii().data());
      fp_out << buf;
      if ( m_bundleSettings.solveRadius() ) {
        sprintf(buf, "   RMS Sigma Radius(m)%20.8lf\n",
                m_bundleStatistics.rmsSigmaRad());
        fp_out << buf;
        sprintf(buf, "   MIN Sigma Radius(m)%20.8lf at %s\n",
                m_bundleStatistics.minSigmaRadius(),
                m_bundleStatistics.minSigmaRadiusPointId().toAscii().data());
        fp_out << buf;
        sprintf(buf, "   MAX Sigma Radius(m)%20.8lf at %s\n",
                m_bundleStatistics.maxSigmaRadius(),
                m_bundleStatistics.maxSigmaRadiusPointId().toAscii().data());
        fp_out << buf;
      }
      else {
        sprintf(buf, "   RMS Sigma Radius(m)                 N/A\n");
        fp_out << buf;
        sprintf(buf, "   MIN Sigma Radius(m)                 N/A\n");
        fp_out << buf;
        sprintf(buf, "   MAX Sigma Radius(m)                 N/A\n");
        fp_out << buf;
      }
    }

    // output point summary data header
    sprintf(buf, "\n\nPOINTS SUMMARY\n==============\n%103sSigma          Sigma              Sigma\n"
            "           Label         Status     Rays    RMS        Latitude       Longitude          Radius"
            "        Latitude       Longitude          Radius\n", "");
    fp_out << buf;

    int nPoints = m_BundleControlPoints.size();
    for (int i = 0; i < nPoints; i++) {
      BundleControlPoint *bundleControlPoint = m_BundleControlPoints.at(i);

      QString pointSummaryString =
          bundleControlPoint->formatBundleOutputSummaryString(berrorProp);
      fp_out << (const char*)pointSummaryString.toAscii().data();
    }

    // output point detail data header
    sprintf(buf, "\n\nPOINTS DETAIL\n=============\n\n");
    fp_out << buf;

    for (int i = 0; i < nPoints; i++) {
      BundleControlPoint *bundleControlPoint = m_BundleControlPoints.at(i);

      QString pointDetailString =
          bundleControlPoint->formatBundleOutputDetailString(berrorProp, m_dRTM);
      fp_out << (const char*)pointDetailString.toAscii().data();
    }

    fp_out.close();

    return true;
  }


  /**
   * output point data to csv file
   */
  bool BundleAdjust::outputPointsCSV() {
    char buf[1056];

    QString ofname("bundleout_points.csv");
    if (!m_bundleSettings.outputFilePrefix().isEmpty())
      ofname = m_bundleSettings.outputFilePrefix() + "_" + ofname;

    std::ofstream fp_out(ofname.toAscii().data(), std::ios::out);
    if (!fp_out)
      return false;

    int nPoints = m_BundleControlPoints.size();

    double dLat, dLon, dRadius;
    double dX, dY, dZ;
    double dSigmaLat, dSigmaLong, dSigmaRadius;
    QString strStatus;
    double cor_lat_m;
    double cor_lon_m;
    double cor_rad_m;
    int nMeasures, nRejectedMeasures;
    double dResidualRms;

    // print column headers
    if (m_bundleSettings.errorPropagation()) {
      sprintf(buf, "Point,Point,Accepted,Rejected,Residual,3-d,3-d,3-d,Sigma,"
              "Sigma,Sigma,Correction,Correction,Correction,Coordinate,"
              "Coordinate,Coordinate\nID,,,,,Latitude,Longitude,Radius,"
              "Latitude,Longitude,Radius,Latitude,Longitude,Radius,X,Y,Z\n"
              "Label,Status,Measures,Measures,RMS,(dd),(dd),(km),(m),(m),(m),"
              "(m),(m),(m),(km),(km),(km)\n");
    }
    else {
      sprintf(buf, "Point,Point,Accepted,Rejected,Residual,3-d,3-d,3-d,"
              "Correction,Correction,Correction,Coordinate,Coordinate,"
              "Coordinate\n,,,,,Latitude,Longitude,Radius,Latitude,"
              "Longitude,Radius,X,Y,Z\nLabel,Status,Measures,Measures,"
              "RMS,(dd),(dd),(km),(m),(m),(m),(km),(km),(km)\n");
    }
    fp_out << buf;

    for (int i = 0; i < nPoints; i++) {
      BundleControlPoint *bundlecontrolpoint = m_BundleControlPoints.at(i);

      const ControlPoint *point = bundlecontrolpoint->getRawControlPoint();

      if (!point) {
        continue;
      }

      if (point->IsRejected()) {
        continue;
      }

      dLat = point->GetAdjustedSurfacePoint().GetLatitude().degrees();
      dLon = point->GetAdjustedSurfacePoint().GetLongitude().degrees();
      dRadius = point->GetAdjustedSurfacePoint().GetLocalRadius().kilometers();
      dX = point->GetAdjustedSurfacePoint().GetX().kilometers();
      dY = point->GetAdjustedSurfacePoint().GetY().kilometers();
      dZ = point->GetAdjustedSurfacePoint().GetZ().kilometers();
      nMeasures = point->GetNumMeasures();
      nRejectedMeasures = point->GetNumberOfRejectedMeasures();
      dResidualRms = point->GetResidualRms();

      // point corrections and initial sigmas
      bounded_vector<double,3>& corrections = bundlecontrolpoint->corrections();
      cor_lat_m = corrections[0]*m_dRTM;
      cor_lon_m = corrections[1]*m_dRTM*cos(dLat*Isis::DEG2RAD);
      cor_rad_m  = corrections[2]*1000.0;

      if (point->GetType() == ControlPoint::Fixed) {
        strStatus = "FIXED";
      }
      else if (point->GetType() == ControlPoint::Constrained) {
        strStatus = "CONSTRAINED";
      }
      else if (point->GetType() == ControlPoint::Free) {
        strStatus = "FREE";
      }
      else {
        strStatus = "UNKNOWN";
      }

      if (m_bundleSettings.errorPropagation()) {
        dSigmaLat = point->GetAdjustedSurfacePoint().GetLatSigmaDistance().meters();
        dSigmaLong = point->GetAdjustedSurfacePoint().GetLonSigmaDistance().meters();
        dSigmaRadius = point->GetAdjustedSurfacePoint().GetLocalRadiusSigma().meters();

        sprintf(buf, "%s,%s,%d,%d,%6.2lf,%16.8lf,%16.8lf,%16.8lf,%16.8lf,%16.8lf,%16.8lf,%16.8lf,"
                     "%16.8lf,%16.8lf,%16.8lf,%16.8lf,%16.8lf\n",
                point->GetId().toAscii().data(), strStatus.toAscii().data(), nMeasures,
                nRejectedMeasures, dResidualRms, dLat, dLon, dRadius, dSigmaLat, dSigmaLong,
                dSigmaRadius, cor_lat_m, cor_lon_m, cor_rad_m, dX, dY, dZ);
      }
      else
        sprintf(buf, "%s,%s,%d,%d,%6.2lf,%16.8lf,%16.8lf,%16.8lf,%16.8lf,%16.8lf,%16.8lf,%16.8lf,"
                     "%16.8lf,%16.8lf\n",
                point->GetId().toAscii().data(), strStatus.toAscii().data(), nMeasures,
                nRejectedMeasures, dResidualRms, dLat, dLon, dRadius, cor_lat_m, cor_lon_m,
                cor_rad_m, dX, dY, dZ);

      fp_out << buf;
    }

    fp_out.close();

    return true;
  }


  /**
   * output image coordinate residuals to comma-separated-value
   * file
   */
  bool BundleAdjust::outputResiduals() {
    char buf[1056];

    QString ofname("residuals.csv");
    if (!m_bundleSettings.outputFilePrefix().isEmpty())
      ofname = m_bundleSettings.outputFilePrefix() + "_" + ofname;

    std::ofstream fp_out(ofname.toAscii().data(), std::ios::out);
    if (!fp_out)
      return false;

    // output column headers
    sprintf(buf, ",,,x image,y image,Measured,Measured,sample,line,Residual Vector\n");
    fp_out << buf;
    sprintf(buf, "Point,Image,Image,coordinate,coordinate,"
                 "Sample,Line,residual,residual,Magnitude\n");
    fp_out << buf;
    sprintf(buf, "Label,Filename,Serial Number,(mm),(mm),"
                 "(pixels),(pixels),(pixels),(pixels),(pixels),Rejected\n");
    fp_out << buf;

    int nImageIndex;

    // printf("output residuals!!!\n");

    int nObjectPoints = m_pCnet->GetNumPoints();
    for (int i = 0; i < nObjectPoints; i++) {
      const ControlPoint *point = m_pCnet->GetPoint(i);
      if (point->IsIgnored())
        continue;

      int nObservations = point->GetNumMeasures();
      for (int j = 0; j < nObservations; j++) {
        const ControlMeasure *measure = point->GetMeasure(j);
        if (measure->IsIgnored())
          continue;

        Camera *pCamera = measure->Camera();
        if (!pCamera)
          continue;
// emit statusUpdate(QString("SerialNumberList in outputResiduals:") + QString::number(m_pSnList->Size()));
        // Determine the image index
        nImageIndex = m_pSnList->SerialNumberIndex(measure->GetCubeSerialNumber());

        if (measure->IsRejected())
          sprintf(buf, "%s,%s,%s,%16.8lf,%16.8lf,%16.8lf,%16.8lf,%16.8lf,%16.8lf,%16.8lf,*\n",
                  point->GetId().toAscii().data(),
                  m_pSnList->FileName(nImageIndex).toAscii().data(),
                  m_pSnList->SerialNumber(nImageIndex).toAscii().data(),
                  measure->GetFocalPlaneMeasuredX(),
                  measure->GetFocalPlaneMeasuredY(),
                  measure->GetSample(),
                  measure->GetLine(),
                  measure->GetSampleResidual(),
                  measure->GetLineResidual(),
                  measure->GetResidualMagnitude());
        else
          sprintf(buf, "%s,%s,%s,%16.8lf,%16.8lf,%16.8lf,%16.8lf,%16.8lf,%16.8lf,%16.8lf\n",
                  point->GetId().toAscii().data(),
                  m_pSnList->FileName(nImageIndex).toAscii().data(),
                  m_pSnList->SerialNumber(nImageIndex).toAscii().data(),
                  measure->GetFocalPlaneMeasuredX(),
                  measure->GetFocalPlaneMeasuredY(),
                  measure->GetSample(),
                  measure->GetLine(),
                  measure->GetSampleResidual(),
                  measure->GetLineResidual(),
                  measure->GetResidualMagnitude());
        fp_out << buf;
      }
    }

    fp_out.close();

    return true;
  }

  /**
   * output image data to csv file
   */
  bool BundleAdjust::outputImagesCSV() {
/*
    char buf[1056];

    QString ofname("bundleout_images.csv");
    if (!m_bundleSettings.outputFilePrefix().isEmpty())
      ofname = m_bundleSettings.outputFilePrefix() + "_" + ofname;

    std::ofstream fp_out(ofname.toAscii().data(), std::ios::out);
    if (!fp_out)
      return false;

    // setup column headers
    std::vector<QString> output_columns;

    output_columns.push_back("Image,");

    output_columns.push_back("rms,");
    output_columns.push_back("rms,");
    output_columns.push_back("rms,");

    char strcoeff = 'a' + m_nNumberCamPosCoefSolved - 1;
    std::ostringstream ostr;
    int ncoeff = 1;
    if (m_nNumberCamPosCoefSolved > 0)
      ncoeff = m_nNumberCamPosCoefSolved;

    for (int i = 0; i < ncoeff; i++) {
      if (i == 0) {
        ostr << strcoeff;
      }
      else if (i == 1) {
        ostr << strcoeff << "t";
      }
      else {
        ostr << strcoeff << "t" << i;
      }
      for (int j = 0; j < 5; j++) {
        if (ncoeff == 1)
          output_columns.push_back("X,");
        else {
          QString str = "X(";
          str += ostr.str().c_str();
          str += "),";
          output_columns.push_back(str);
        }
      }
      ostr.str("");
      strcoeff--;
    }
    strcoeff = 'a' + m_nNumberCamPosCoefSolved - 1;
    for (int i = 0; i < ncoeff; i++) {
      if (i == 0) {
        ostr << strcoeff;
      }
      else if (i == 1) {
        ostr << strcoeff << "t";
      }
      else {
        ostr << strcoeff << "t" << i;
      }
      for (int j = 0; j < 5; j++) {
        if (ncoeff == 1)
          output_columns.push_back("Y,");
        else {
          QString str = "Y(";
          str += ostr.str().c_str();
          str += "),";
          output_columns.push_back(str);
        }
      }
      ostr.str("");
      strcoeff--;
    }
    strcoeff = 'a' + m_nNumberCamPosCoefSolved - 1;
    for (int i = 0; i < ncoeff; i++) {
      if (i == 0) {
        ostr << strcoeff;
      }
      else if (i == 1) {
        ostr << strcoeff << "t";
      }
      else {
        ostr << strcoeff << "t" << i;
      }
      for (int j = 0; j < 5; j++) {
        if (ncoeff == 1) {
          output_columns.push_back("Z,");
        }
        else {
          QString str = "Z(";
          str += ostr.str().c_str();
          str += "),";
          output_columns.push_back(str);
        }
      }
      ostr.str("");
      strcoeff--;
      if (!m_bundleSettings.solveTwist()) {
        break;
      }
    }

    strcoeff = 'a' + m_nNumberCamAngleCoefSolved - 1;
    for (int i = 0; i < m_nNumberCamAngleCoefSolved; i++) {
      if (i == 0) {
        ostr << strcoeff;
      }
      else if (i == 1) {
        ostr << strcoeff << "t";
      }
      else {
        ostr << strcoeff << "t" << i;
      }
      for (int j = 0; j < 5; j++) {
        if (m_nNumberCamAngleCoefSolved == 1)
          output_columns.push_back("RA,");
        else {
          QString str = "RA(";
          str += ostr.str().c_str();
          str += "),";
          output_columns.push_back(str);
        }
      }
      ostr.str("");
      strcoeff--;
    }
    strcoeff = 'a' + m_nNumberCamAngleCoefSolved - 1;
    for (int i = 0; i < m_nNumberCamAngleCoefSolved; i++) {
      if (i == 0) {
        ostr << strcoeff;
      }
      else if (i == 1) {
        ostr << strcoeff << "t";
      }
      else {
        ostr << strcoeff << "t" << i;
      }
      for (int j = 0; j < 5; j++) {
        if (m_nNumberCamAngleCoefSolved == 1)
          output_columns.push_back("DEC,");
        else {
          QString str = "DEC(";
          str += ostr.str().c_str();
          str += "),";
          output_columns.push_back(str);
        }
      }
      ostr.str("");
      strcoeff--;
    }
    strcoeff = 'a' + m_nNumberCamAngleCoefSolved - 1;
    for (int i = 0; i < m_nNumberCamAngleCoefSolved; i++) {
      if (i == 0) {
        ostr << strcoeff;
      }
      else if (i == 1) {
        ostr << strcoeff << "t";
      }
      else {
        ostr << strcoeff << "t" << i;
      }
      for (int j = 0; j < 5; j++) {
        if (m_nNumberCamAngleCoefSolved == 1 || !m_bundleSettings.solveTwist()) {
          output_columns.push_back("TWIST,");
        }
        else {
          QString str = "TWIST(";
          str += ostr.str().c_str();
          str += "),";
          output_columns.push_back(str);
        }
      }
      ostr.str("");
      strcoeff--;
      if (!m_bundleSettings.solveTwist())
        break;
    }

    // print first column header to buffer and output to file
    int ncolumns = output_columns.size();
    for (int i = 0; i < ncolumns; i++) {
      QString str = output_columns.at(i);
      sprintf(buf, "%s", (const char*)str.toAscii().data());
      fp_out << buf;
    }
    sprintf(buf, "\n");
    fp_out << buf;

    output_columns.clear();
    output_columns.push_back("Filename,");

    output_columns.push_back("sample res,");
    output_columns.push_back("line res,");
    output_columns.push_back("total res,");

    int nparams = 3;
    if (m_nNumberCamPosCoefSolved)
      nparams = 3 * m_nNumberCamPosCoefSolved;

    int numCameraAnglesSolved = 2;
    if (m_bundleSettings.solveTwist()) numCameraAnglesSolved++;
    nparams += numCameraAnglesSolved*m_nNumberCamAngleCoefSolved;
    if (!m_bundleSettings.solveTwist()) nparams += 1; // Report on twist only
    for (int i = 0; i < nparams; i++) {
      output_columns.push_back("Initial,");
      output_columns.push_back("Correction,");
      output_columns.push_back("Final,");
      output_columns.push_back("Apriori Sigma,");
      output_columns.push_back("Adj Sigma,");
    }

    // print second column header to buffer and output to file
    ncolumns = output_columns.size();
    for (int i = 0; i < ncolumns; i++) {
      QString str = output_columns.at(i);
      sprintf(buf, "%s", (const char*)str.toAscii().data());
      fp_out << buf;
    }
    sprintf(buf, "\n");
    fp_out << buf;

    Camera *pCamera = NULL;
    SpicePosition *pSpicePosition = NULL;
    SpiceRotation *pSpiceRotation = NULL;

    int nImages = images();
    double dSigma = 0.;
    int nIndex = 0;
    //bool bHeld = false;
    std::vector<double> coefX(m_nNumberCamPosCoefSolved);
    std::vector<double> coefY(m_nNumberCamPosCoefSolved);
    std::vector<double> coefZ(m_nNumberCamPosCoefSolved);
    std::vector<double> coefRA(m_nNumberCamAngleCoefSolved);
    std::vector<double> coefDEC(m_nNumberCamAngleCoefSolved);
    std::vector<double> coefTWI(m_nNumberCamAngleCoefSolved);
    std::vector<double> angles;

    output_columns.clear();

    // data structure to contain adjusted image parameter sigmas for CHOLMOD error propagation only
    vector<double> vImageAdjustedSigmas;

    std::vector<double> BFP(3);

    for (int i = 0; i < nImages; i++) {

      //if (m_bundleStatistics.numberHeldImages() > 0 &&
      //    m_pHeldSnList->HasSerialNumber(m_pSnList->SerialNumber(i)) )
      //  bHeld = true;

      pCamera = m_pCnet->Camera(i);
      if (!pCamera)
        continue;

      // imageIndex(i) retrieves index into the normal equations matrix for
      //  Image(i)
      nIndex = imageIndex(i) ;

      if (m_bundleSettings.errorPropagation()
          && m_bundleStatistics.converged()
          && m_bundleSettings.solveMethod() == BundleSettings::Sparse) {
        vImageAdjustedSigmas = m_Image_AdjustedSigmas.at(i);
      }

      pSpicePosition = pCamera->instrumentPosition();
      if (!pSpicePosition) {
        continue;
      }

      pSpiceRotation = pCamera->instrumentRotation();
      if (!pSpiceRotation) {
          continue;
      }

      // for frame cameras we directly retrieve the J2000 Exterior Pointing
      // (i.e. position and orientation angles). For others (linescan, radar)
      //  we retrieve the polynomial coefficients from which the Exterior
      // Pointing parameters are derived.
      if (m_bundleSettings.instrumentPositionSolveOption() > 0) {
        pSpicePosition->GetPolynomial(coefX, coefY, coefZ);
      }
      else { // not solving for position so report state at center of image
        std::vector <double> coordinate(3);
        coordinate = pSpicePosition->GetCenterCoordinate();

        coefX.push_back(coordinate[0]);
        coefY.push_back(coordinate[1]);
        coefZ.push_back(coordinate[2]);
      }

      if (m_bundleSettings.instrumentPointingSolveOption() > 0)
        pSpiceRotation->GetPolynomial(coefRA,coefDEC,coefTWI);
//          else { // frame camera
      else if (pCamera->GetCameraType() != 3) {
// This is for m_bundleSettings.instrumentPointingSolveOption() = BundleSettings::NoPointingFactors (except Radar which
// has no pointing) and no polynomial fit has occurred
        angles = pSpiceRotation->GetCenterAngles();
        coefRA.push_back(angles.at(0));
        coefDEC.push_back(angles.at(1));
        coefTWI.push_back(angles.at(2));
      }

      // clear column vector
      output_columns.clear();

      // add filename
      output_columns.push_back(m_pSnList->FileName(i).toAscii().data());

      // add rms of sample, line, total image coordinate residuals
      output_columns.push_back(
          toString(m_bundleStatistics.rmsImageSampleResiduals()[i].Rms()));
      output_columns.push_back(
          toString(m_bundleStatistics.rmsImageLineResiduals()[i].Rms()));
      output_columns.push_back(
          toString(m_bundleStatistics.rmsImageResiduals()[i].Rms()));

      int nSigmaIndex = 0;
      if (m_nNumberCamPosCoefSolved > 0) {
        for (int j = 0; j < m_nNumberCamPosCoefSolved; j++) {

          if (m_bundleSettings.errorPropagation() && m_bundleStatistics.converged()) {

            if (m_bundleSettings.solveMethod() == BundleSettings::OldSparse) {
              dSigma = sqrt((double)(lsqCovMatrix(nIndex, nIndex)));
            }
            else if (m_bundleSettings.solveMethod() == BundleSettings::Sparse) {
              dSigma = sqrt(vImageAdjustedSigmas[nSigmaIndex]) * m_bundleStatistics.sigma0();
            }
            else if (m_bundleSettings.solveMethod() == BundleSettings::SpecialK) {
              dSigma = sqrt((double)(m_Normals(nIndex, nIndex))) * m_bundleStatistics.sigma0();
            }
          }

          output_columns.push_back(toString(coefX[0] - m_imageCorrections(nIndex)));
          output_columns.push_back(toString(m_imageCorrections(nIndex)));
          output_columns.push_back(toString(coefX[j]));
          output_columns.push_back(toString(m_dGlobalSpacecraftPositionAprioriSigma[j]));

          if (m_bundleSettings.errorPropagation() && m_bundleStatistics.converged()) {
            output_columns.push_back(toString(dSigma));
          }
          else {
            output_columns.push_back("N/A");
          }
          nIndex++;
          nSigmaIndex++;
        }
        for (int j = 0; j < m_nNumberCamPosCoefSolved; j++) {

          if (m_bundleSettings.errorPropagation() && m_bundleStatistics.converged()) {
            if (m_bundleSettings.solveMethod() == BundleSettings::OldSparse) {
              dSigma = sqrt((double)(lsqCovMatrix(nIndex, nIndex)));
            }
            else if (m_bundleSettings.solveMethod() == BundleSettings::Sparse) {
              dSigma = sqrt(vImageAdjustedSigmas[nSigmaIndex]) * m_bundleStatistics.sigma0();
            }
            else if (m_bundleSettings.solveMethod() == BundleSettings::SpecialK) {
              dSigma = sqrt((double)(m_Normals(nIndex, nIndex))) * m_bundleStatistics.sigma0();
            }
          }

          output_columns.push_back(toString(coefY[0] - m_imageCorrections(nIndex)));
          output_columns.push_back(toString(m_imageCorrections(nIndex)));
          output_columns.push_back(toString(coefY[j]));
          output_columns.push_back(toString(m_dGlobalSpacecraftPositionAprioriSigma[j]));

          if (m_bundleSettings.errorPropagation() && m_bundleStatistics.converged()) {
            output_columns.push_back(
                toString(dSigma));
          }
          else {
            output_columns.push_back("N/A");
          }
          nIndex++;
          nSigmaIndex++;
        }
        for (int j = 0; j < m_nNumberCamPosCoefSolved; j++) {

          if (m_bundleSettings.errorPropagation() && m_bundleStatistics.converged()) {
            if (m_bundleSettings.solveMethod() == BundleSettings::OldSparse) {
              dSigma = sqrt((double)(lsqCovMatrix(nIndex, nIndex)));
            }
            else if (m_bundleSettings.solveMethod() == BundleSettings::Sparse) {
              dSigma = sqrt(vImageAdjustedSigmas[nSigmaIndex]) * m_bundleStatistics.sigma0();
            }
            else if (m_bundleSettings.solveMethod() == BundleSettings::SpecialK) {
              dSigma = sqrt((double)(m_Normals(nIndex, nIndex))) * m_bundleStatistics.sigma0();
            }
          }

          output_columns.push_back(toString(coefZ[0] - m_imageCorrections(nIndex)));
          output_columns.push_back(toString(m_imageCorrections(nIndex)));
          output_columns.push_back(toString(coefZ[j]));
          output_columns.push_back(toString(m_dGlobalSpacecraftPositionAprioriSigma[j]));

          if (m_bundleSettings.errorPropagation() && m_bundleStatistics.converged()) {
            output_columns.push_back(toString(dSigma));
          }
          else {
            output_columns.push_back("N/A");
          }
          nIndex++;
          nSigmaIndex++;
        }
      }
      else {
        output_columns.push_back(toString(coefX[0]));
        output_columns.push_back(toString(0));
        output_columns.push_back(toString(coefX[0]));
        output_columns.push_back(toString(0));
        output_columns.push_back("N/A");
        output_columns.push_back(toString(coefY[0]));
        output_columns.push_back(toString(0));
        output_columns.push_back(toString(coefY[0]));
        output_columns.push_back(toString(0));
        output_columns.push_back("N/A");
        output_columns.push_back(toString(coefZ[0]));
        output_columns.push_back(toString(0));
        output_columns.push_back(toString(coefZ[0]));
        output_columns.push_back(toString(0));
        output_columns.push_back("N/A");
      }

      if (m_nNumberCamAngleCoefSolved > 0) {
        for (int j = 0; j < m_nNumberCamAngleCoefSolved; j++) {

          if (m_bundleSettings.errorPropagation() && m_bundleStatistics.converged()) {
            if (m_bundleSettings.solveMethod() == BundleSettings::OldSparse) {
              dSigma = sqrt((double)(lsqCovMatrix(nIndex, nIndex)));
            }
            else if (m_bundleSettings.solveMethod() == BundleSettings::Sparse) {
              dSigma = sqrt(vImageAdjustedSigmas[nSigmaIndex]) * m_bundleStatistics.sigma0();
            }
            else if (m_bundleSettings.solveMethod() == BundleSettings::SpecialK) {
              dSigma = sqrt((double)(m_Normals(nIndex, nIndex))) * m_bundleStatistics.sigma0();
            }
          }

          output_columns.push_back(toString((coefRA[j] - m_imageCorrections(nIndex)) * RAD2DEG));
          output_columns.push_back(toString(m_imageCorrections(nIndex) * RAD2DEG));
          output_columns.push_back(toString(coefRA[j] * RAD2DEG));
          output_columns.push_back(toString(m_dGlobalCameraAnglesAprioriSigma[j]));

          if (m_bundleSettings.errorPropagation() && m_bundleStatistics.converged()) {
            output_columns.push_back(toString(dSigma * RAD2DEG));
          }
          else {
            output_columns.push_back("N/A");
          }
          nIndex++;
          nSigmaIndex++;
        }
        for (int j = 0; j < m_nNumberCamAngleCoefSolved; j++) {

          if (m_bundleSettings.errorPropagation() && m_bundleStatistics.converged()) {
            if (m_bundleSettings.solveMethod() == BundleSettings::OldSparse) {
              dSigma = sqrt((double)(lsqCovMatrix(nIndex, nIndex)));
            }
            else if (m_bundleSettings.solveMethod() == BundleSettings::Sparse) {
              dSigma = sqrt(vImageAdjustedSigmas[nSigmaIndex]) * m_bundleStatistics.sigma0();
            }
            else if (m_bundleSettings.solveMethod() == BundleSettings::SpecialK) {
              dSigma = sqrt((double)(m_Normals(nIndex, nIndex))) * m_bundleStatistics.sigma0();
            }
          }

          output_columns.push_back(toString((coefDEC[j] - m_imageCorrections(nIndex)) * RAD2DEG));
          output_columns.push_back(toString(m_imageCorrections(nIndex) * RAD2DEG));
          output_columns.push_back(toString(coefDEC[j] * RAD2DEG));
          output_columns.push_back(toString(m_dGlobalCameraAnglesAprioriSigma[j]));

          if (m_bundleSettings.errorPropagation() && m_bundleStatistics.converged()) {
            output_columns.push_back(toString(dSigma * RAD2DEG));
          }
          else {
            output_columns.push_back("N/A");
          }
          nIndex++;
          nSigmaIndex++;
        }
        if (!m_bundleSettings.solveTwist()) {
          output_columns.push_back(toString(coefTWI[0]*RAD2DEG));
          output_columns.push_back(toString(0.0));
          output_columns.push_back(toString(coefTWI[0]*RAD2DEG));
          output_columns.push_back(toString(0.0));
          output_columns.push_back("N/A");
        }
        else {
          for (int j = 0; j < m_nNumberCamAngleCoefSolved; j++) {

            if (m_bundleSettings.errorPropagation() && m_bundleStatistics.converged()) {
              if (m_bundleSettings.solveMethod() == BundleSettings::OldSparse) {
                dSigma = sqrt((double)(lsqCovMatrix(nIndex, nIndex)));
              }
              else if (m_bundleSettings.solveMethod() == BundleSettings::Sparse) {
                dSigma = sqrt(vImageAdjustedSigmas[nSigmaIndex]) * m_bundleStatistics.sigma0();
              }
              else if (m_bundleSettings.solveMethod() == BundleSettings::SpecialK) {
                dSigma = sqrt((double)(m_Normals(nIndex, nIndex))) * m_bundleStatistics.sigma0();
              }
            }

            output_columns.push_back(toString((coefTWI[j] - m_imageCorrections(nIndex)) * RAD2DEG));
            output_columns.push_back(toString(m_imageCorrections(nIndex) * RAD2DEG));
            output_columns.push_back(toString(coefTWI[j] * RAD2DEG));
            output_columns.push_back(toString(m_dGlobalCameraAnglesAprioriSigma[j]));

            if (m_bundleSettings.errorPropagation() && m_bundleStatistics.converged()) {
              output_columns.push_back(toString(dSigma * RAD2DEG));
            }
            else {
              output_columns.push_back("N/A");
            }
            nIndex++;
            nSigmaIndex++;
          }
        }
      }

      else if (pCamera->GetCameraType() != 3) {
        output_columns.push_back(toString(coefRA[0]*RAD2DEG));
        output_columns.push_back(toString(0.0));
        output_columns.push_back(toString(coefRA[0]*RAD2DEG));
        output_columns.push_back(toString(0.0));
        output_columns.push_back("N/A");
        output_columns.push_back(toString(coefDEC[0]*RAD2DEG));
        output_columns.push_back(toString(0.0));
        output_columns.push_back(toString(coefDEC[0]*RAD2DEG));
        output_columns.push_back(toString(0.0));
        output_columns.push_back("N/A");
        output_columns.push_back(toString(coefTWI[0]*RAD2DEG));
        output_columns.push_back(toString(0.0));
        output_columns.push_back(toString(coefTWI[0]*RAD2DEG));
        output_columns.push_back(toString(0.0));
        output_columns.push_back("N/A");
      }

      // print column vector to buffer and output to file
      int ncolumns = output_columns.size();
      for (int i = 0; i < ncolumns; i++) {
        QString str = output_columns.at(i);

        if (i < ncolumns- 1) {
          sprintf(buf, "%s,", (const char*)str.toAscii().data());
        }
        else {
          sprintf(buf, "%s", (const char*)str.toAscii().data());
        }
        fp_out << buf;
      }
      sprintf(buf, "\n");
      fp_out << buf;
    }

    fp_out.close();
*/
    return true;
  }





#if 0
  QString BundleAdjust::formatPolynomialTermString(bool padded, int coefficientIndex,
                                                   char coefficientConstant) {

    QString str = "";
    str += coefficientConstant;
//    QString str = QString::fromAscii(&coefficientConstant);

    QString padding = "";
    if (padded) {
      padding = " ";
    }

    if (coefficientIndex == 0) {
      str = padding + padding + str;
    }
    else if (coefficientIndex == 1) {
      str = padding + str + "t";
    }
    else {
      str = str + "t" + coefficientIndex;
    }
    return str;
  }


  double BundleAdjust::solveMethodSigma(int normalEquationIndex, int sigmaIndex, int imageIndex) {
    double sigma = 0.0;
    if (m_bundleSettings.solveMethod() == BundleSettings::OldSparse) {
      gmm::row_matrix< gmm::rsvector< double > > lsqCovMatrix = m_pLsq->GetCovarianceMatrix();
      sigma = sqrt((double)(lsqCovMatrix(normalEquationIndex, normalEquationIndex)));
    }
    else if (m_bundleSettings.solveMethod() == BundleSettings::Sparse) {
      vector <double> imageAdjustedSigmas = m_Image_AdjustedSigmas.at(imageIndex);
      sigma = sqrt(imageAdjustedSigmas[sigmaIndex]) * m_bundleStatistics.sigma0();
    }
    else if (m_bundleSettings.solveMethod() == BundleSettings::SpecialK) {
      sigma = sqrt((double)(m_Normals(normalEquationIndex, normalEquationIndex))) * m_bundleStatistics.sigma0();
    }
    return sigma;
  }
#endif
  bool BundleAdjust::isConverged() {
    return m_bundleStatistics.converged();
  }



  /**
   * Slot for deltack and jigsaw to output the bundle status.
   */
  void BundleAdjust::outputBundleStatus(QString status) {
    status += "\n";
    printf(status.toStdString().c_str());
  }
}<|MERGE_RESOLUTION|>--- conflicted
+++ resolved
@@ -691,12 +691,10 @@
                m_bundleStatistics.degreesOfFreedom() ) );
 
       // check for convergence
-<<<<<<< HEAD
       if (m_bundleSettings.convergenceCriteria() == BundleSettings::Sigma0) {
         if (fabs(dSigma0_previous - m_bundleStatistics.sigma0())
-              <= m_bundleSettings.convergenceCriteriaThreshold()) { // convergeance detected
+              <= m_bundleSettings.convergenceCriteriaThreshold()) { // convergence detected
           // if maximum likelihood tiers are being processed, check to see if there's another tier
-          //convergeance detected
           if (m_bundleStatistics.maximumLikelihoodModelIndex()
                  < m_bundleStatistics.numberMaximumLikelihoodModels() - 1
               && m_bundleStatistics.maximumLikelihoodModelIndex()
@@ -708,13 +706,6 @@
               // we will increment the index if there is another model after this one
               m_bundleStatistics.incrementMaximumLikelihoodModelIndex();
             }
-=======
-      if ( !m_bDeltack ) {
-        if (fabs(dSigma0_previous - m_dSigma0) <= m_dConvergenceThreshold) {
-          //convergence detected
-          if (m_maxLikelihoodIndex+1 < 3 && m_maxLikelihoodFlag[m_maxLikelihoodIndex+1]) {  //if maximum likelihood tiers are being processed check to see if there's another tier to go //if there's another tier to go check the flag to see if it's enabled
-            m_maxLikelihoodIndex++;  //if there's another tier to go then continue with the next maximum likelihood model
->>>>>>> 5a660d88
           }
           else {  // otherwise iterations are complete
             m_bLastIteration = true;
@@ -762,24 +753,19 @@
         break;
       }
 
-<<<<<<< HEAD
       // restart the dynamic calculation of the cumulative probility distribution of residuals
       // (in unweighted pixels) --so it will be up to date for the next iteration
       if (!m_bundleStatistics.converged()) {
         m_bundleStatistics.initializeResidualsProbabilityDistribution(101);
       }// TODO: is this necessary ??? probably all ready initialized to 101 nodes in bundle settings constructor...
-=======
-      // restart the dynamic calculation of the cumulative probility distribution of residuals (in unweighted pixels) --so it will be up to date for the next iteration
-      if (!m_bConverged)
-        m_cumProRes->initialize(101);
 
       // if we're using CHOLMOD and still going, release cholmod_factor (if we don't, memory leaks will occur),
       // otherwise we need it for error propagation
-      if ( m_decompositionMethod == CHOLMOD ) {
-        if (!m_bConverged || (m_bConverged && !m_bErrorPropagation))
+      if ( m_bundleSettings.solveMethod() == BundleSettings::Sparse ) {
+        if (!m_bundleStatistics.converged() || !m_bundleSettings.errorPropagation())
           cholmod_free_factor(&m_L, &m_cm);
       }
->>>>>>> 5a660d88
+
 
       iterationSummary();
 
