Unit test for BundleSettings...
Printing PVL group with settings from the default constructor...

<bundleSettings>
    <globalSettings>
        <validateNetwork>Yes</validateNetwork>
        <solveOptions solveObservationMode="No" solveRadius="No" controlPointCoordTypeReports="0" controlPointCoordTypeBundle="0" updateCubeLabel="No" errorPropagation="No" createInverseMatrix="No"/>
        <aprioriSigmas pointCoord1="N/A" pointCoord2="N/A" pointCoord3="N/A"/>
        <outlierRejectionOptions rejection="No" multiplier="N/A"/>
        <convergenceCriteriaOptions convergenceCriteria="Sigma0" threshold="1.0e-10" maximumIterations="50"/>
        <maximumLikelihoodEstimation/>
        <outputFileOptions fileNamePrefix=""/>
    </globalSettings>
    <observationSolveSettingsList>
        <bundleObservationSolveSettings>
            
            <instrumentId></instrumentId>
            <instrumentPointingOptions solveOption="AnglesOnly" numberCoefSolved="1" degree="2" solveDegree="2" solveTwist="Yes" solveOverExisting="No" interpolationType="3">
                <aprioriPointingSigmas>
                    <sigma>N/A</sigma>
                </aprioriPointingSigmas>
            </instrumentPointingOptions>
            <instrumentPositionOptions solveOption="None" numberCoefSolved="0" degree="2" solveDegree="2" solveOverHermiteSpline="No" interpolationType="3">
                <aprioriPositionSigmas/>
            </instrumentPositionOptions>
        </bundleObservationSolveSettings>
    </observationSolveSettingsList>
</bundleSettings> 


Testing copy constructor...

<bundleSettings>
    <globalSettings>
        <validateNetwork>Yes</validateNetwork>
        <solveOptions solveObservationMode="No" solveRadius="No" controlPointCoordTypeReports="0" controlPointCoordTypeBundle="0" updateCubeLabel="No" errorPropagation="No" createInverseMatrix="No"/>
        <aprioriSigmas pointCoord1="N/A" pointCoord2="N/A" pointCoord3="N/A"/>
        <outlierRejectionOptions rejection="No" multiplier="N/A"/>
        <convergenceCriteriaOptions convergenceCriteria="Sigma0" threshold="1.0e-10" maximumIterations="50"/>
        <maximumLikelihoodEstimation/>
        <outputFileOptions fileNamePrefix=""/>
    </globalSettings>
    <observationSolveSettingsList>
        <bundleObservationSolveSettings>
            
            <instrumentId></instrumentId>
            <instrumentPointingOptions solveOption="AnglesOnly" numberCoefSolved="1" degree="2" solveDegree="2" solveTwist="Yes" solveOverExisting="No" interpolationType="3">
                <aprioriPointingSigmas>
                    <sigma>N/A</sigma>
                </aprioriPointingSigmas>
            </instrumentPointingOptions>
            <instrumentPositionOptions solveOption="None" numberCoefSolved="0" degree="2" solveDegree="2" solveOverHermiteSpline="No" interpolationType="3">
                <aprioriPositionSigmas/>
            </instrumentPositionOptions>
        </bundleObservationSolveSettings>
    </observationSolveSettingsList>
</bundleSettings> 


Testing assignment operator to set this equal to itself...

<bundleSettings>
    <globalSettings>
        <validateNetwork>Yes</validateNetwork>
        <solveOptions solveObservationMode="No" solveRadius="No" controlPointCoordTypeReports="0" controlPointCoordTypeBundle="0" updateCubeLabel="No" errorPropagation="No" createInverseMatrix="No"/>
        <aprioriSigmas pointCoord1="N/A" pointCoord2="N/A" pointCoord3="N/A"/>
        <outlierRejectionOptions rejection="No" multiplier="N/A"/>
        <convergenceCriteriaOptions convergenceCriteria="Sigma0" threshold="1.0e-10" maximumIterations="50"/>
        <maximumLikelihoodEstimation/>
        <outputFileOptions fileNamePrefix=""/>
    </globalSettings>
    <observationSolveSettingsList>
        <bundleObservationSolveSettings>
            
            <instrumentId></instrumentId>
            <instrumentPointingOptions solveOption="AnglesOnly" numberCoefSolved="1" degree="2" solveDegree="2" solveTwist="Yes" solveOverExisting="No" interpolationType="3">
                <aprioriPointingSigmas>
                    <sigma>N/A</sigma>
                </aprioriPointingSigmas>
            </instrumentPointingOptions>
            <instrumentPositionOptions solveOption="None" numberCoefSolved="0" degree="2" solveDegree="2" solveOverHermiteSpline="No" interpolationType="3">
                <aprioriPositionSigmas/>
            </instrumentPositionOptions>
        </bundleObservationSolveSettings>
    </observationSolveSettingsList>
</bundleSettings> 


Testing assignment operator to create a new settings object...

<bundleSettings>
    <globalSettings>
        <validateNetwork>Yes</validateNetwork>
        <solveOptions solveObservationMode="No" solveRadius="No" controlPointCoordTypeReports="0" controlPointCoordTypeBundle="0" updateCubeLabel="No" errorPropagation="No" createInverseMatrix="No"/>
        <aprioriSigmas pointCoord1="N/A" pointCoord2="N/A" pointCoord3="N/A"/>
        <outlierRejectionOptions rejection="No" multiplier="N/A"/>
        <convergenceCriteriaOptions convergenceCriteria="Sigma0" threshold="1.0e-10" maximumIterations="50"/>
        <maximumLikelihoodEstimation/>
        <outputFileOptions fileNamePrefix=""/>
    </globalSettings>
    <observationSolveSettingsList>
        <bundleObservationSolveSettings>
            
            <instrumentId></instrumentId>
            <instrumentPointingOptions solveOption="AnglesOnly" numberCoefSolved="1" degree="2" solveDegree="2" solveTwist="Yes" solveOverExisting="No" interpolationType="3">
                <aprioriPointingSigmas>
                    <sigma>N/A</sigma>
                </aprioriPointingSigmas>
            </instrumentPointingOptions>
            <instrumentPositionOptions solveOption="None" numberCoefSolved="0" degree="2" solveDegree="2" solveOverHermiteSpline="No" interpolationType="3">
                <aprioriPositionSigmas/>
            </instrumentPositionOptions>
        </bundleObservationSolveSettings>
    </observationSolveSettingsList>
</bundleSettings> 


Testing mutator methods...

<bundleSettings>
    <globalSettings>
        <validateNetwork>Yes</validateNetwork>
<<<<<<< HEAD
        <solveOptions solveObservationMode="Yes" solveRadius="Yes" controlPointCoordTypeReports="1" controlPointCoordTypeBundle="1" updateCubeLabel="Yes" errorPropagation="Yes" createInverseMatrix="Yes"/>
        <aprioriSigmas pointCoord1="1000.0" pointCoord2="2000.0" pointCoord3="3000.0"/>
=======
        <solveOptions solveObservationMode="Yes" solveRadius="Yes" updateCubeLabel="Yes" errorPropagation="Yes" createInverseMatrix="No"/>
        <aprioriSigmas latitude="1000.0" longitude="2000.0" radius="3000.0"/>
>>>>>>> f2ab92c7
        <outlierRejectionOptions rejection="Yes" multiplier="4.0"/>
        <convergenceCriteriaOptions convergenceCriteria="ParameterCorrections" threshold="0.25" maximumIterations="26"/>
        <maximumLikelihoodEstimation>
            <model type="Huber" quantile="0.27"/>
            <model type="Welsch" quantile="28.0"/>
            <model type="HuberModified" quantile="29.0"/>
            <model type="Chen" quantile="30.0"/>
        </maximumLikelihoodEstimation>
        <outputFileOptions fileNamePrefix="TestFilePrefix"/>
    </globalSettings>
    <observationSolveSettingsList>
        <bundleObservationSolveSettings>
            
            <instrumentId></instrumentId>
            <instrumentPointingOptions solveOption="None" numberCoefSolved="0" degree="2" solveDegree="2" solveTwist="Yes" solveOverExisting="Yes" interpolationType="4">
                <aprioriPointingSigmas/>
            </instrumentPointingOptions>
            <instrumentPositionOptions solveOption="AllPolynomialCoefficients" numberCoefSolved="7" degree="5" solveDegree="6" solveOverHermiteSpline="Yes" interpolationType="4">
                <aprioriPositionSigmas>
                    <sigma>7000.0</sigma>
                    <sigma>8000.0</sigma>
                    <sigma>9000.0</sigma>
                </aprioriPositionSigmas>
            </instrumentPositionOptions>
        </bundleObservationSolveSettings>
        <bundleObservationSolveSettings>
            
            <instrumentId></instrumentId>
            <instrumentPointingOptions solveOption="AllPolynomialCoefficients" numberCoefSolved="2" degree="21" solveDegree="1" solveTwist="Yes" solveOverExisting="Yes" interpolationType="4">
                <aprioriPointingSigmas>
                    <sigma>22.0</sigma>
                    <sigma>23.0</sigma>
                </aprioriPointingSigmas>
            </instrumentPointingOptions>
            <instrumentPositionOptions solveOption="PositionOnly" numberCoefSolved="1" degree="2" solveDegree="2" solveOverHermiteSpline="Yes" interpolationType="4">
                <aprioriPositionSigmas>
                    <sigma>17000.0</sigma>
                </aprioriPositionSigmas>
            </instrumentPositionOptions>
        </bundleObservationSolveSettings>
    </observationSolveSettingsList>
</bundleSettings> 



<bundleSettings>
    <globalSettings>
        <validateNetwork>Yes</validateNetwork>
<<<<<<< HEAD
        <solveOptions solveObservationMode="Yes" solveRadius="No" controlPointCoordTypeReports="0" controlPointCoordTypeBundle="0" updateCubeLabel="Yes" errorPropagation="Yes" createInverseMatrix="Yes"/>
        <aprioriSigmas pointCoord1="N/A" pointCoord2="N/A" pointCoord3="N/A"/>
=======
        <solveOptions solveObservationMode="Yes" solveRadius="No" updateCubeLabel="Yes" errorPropagation="Yes" createInverseMatrix="No"/>
        <aprioriSigmas latitude="N/A" longitude="N/A" radius="N/A"/>
>>>>>>> f2ab92c7
        <outlierRejectionOptions rejection="No" multiplier="N/A"/>
        <convergenceCriteriaOptions convergenceCriteria="Sigma0" threshold="1.0e-10" maximumIterations="50"/>
        <maximumLikelihoodEstimation/>
        <outputFileOptions fileNamePrefix="TestFilePrefix"/>
    </globalSettings>
    <observationSolveSettingsList>
        <bundleObservationSolveSettings>
            
            <instrumentId></instrumentId>
            <instrumentPointingOptions solveOption="AnglesOnly" numberCoefSolved="1" degree="2" solveDegree="2" solveTwist="Yes" solveOverExisting="No" interpolationType="3">
                <aprioriPointingSigmas>
                    <sigma>N/A</sigma>
                </aprioriPointingSigmas>
            </instrumentPointingOptions>
            <instrumentPositionOptions solveOption="None" numberCoefSolved="0" degree="2" solveDegree="2" solveOverHermiteSpline="No" interpolationType="3">
                <aprioriPositionSigmas/>
            </instrumentPositionOptions>
        </bundleObservationSolveSettings>
    </observationSolveSettingsList>
</bundleSettings> 



<bundleSettings>
    <globalSettings>
        <validateNetwork>Yes</validateNetwork>
<<<<<<< HEAD
        <solveOptions solveObservationMode="Yes" solveRadius="No" controlPointCoordTypeReports="0" controlPointCoordTypeBundle="0" updateCubeLabel="Yes" errorPropagation="Yes" createInverseMatrix="Yes"/>
        <aprioriSigmas pointCoord1="N/A" pointCoord2="N/A" pointCoord3="N/A"/>
=======
        <solveOptions solveObservationMode="Yes" solveRadius="No" updateCubeLabel="Yes" errorPropagation="Yes" createInverseMatrix="No"/>
        <aprioriSigmas latitude="N/A" longitude="N/A" radius="N/A"/>
>>>>>>> f2ab92c7
        <outlierRejectionOptions rejection="No" multiplier="N/A"/>
        <convergenceCriteriaOptions convergenceCriteria="Sigma0" threshold="1.0e-10" maximumIterations="50"/>
        <maximumLikelihoodEstimation/>
        <outputFileOptions fileNamePrefix="TestFilePrefix"/>
    </globalSettings>
    <observationSolveSettingsList>
        <bundleObservationSolveSettings>
            
            <instrumentId></instrumentId>
            <instrumentPointingOptions solveOption="AnglesOnly" numberCoefSolved="1" degree="2" solveDegree="2" solveTwist="Yes" solveOverExisting="No" interpolationType="3">
                <aprioriPointingSigmas>
                    <sigma>N/A</sigma>
                </aprioriPointingSigmas>
            </instrumentPointingOptions>
            <instrumentPositionOptions solveOption="None" numberCoefSolved="0" degree="2" solveDegree="2" solveOverHermiteSpline="No" interpolationType="3">
                <aprioriPositionSigmas/>
            </instrumentPositionOptions>
        </bundleObservationSolveSettings>
    </observationSolveSettingsList>
</bundleSettings> 


Testing accessor methods...
Get BundleObservationSolveSettings with name InstrumentId = Instrument1

<bundleObservationSolveSettings>
    
    <instrumentId></instrumentId>
    <instrumentPointingOptions solveOption="None" numberCoefSolved="0" degree="2" solveDegree="2" solveTwist="Yes" solveOverExisting="Yes" interpolationType="4">
        <aprioriPointingSigmas/>
    </instrumentPointingOptions>
    <instrumentPositionOptions solveOption="AllPolynomialCoefficients" numberCoefSolved="7" degree="5" solveDegree="6" solveOverHermiteSpline="Yes" interpolationType="4">
        <aprioriPositionSigmas>
            <sigma>7000.0</sigma>
            <sigma>8000.0</sigma>
            <sigma>9000.0</sigma>
        </aprioriPositionSigmas>
    </instrumentPositionOptions>
</bundleObservationSolveSettings> 


Now get BundleObservationSolveSettings at index 1

<bundleObservationSolveSettings>
    
    <instrumentId></instrumentId>
    <instrumentPointingOptions solveOption="AllPolynomialCoefficients" numberCoefSolved="2" degree="21" solveDegree="1" solveTwist="Yes" solveOverExisting="Yes" interpolationType="4">
        <aprioriPointingSigmas>
            <sigma>22.0</sigma>
            <sigma>23.0</sigma>
        </aprioriPointingSigmas>
    </instrumentPointingOptions>
    <instrumentPositionOptions solveOption="PositionOnly" numberCoefSolved="1" degree="2" solveDegree="2" solveOverHermiteSpline="Yes" interpolationType="4">
        <aprioriPositionSigmas>
            <sigma>17000.0</sigma>
        </aprioriPositionSigmas>
    </instrumentPositionOptions>
</bundleObservationSolveSettings> 


"Huber" "0.27"
"Welsch" "28.0"
"HuberModified" "29.0"
"Chen" "30.0"

Testing static enum-to-string and string-to-enum methods...
"Sigma0"
"ParameterCorrections"

Testing XML serialization 1: write XML from BundleSettings object...
Serializing test XML object to file:

<bundleSettings>
    <globalSettings>
        <validateNetwork>Yes</validateNetwork>
<<<<<<< HEAD
        <solveOptions solveObservationMode="Yes" solveRadius="No" controlPointCoordTypeReports="0" controlPointCoordTypeBundle="0" updateCubeLabel="Yes" errorPropagation="Yes" createInverseMatrix="Yes"/>
        <aprioriSigmas pointCoord1="N/A" pointCoord2="N/A" pointCoord3="N/A"/>
=======
        <solveOptions solveObservationMode="Yes" solveRadius="No" updateCubeLabel="Yes" errorPropagation="Yes" createInverseMatrix="No"/>
        <aprioriSigmas latitude="N/A" longitude="N/A" radius="N/A"/>
>>>>>>> f2ab92c7
        <outlierRejectionOptions rejection="No" multiplier="N/A"/>
        <convergenceCriteriaOptions convergenceCriteria="Sigma0" threshold="1.0e-10" maximumIterations="50"/>
        <maximumLikelihoodEstimation/>
        <outputFileOptions fileNamePrefix="TestFilePrefix"/>
    </globalSettings>
    <observationSolveSettingsList>
        <bundleObservationSolveSettings>
            
            <instrumentId></instrumentId>
            <instrumentPointingOptions solveOption="AnglesOnly" numberCoefSolved="1" degree="2" solveDegree="2" solveTwist="Yes" solveOverExisting="No" interpolationType="3">
                <aprioriPointingSigmas>
                    <sigma>N/A</sigma>
                </aprioriPointingSigmas>
            </instrumentPointingOptions>
            <instrumentPositionOptions solveOption="None" numberCoefSolved="0" degree="2" solveDegree="2" solveOverHermiteSpline="No" interpolationType="3">
                <aprioriPositionSigmas/>
            </instrumentPositionOptions>
        </bundleObservationSolveSettings>
    </observationSolveSettingsList>
</bundleSettings> 


Testing XML: Object deserialized as (should match object above):

<bundleSettings>
    <globalSettings>
        <validateNetwork>Yes</validateNetwork>
<<<<<<< HEAD
        <solveOptions solveObservationMode="Yes" solveRadius="No" controlPointCoordTypeReports="0" controlPointCoordTypeBundle="0" updateCubeLabel="Yes" errorPropagation="Yes" createInverseMatrix="Yes"/>
        <aprioriSigmas pointCoord1="N/A" pointCoord2="N/A" pointCoord3="N/A"/>
=======
        <solveOptions solveObservationMode="Yes" solveRadius="No" updateCubeLabel="Yes" errorPropagation="Yes" createInverseMatrix="No"/>
        <aprioriSigmas latitude="N/A" longitude="N/A" radius="N/A"/>
>>>>>>> f2ab92c7
        <outlierRejectionOptions rejection="No" multiplier="N/A"/>
        <convergenceCriteriaOptions convergenceCriteria="Sigma0" threshold="1.0e-10" maximumIterations="50"/>
        <maximumLikelihoodEstimation/>
        <outputFileOptions fileNamePrefix="TestFilePrefix"/>
    </globalSettings>
    <observationSolveSettingsList>
        <bundleObservationSolveSettings>
            
            <instrumentId></instrumentId>
            <instrumentPointingOptions solveOption="AnglesOnly" numberCoefSolved="1" degree="2" solveDegree="2" solveTwist="Yes" solveOverExisting="No" interpolationType="3">
                <aprioriPointingSigmas>
                    <sigma>N/A</sigma>
                </aprioriPointingSigmas>
            </instrumentPointingOptions>
            <instrumentPositionOptions solveOption="None" numberCoefSolved="0" degree="2" solveDegree="2" solveOverHermiteSpline="No" interpolationType="3">
                <aprioriPositionSigmas/>
            </instrumentPositionOptions>
        </bundleObservationSolveSettings>
    </observationSolveSettingsList>
</bundleSettings> 


Testing XML serialization 2: write XML from BundleSettings object...
Serializing test XML object to file:

<bundleSettings>
    <globalSettings>
        <validateNetwork>Yes</validateNetwork>
<<<<<<< HEAD
        <solveOptions solveObservationMode="Yes" solveRadius="Yes" controlPointCoordTypeReports="1" controlPointCoordTypeBundle="1" updateCubeLabel="Yes" errorPropagation="Yes" createInverseMatrix="Yes"/>
        <aprioriSigmas pointCoord1="1000.0" pointCoord2="2000.0" pointCoord3="3000.0"/>
=======
        <solveOptions solveObservationMode="Yes" solveRadius="Yes" updateCubeLabel="Yes" errorPropagation="Yes" createInverseMatrix="No"/>
        <aprioriSigmas latitude="1000.0" longitude="2000.0" radius="3000.0"/>
>>>>>>> f2ab92c7
        <outlierRejectionOptions rejection="Yes" multiplier="4.0"/>
        <convergenceCriteriaOptions convergenceCriteria="ParameterCorrections" threshold="0.25" maximumIterations="26"/>
        <maximumLikelihoodEstimation>
            <model type="Huber" quantile="0.27"/>
            <model type="Welsch" quantile="28.0"/>
            <model type="HuberModified" quantile="29.0"/>
            <model type="Chen" quantile="30.0"/>
        </maximumLikelihoodEstimation>
        <outputFileOptions fileNamePrefix="TestFilePrefix"/>
    </globalSettings>
    <observationSolveSettingsList>
        <bundleObservationSolveSettings>
            
            <instrumentId></instrumentId>
            <instrumentPointingOptions solveOption="None" numberCoefSolved="0" degree="2" solveDegree="2" solveTwist="Yes" solveOverExisting="Yes" interpolationType="4">
                <aprioriPointingSigmas/>
            </instrumentPointingOptions>
            <instrumentPositionOptions solveOption="AllPolynomialCoefficients" numberCoefSolved="7" degree="5" solveDegree="6" solveOverHermiteSpline="Yes" interpolationType="4">
                <aprioriPositionSigmas>
                    <sigma>7000.0</sigma>
                    <sigma>8000.0</sigma>
                    <sigma>9000.0</sigma>
                </aprioriPositionSigmas>
            </instrumentPositionOptions>
        </bundleObservationSolveSettings>
        <bundleObservationSolveSettings>
            
            <instrumentId></instrumentId>
            <instrumentPointingOptions solveOption="AllPolynomialCoefficients" numberCoefSolved="2" degree="21" solveDegree="1" solveTwist="Yes" solveOverExisting="Yes" interpolationType="4">
                <aprioriPointingSigmas>
                    <sigma>22.0</sigma>
                    <sigma>23.0</sigma>
                </aprioriPointingSigmas>
            </instrumentPointingOptions>
            <instrumentPositionOptions solveOption="PositionOnly" numberCoefSolved="1" degree="2" solveDegree="2" solveOverHermiteSpline="Yes" interpolationType="4">
                <aprioriPositionSigmas>
                    <sigma>17000.0</sigma>
                </aprioriPositionSigmas>
            </instrumentPositionOptions>
        </bundleObservationSolveSettings>
    </observationSolveSettingsList>
</bundleSettings> 


Testing XML: Object deserialized as (should match object above):

<bundleSettings>
    <globalSettings>
        <validateNetwork>Yes</validateNetwork>
<<<<<<< HEAD
        <solveOptions solveObservationMode="Yes" solveRadius="Yes" controlPointCoordTypeReports="0" controlPointCoordTypeBundle="0" updateCubeLabel="Yes" errorPropagation="Yes" createInverseMatrix="Yes"/>
        <aprioriSigmas pointCoord1="1000.0" pointCoord2="2000.0" pointCoord3="N/A"/>
=======
        <solveOptions solveObservationMode="Yes" solveRadius="Yes" updateCubeLabel="Yes" errorPropagation="Yes" createInverseMatrix="No"/>
        <aprioriSigmas latitude="1000.0" longitude="2000.0" radius="3000.0"/>
>>>>>>> f2ab92c7
        <outlierRejectionOptions rejection="Yes" multiplier="4.0"/>
        <convergenceCriteriaOptions convergenceCriteria="ParameterCorrections" threshold="0.25" maximumIterations="26"/>
        <maximumLikelihoodEstimation>
            <model type="Huber" quantile="0.27"/>
            <model type="Welsch" quantile="28.0"/>
            <model type="HuberModified" quantile="29.0"/>
            <model type="Chen" quantile="30.0"/>
        </maximumLikelihoodEstimation>
        <outputFileOptions fileNamePrefix="TestFilePrefix"/>
    </globalSettings>
    <observationSolveSettingsList>
        <bundleObservationSolveSettings>
            
            <instrumentId></instrumentId>
            <instrumentPointingOptions solveOption="None" numberCoefSolved="0" degree="2" solveDegree="2" solveTwist="Yes" solveOverExisting="Yes" interpolationType="4">
                <aprioriPointingSigmas>
                    <sigma>N/A</sigma>
                </aprioriPointingSigmas>
            </instrumentPointingOptions>
            <instrumentPositionOptions solveOption="AllPolynomialCoefficients" numberCoefSolved="7" degree="5" solveDegree="6" solveOverHermiteSpline="Yes" interpolationType="4">
                <aprioriPositionSigmas>
                    <sigma>7000.0</sigma>
                    <sigma>8000.0</sigma>
                    <sigma>9000.0</sigma>
                </aprioriPositionSigmas>
            </instrumentPositionOptions>
        </bundleObservationSolveSettings>
        <bundleObservationSolveSettings>
            
            <instrumentId></instrumentId>
            <instrumentPointingOptions solveOption="AllPolynomialCoefficients" numberCoefSolved="2" degree="21" solveDegree="1" solveTwist="Yes" solveOverExisting="Yes" interpolationType="4">
                <aprioriPointingSigmas>
                    <sigma>22.0</sigma>
                    <sigma>23.0</sigma>
                </aprioriPointingSigmas>
            </instrumentPointingOptions>
            <instrumentPositionOptions solveOption="PositionOnly" numberCoefSolved="1" degree="2" solveDegree="2" solveOverHermiteSpline="Yes" interpolationType="4">
                <aprioriPositionSigmas>
                    <sigma>17000.0</sigma>
                </aprioriPositionSigmas>
            </instrumentPositionOptions>
        </bundleObservationSolveSettings>
    </observationSolveSettingsList>
</bundleSettings> 


Testing error throws...
**ERROR** Unable to find BundleObservationSolveSettings for observation number [UnassociatedObservationNumber].
**ERROR** Unable to find BundleObservationSolveSettings with index = [32].
**ERROR** Unable to find BundleObservationSolveSettings with index = [-1].
**PROGRAMMER ERROR** Unknown bundle convergence criteria [Pickles].
**PROGRAMMER ERROR** Unknown convergence criteria enum [33].
**PROGRAMMER ERROR** For bundle adjustments with multiple maximum likelihood estimators, the first model must be of type HUBER or HUBER_MODIFIED.<|MERGE_RESOLUTION|>--- conflicted
+++ resolved
@@ -120,13 +120,8 @@
 <bundleSettings>
     <globalSettings>
         <validateNetwork>Yes</validateNetwork>
-<<<<<<< HEAD
-        <solveOptions solveObservationMode="Yes" solveRadius="Yes" controlPointCoordTypeReports="1" controlPointCoordTypeBundle="1" updateCubeLabel="Yes" errorPropagation="Yes" createInverseMatrix="Yes"/>
+        <solveOptions solveObservationMode="Yes" solveRadius="Yes" controlPointCoordTypeReports="1" controlPointCoordTypeBundle="1" updateCubeLabel="Yes" errorPropagation="Yes" createInverseMatrix="No"/>
         <aprioriSigmas pointCoord1="1000.0" pointCoord2="2000.0" pointCoord3="3000.0"/>
-=======
-        <solveOptions solveObservationMode="Yes" solveRadius="Yes" updateCubeLabel="Yes" errorPropagation="Yes" createInverseMatrix="No"/>
-        <aprioriSigmas latitude="1000.0" longitude="2000.0" radius="3000.0"/>
->>>>>>> f2ab92c7
         <outlierRejectionOptions rejection="Yes" multiplier="4.0"/>
         <convergenceCriteriaOptions convergenceCriteria="ParameterCorrections" threshold="0.25" maximumIterations="26"/>
         <maximumLikelihoodEstimation>
@@ -175,46 +170,36 @@
 <bundleSettings>
     <globalSettings>
         <validateNetwork>Yes</validateNetwork>
-<<<<<<< HEAD
-        <solveOptions solveObservationMode="Yes" solveRadius="No" controlPointCoordTypeReports="0" controlPointCoordTypeBundle="0" updateCubeLabel="Yes" errorPropagation="Yes" createInverseMatrix="Yes"/>
-        <aprioriSigmas pointCoord1="N/A" pointCoord2="N/A" pointCoord3="N/A"/>
-=======
-        <solveOptions solveObservationMode="Yes" solveRadius="No" updateCubeLabel="Yes" errorPropagation="Yes" createInverseMatrix="No"/>
-        <aprioriSigmas latitude="N/A" longitude="N/A" radius="N/A"/>
->>>>>>> f2ab92c7
-        <outlierRejectionOptions rejection="No" multiplier="N/A"/>
-        <convergenceCriteriaOptions convergenceCriteria="Sigma0" threshold="1.0e-10" maximumIterations="50"/>
-        <maximumLikelihoodEstimation/>
-        <outputFileOptions fileNamePrefix="TestFilePrefix"/>
-    </globalSettings>
-    <observationSolveSettingsList>
-        <bundleObservationSolveSettings>
-            
-            <instrumentId></instrumentId>
-            <instrumentPointingOptions solveOption="AnglesOnly" numberCoefSolved="1" degree="2" solveDegree="2" solveTwist="Yes" solveOverExisting="No" interpolationType="3">
-                <aprioriPointingSigmas>
-                    <sigma>N/A</sigma>
-                </aprioriPointingSigmas>
-            </instrumentPointingOptions>
-            <instrumentPositionOptions solveOption="None" numberCoefSolved="0" degree="2" solveDegree="2" solveOverHermiteSpline="No" interpolationType="3">
-                <aprioriPositionSigmas/>
-            </instrumentPositionOptions>
-        </bundleObservationSolveSettings>
-    </observationSolveSettingsList>
-</bundleSettings> 
-
-
-
-<bundleSettings>
-    <globalSettings>
-        <validateNetwork>Yes</validateNetwork>
-<<<<<<< HEAD
-        <solveOptions solveObservationMode="Yes" solveRadius="No" controlPointCoordTypeReports="0" controlPointCoordTypeBundle="0" updateCubeLabel="Yes" errorPropagation="Yes" createInverseMatrix="Yes"/>
-        <aprioriSigmas pointCoord1="N/A" pointCoord2="N/A" pointCoord3="N/A"/>
-=======
-        <solveOptions solveObservationMode="Yes" solveRadius="No" updateCubeLabel="Yes" errorPropagation="Yes" createInverseMatrix="No"/>
-        <aprioriSigmas latitude="N/A" longitude="N/A" radius="N/A"/>
->>>>>>> f2ab92c7
+        <solveOptions solveObservationMode="Yes" solveRadius="No" controlPointCoordTypeReports="0" controlPointCoordTypeBundle="0" updateCubeLabel="Yes" errorPropagation="Yes" createInverseMatrix="No"/>
+        <aprioriSigmas pointCoord1="N/A" pointCoord2="N/A" pointCoord3="N/A"/>
+        <outlierRejectionOptions rejection="No" multiplier="N/A"/>
+        <convergenceCriteriaOptions convergenceCriteria="Sigma0" threshold="1.0e-10" maximumIterations="50"/>
+        <maximumLikelihoodEstimation/>
+        <outputFileOptions fileNamePrefix="TestFilePrefix"/>
+    </globalSettings>
+    <observationSolveSettingsList>
+        <bundleObservationSolveSettings>
+            
+            <instrumentId></instrumentId>
+            <instrumentPointingOptions solveOption="AnglesOnly" numberCoefSolved="1" degree="2" solveDegree="2" solveTwist="Yes" solveOverExisting="No" interpolationType="3">
+                <aprioriPointingSigmas>
+                    <sigma>N/A</sigma>
+                </aprioriPointingSigmas>
+            </instrumentPointingOptions>
+            <instrumentPositionOptions solveOption="None" numberCoefSolved="0" degree="2" solveDegree="2" solveOverHermiteSpline="No" interpolationType="3">
+                <aprioriPositionSigmas/>
+            </instrumentPositionOptions>
+        </bundleObservationSolveSettings>
+    </observationSolveSettingsList>
+</bundleSettings> 
+
+
+
+<bundleSettings>
+    <globalSettings>
+        <validateNetwork>Yes</validateNetwork>
+        <solveOptions solveObservationMode="Yes" solveRadius="No" controlPointCoordTypeReports="0" controlPointCoordTypeBundle="0" updateCubeLabel="Yes" errorPropagation="Yes" createInverseMatrix="No"/>
+        <aprioriSigmas pointCoord1="N/A" pointCoord2="N/A" pointCoord3="N/A"/>
         <outlierRejectionOptions rejection="No" multiplier="N/A"/>
         <convergenceCriteriaOptions convergenceCriteria="Sigma0" threshold="1.0e-10" maximumIterations="50"/>
         <maximumLikelihoodEstimation/>
@@ -290,13 +275,8 @@
 <bundleSettings>
     <globalSettings>
         <validateNetwork>Yes</validateNetwork>
-<<<<<<< HEAD
-        <solveOptions solveObservationMode="Yes" solveRadius="No" controlPointCoordTypeReports="0" controlPointCoordTypeBundle="0" updateCubeLabel="Yes" errorPropagation="Yes" createInverseMatrix="Yes"/>
-        <aprioriSigmas pointCoord1="N/A" pointCoord2="N/A" pointCoord3="N/A"/>
-=======
-        <solveOptions solveObservationMode="Yes" solveRadius="No" updateCubeLabel="Yes" errorPropagation="Yes" createInverseMatrix="No"/>
-        <aprioriSigmas latitude="N/A" longitude="N/A" radius="N/A"/>
->>>>>>> f2ab92c7
+        <solveOptions solveObservationMode="Yes" solveRadius="No" controlPointCoordTypeReports="0" controlPointCoordTypeBundle="0" updateCubeLabel="Yes" errorPropagation="Yes" createInverseMatrix="No"/>
+        <aprioriSigmas pointCoord1="N/A" pointCoord2="N/A" pointCoord3="N/A"/>
         <outlierRejectionOptions rejection="No" multiplier="N/A"/>
         <convergenceCriteriaOptions convergenceCriteria="Sigma0" threshold="1.0e-10" maximumIterations="50"/>
         <maximumLikelihoodEstimation/>
@@ -324,13 +304,8 @@
 <bundleSettings>
     <globalSettings>
         <validateNetwork>Yes</validateNetwork>
-<<<<<<< HEAD
-        <solveOptions solveObservationMode="Yes" solveRadius="No" controlPointCoordTypeReports="0" controlPointCoordTypeBundle="0" updateCubeLabel="Yes" errorPropagation="Yes" createInverseMatrix="Yes"/>
-        <aprioriSigmas pointCoord1="N/A" pointCoord2="N/A" pointCoord3="N/A"/>
-=======
-        <solveOptions solveObservationMode="Yes" solveRadius="No" updateCubeLabel="Yes" errorPropagation="Yes" createInverseMatrix="No"/>
-        <aprioriSigmas latitude="N/A" longitude="N/A" radius="N/A"/>
->>>>>>> f2ab92c7
+        <solveOptions solveObservationMode="Yes" solveRadius="No" controlPointCoordTypeReports="0" controlPointCoordTypeBundle="0" updateCubeLabel="Yes" errorPropagation="Yes" createInverseMatrix="No"/>
+        <aprioriSigmas pointCoord1="N/A" pointCoord2="N/A" pointCoord3="N/A"/>
         <outlierRejectionOptions rejection="No" multiplier="N/A"/>
         <convergenceCriteriaOptions convergenceCriteria="Sigma0" threshold="1.0e-10" maximumIterations="50"/>
         <maximumLikelihoodEstimation/>
@@ -359,13 +334,59 @@
 <bundleSettings>
     <globalSettings>
         <validateNetwork>Yes</validateNetwork>
-<<<<<<< HEAD
-        <solveOptions solveObservationMode="Yes" solveRadius="Yes" controlPointCoordTypeReports="1" controlPointCoordTypeBundle="1" updateCubeLabel="Yes" errorPropagation="Yes" createInverseMatrix="Yes"/>
+        <solveOptions solveObservationMode="Yes" solveRadius="Yes" controlPointCoordTypeReports="1" controlPointCoordTypeBundle="1" updateCubeLabel="Yes" errorPropagation="Yes" createInverseMatrix="No"/>
         <aprioriSigmas pointCoord1="1000.0" pointCoord2="2000.0" pointCoord3="3000.0"/>
-=======
-        <solveOptions solveObservationMode="Yes" solveRadius="Yes" updateCubeLabel="Yes" errorPropagation="Yes" createInverseMatrix="No"/>
-        <aprioriSigmas latitude="1000.0" longitude="2000.0" radius="3000.0"/>
->>>>>>> f2ab92c7
+       <outlierRejectionOptions rejection="Yes" multiplier="4.0"/>
+        <convergenceCriteriaOptions convergenceCriteria="ParameterCorrections" threshold="0.25" maximumIterations="26"/>
+        <maximumLikelihoodEstimation>
+            <model type="Huber" quantile="0.27"/>
+            <model type="Welsch" quantile="28.0"/>
+            <model type="HuberModified" quantile="29.0"/>
+            <model type="Chen" quantile="30.0"/>
+        </maximumLikelihoodEstimation>
+        <outputFileOptions fileNamePrefix="TestFilePrefix"/>
+    </globalSettings>
+    <observationSolveSettingsList>
+        <bundleObservationSolveSettings>
+            
+            <instrumentId></instrumentId>
+            <instrumentPointingOptions solveOption="None" numberCoefSolved="0" degree="2" solveDegree="2" solveTwist="Yes" solveOverExisting="Yes" interpolationType="4">
+                <aprioriPointingSigmas/>
+            </instrumentPointingOptions>
+            <instrumentPositionOptions solveOption="AllPolynomialCoefficients" numberCoefSolved="7" degree="5" solveDegree="6" solveOverHermiteSpline="Yes" interpolationType="4">
+                <aprioriPositionSigmas>
+                    <sigma>7000.0</sigma>
+                    <sigma>8000.0</sigma>
+                    <sigma>9000.0</sigma>
+                </aprioriPositionSigmas>
+            </instrumentPositionOptions>
+        </bundleObservationSolveSettings>
+        <bundleObservationSolveSettings>
+            
+            <instrumentId></instrumentId>
+            <instrumentPointingOptions solveOption="AllPolynomialCoefficients" numberCoefSolved="2" degree="21" solveDegree="1" solveTwist="Yes" solveOverExisting="Yes" interpolationType="4">
+                <aprioriPointingSigmas>
+                    <sigma>22.0</sigma>
+                    <sigma>23.0</sigma>
+                </aprioriPointingSigmas>
+            </instrumentPointingOptions>
+            <instrumentPositionOptions solveOption="PositionOnly" numberCoefSolved="1" degree="2" solveDegree="2" solveOverHermiteSpline="Yes" interpolationType="4">
+                <aprioriPositionSigmas>
+                    <sigma>17000.0</sigma>
+                </aprioriPositionSigmas>
+            </instrumentPositionOptions>
+        </bundleObservationSolveSettings>
+    </observationSolveSettingsList>
+</bundleSettings> 
+
+
+Testing XML: Object deserialized as (should match object above):
+
+<bundleSettings>
+    <globalSettings>
+        <validateNetwork>Yes</validateNetwork>
+        <solveOptions solveObservationMode="Yes" solveRadius="Yes" controlPointCoordTypeReports="0" controlPointCoordTypeBundle="0" updateCubeLabel="Yes" errorPropagation="Yes" createInverseMatrix="No"/>
+        <aprioriSigmas pointCoord1="1000.0" pointCoord2="2000.0" pointCoord3="N/A"/>
         <outlierRejectionOptions rejection="Yes" multiplier="4.0"/>
         <convergenceCriteriaOptions convergenceCriteria="ParameterCorrections" threshold="0.25" maximumIterations="26"/>
         <maximumLikelihoodEstimation>
@@ -381,62 +402,6 @@
             
             <instrumentId></instrumentId>
             <instrumentPointingOptions solveOption="None" numberCoefSolved="0" degree="2" solveDegree="2" solveTwist="Yes" solveOverExisting="Yes" interpolationType="4">
-                <aprioriPointingSigmas/>
-            </instrumentPointingOptions>
-            <instrumentPositionOptions solveOption="AllPolynomialCoefficients" numberCoefSolved="7" degree="5" solveDegree="6" solveOverHermiteSpline="Yes" interpolationType="4">
-                <aprioriPositionSigmas>
-                    <sigma>7000.0</sigma>
-                    <sigma>8000.0</sigma>
-                    <sigma>9000.0</sigma>
-                </aprioriPositionSigmas>
-            </instrumentPositionOptions>
-        </bundleObservationSolveSettings>
-        <bundleObservationSolveSettings>
-            
-            <instrumentId></instrumentId>
-            <instrumentPointingOptions solveOption="AllPolynomialCoefficients" numberCoefSolved="2" degree="21" solveDegree="1" solveTwist="Yes" solveOverExisting="Yes" interpolationType="4">
-                <aprioriPointingSigmas>
-                    <sigma>22.0</sigma>
-                    <sigma>23.0</sigma>
-                </aprioriPointingSigmas>
-            </instrumentPointingOptions>
-            <instrumentPositionOptions solveOption="PositionOnly" numberCoefSolved="1" degree="2" solveDegree="2" solveOverHermiteSpline="Yes" interpolationType="4">
-                <aprioriPositionSigmas>
-                    <sigma>17000.0</sigma>
-                </aprioriPositionSigmas>
-            </instrumentPositionOptions>
-        </bundleObservationSolveSettings>
-    </observationSolveSettingsList>
-</bundleSettings> 
-
-
-Testing XML: Object deserialized as (should match object above):
-
-<bundleSettings>
-    <globalSettings>
-        <validateNetwork>Yes</validateNetwork>
-<<<<<<< HEAD
-        <solveOptions solveObservationMode="Yes" solveRadius="Yes" controlPointCoordTypeReports="0" controlPointCoordTypeBundle="0" updateCubeLabel="Yes" errorPropagation="Yes" createInverseMatrix="Yes"/>
-        <aprioriSigmas pointCoord1="1000.0" pointCoord2="2000.0" pointCoord3="N/A"/>
-=======
-        <solveOptions solveObservationMode="Yes" solveRadius="Yes" updateCubeLabel="Yes" errorPropagation="Yes" createInverseMatrix="No"/>
-        <aprioriSigmas latitude="1000.0" longitude="2000.0" radius="3000.0"/>
->>>>>>> f2ab92c7
-        <outlierRejectionOptions rejection="Yes" multiplier="4.0"/>
-        <convergenceCriteriaOptions convergenceCriteria="ParameterCorrections" threshold="0.25" maximumIterations="26"/>
-        <maximumLikelihoodEstimation>
-            <model type="Huber" quantile="0.27"/>
-            <model type="Welsch" quantile="28.0"/>
-            <model type="HuberModified" quantile="29.0"/>
-            <model type="Chen" quantile="30.0"/>
-        </maximumLikelihoodEstimation>
-        <outputFileOptions fileNamePrefix="TestFilePrefix"/>
-    </globalSettings>
-    <observationSolveSettingsList>
-        <bundleObservationSolveSettings>
-            
-            <instrumentId></instrumentId>
-            <instrumentPointingOptions solveOption="None" numberCoefSolved="0" degree="2" solveDegree="2" solveTwist="Yes" solveOverExisting="Yes" interpolationType="4">
                 <aprioriPointingSigmas>
                     <sigma>N/A</sigma>
                 </aprioriPointingSigmas>
