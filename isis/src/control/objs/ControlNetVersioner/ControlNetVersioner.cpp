--- conflicted
+++ resolved
@@ -332,21 +332,12 @@
                && aprioriSurfacePoint.GetLocalRadiusSigma().meters() != Isis::Null ) {
 
             QString sigmas = "AprioriLatitudeSigma = "
-<<<<<<< HEAD
-              + toString(aprioriSurfacePoint.GetLatSigmaDistance().meters())
-              + " <meters>  AprioriLongitudeSigma = "
-              + toString(aprioriSurfacePoint.GetLonSigmaDistance().meters())
-              + " <meters>  AprioriRadiusSigma = "
-              + toString(aprioriSurfacePoint.GetLocalRadiusSigma().meters())
-              + " <meters>";
-=======
             + toString(aprioriSurfacePoint.GetLatSigmaDistance().meters())
             + " <meters>  AprioriLongitudeSigma = "
             + toString(aprioriSurfacePoint.GetLonSigmaDistance().meters())
             + " <meters>  AprioriRadiusSigma = "
             + toString(aprioriSurfacePoint.GetLocalRadiusSigma().meters())
             + " <meters>";
->>>>>>> 86e0bd6f
             matrix.addComment(sigmas);
           }
 
@@ -416,18 +407,7 @@
                && adjustedSurfacePoint.GetLonSigmaDistance().meters() != Isis::Null
                && adjustedSurfacePoint.GetLocalRadiusSigma().meters() != Isis::Null ) {
 
-<<<<<<< HEAD
             QString sigmas = "AdjustedLatitudeSigma = "
-              + toString(adjustedSurfacePoint.GetLatSigmaDistance().meters())
-              + " <meters>  AdjustedLongitudeSigma = "
-              + toString(adjustedSurfacePoint.GetLonSigmaDistance().meters())
-              + " <meters>  AdjustedRadiusSigma = "
-              + toString(adjustedSurfacePoint.GetLocalRadiusSigma().meters())
-              + " <meters>";
-
-            matrix.addComment(sigmas);
-=======
-          QString sigmas = "AdjustedLatitudeSigma = "
                            + toString(adjustedSurfacePoint.GetLatSigmaDistance().meters())
                            + " <meters>  AdjustedLongitudeSigma = "
                            + toString(adjustedSurfacePoint.GetLonSigmaDistance().meters())
@@ -435,8 +415,7 @@
                            + toString(adjustedSurfacePoint.GetLocalRadiusSigma().meters())
                            + " <meters>";
 
-          matrix.addComment(sigmas);
->>>>>>> 86e0bd6f
+            matrix.addComment(sigmas);
           }
           // If the covariance matrix has a value, add it to the PVL point.
           if ( adjustedCovarianceMatrix(0, 0) != 0.0
