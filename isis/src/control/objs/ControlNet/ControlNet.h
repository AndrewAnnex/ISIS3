#ifndef ControlNet_h
#define ControlNet_h
/**
 * @file
 * $Revision: 1.9 $
 * $Date: 2009/07/15 17:33:52 $
 *
 *   Unless noted otherwise, the portions of Isis written by the USGS are
 *   public domain. See individual third-party library and package descriptions
 *   for intellectual property information, user agreements, and related
 *   information.
 *
 *   Although Isis has been used by the USGS, no warranty, expressed or
 *   implied, is made by the USGS as to the accuracy and functioning of such
 *   software and related material nor shall the fact of distribution
 *   constitute any such warranty, and no responsibility is assumed by the
 *   USGS in connection therewith.
 *
 *   For additional information, launch
 *   $ISISROOT/doc//documents/Disclaimers/Disclaimers.html
 *   in a browser or see the Privacy &amp; Disclaimers page on the Isis website,
 *   http://isis.astrogeology.usgs.gov, and the USGS privacy and disclaimers on
 *   http://www.usgs.gov/privacy.html
 */

// This is needed for the QVariant macro
#include <QMetaType>
#include <QObject> // parent class
#include <QSharedPointer>
#include "SurfacePoint.h"
#include <QString>
#include <QMap>
#include <QVariant>
#include <QVector>
#include <QVariant>


// Boost includes
#include <boost/graph/graph_traits.hpp>
#include <boost/graph/adjacency_list.hpp>
#include <boost/graph/connected_components.hpp>

#include "ControlMeasure.h"
#include "ControlPoint.h"

template< typename A, typename B > class QHash;
template< typename T > class QList;
template< typename A, typename B > struct QPair;
template< typename T > class QSet;

class QMutex;
class QString;

namespace Isis {
  class Camera;
  class ControlMeasure;
  class ControlPoint;
  class Distance;
  class Progress;
  class Pvl;
  class SerialNumberList;

  /**
   * @brief a control network
   *
   * This class is used to store a network of ControlPoints
   *
   * @ingroup ControlNetwork
   *
   * @author 2005-07-29 Jeff Anderson
   *
   * @see ControlPoint ControlMeasure
   *
   * @internal
   *   @history 2005-07-29 Jeff Anderson Original version
   *   @history 2006-01-11 Jacob Danton Updated unitTest
   *   @history 2006-06-22 Brendan George Updated to conform to changes in
   *                           SerialNumberList class
   *   @history 2008-04-04 Christopher Austin Added Exists function
   *   @history 2008-04-18 Debbie A. Cook Added Progress reports to loading and
   *                           SetImages and calculates the total number of
   *                           measurements in the control net
   *   @history 2008-06-18 Christopher Austin Fixed documentation errors
   *   @history 2009-01-06 Jeannie Walldren Fixed typo in SetImages() exception
   *                           output. Added documentation.
   *   @history 2009-02-05 Christopher Austin when the created date or the
   *                           modified date are not set, they default to the
   *                           time in which Write() is called.
   *   @history 2009-04-07 Tracie Sucharski Added NumValidMeasures and
   *                           NumIgnoredMeasures methods.
   *   @history 2009-06-03 Christopher Austin Added p_invalid functionality
   *                           along with forceBuild, as well as other small
   *                           fixes including documentation.
   *   @history 2009-07-13 Stacy Alley The std::vector of ControlPoints called
   *                           'p_points' was replaced with a QVector of QString
   *                           'p_pointIds' in conjunction with a QHash of
   *                           <QString, ControlPoint> called 'p_pointsHash'.
   *                           This was done to speed up the Add method which
   *                           was essentially slowing down the reading or
   *                           creation of Control Networks.
   *   @history 2010-05-06 Tracie Sucharski Use defaults of 0. instead of
   *                           Isis::Null, because 0. is the default in the
   *                           protocol buffers.
   *   @history 2010-08-06 Tracie Sucharski Updated for changes made after
   *                           additional working sessions for Control network
   *                           design.
   *   @history 2009-09-01 Eric Hyer Added two includes: QVector and QString
   *   @history 2010-09-09 Sharmila Prasad Added API to sort Control Net by
   *                           Point ID Changed PointID's vector to StringList
   *   @history 2009-09-25 Travis Addair Changed methods which return the number
   *                           of control measures in the network to compute
   *                           those values at the time the method is called,
   *                           not when the control network is first
   *                           initialized.
   *   @history 2010-10-05 Tracie Sucharski Renamed the Write method to
   *                           WritePvl.  Create new method, Write which takes
   *                           another parameter indicating whether to write pvl
   *                           format or binary format, The default will write
   *                           binary.
   *   @history 2010-10-05 Eric Hyer ControlMeasure and ControlPoint now
   *                           return QStrings for some methods.  Fixed
   *                           breakages caused by this.
   *   @history 2010-10-06 Sharmila Prasad Added method to get CreatedDate
   *   @history 2010-11-21 Tracie Sucharski - Added new keyword, jigsawRejected
   *                           to the read and write methods.
   *   @history 2011-01-13 Mackenzie Boyd Added copy constructor and assignment
   *                           operator.
   *   @history 2011-01-17 Eric Hyer - Points are now owned and deleted by the
   *                           network.  Network now stored in such a way that
   *                           access to all points in a cube is just as cheap
   *                           as accessing measures in a point.  Removed
   *                           redundant methods and made other api changes.
   *   @history 2011-02-18 Eric Hyer - Made improvements and bug fixes related
   *                           to interaction to other control network classes
   *                           including ControlPoint and ControlMesure, but
   *                           most significantly to ControlCubeGraphNode.  Most
   *                           important fix was network notification of
   *                           measures added to or removed from points after
   *                           the point is added to the network.
   *   @history 2011-02-23 Eric Hyer - Added some methods to support graphing
   *                           calculations (RandomBFS, Shuffle, CalcBWAndCE,
   *                           and GetNodeConnections).
   *   @history 2011-03-08 Ken Edmundson - Added methods
   *                           GetNumberOfMeasuresInImage,
   *                           GetNumberOfJigsawRejectedMeasuresInImage,
   *                           IncrementNumberOfRejectedMeasuresInImage,
   *                           DecrementNumberOfRejectedMeasuresInImage, and
   *                           members p_cameraMeasuresMap and
   *                           p_cameraRejectedMeasuresMap.
   *   @history 2011-03-12 Debbie A. Cook - Added member p_targetRadii and
   *                           method GetTargetRadii to support SurfacePoint
   *                           sigma conversions in ControlPoint.
   *   @history 2011-03-14 Eric Hyer - Cube connection graph now updated when
   *                           points or measures are ignored.
   *   @history 2011-03-15 Eric Hyer - Some cube graph bugs were fixed.
   *   @history 2011-03-25 Christopher Austin - Added UpdatePointReference() to
   *                           work with ControlPoint's SetId()
   *   @history 2011-03-29 Steven Lambright - Made versioning viable for first
   *                           release.
   *   @history 2011-04-27 Steven Lambright - UpdatePointReference had a bug
   *                           where the pointIds list was not being correctly
   *                           updated.
   *   @history 2011-05-04 Eric Hyer - References in graph data structure now
   *                           kept for ignored points and measures
   *   @history 2011-05-25 Eric Hyer - Added getPoints method
   *   @history 2011-06-22 James Alexander Crough and Eric Hyer - Added
   *                           getGraphNode method.
   *   @history 2011-06-28 Eric Hyer - Added getEdgeCount() method
   *   @history 2011-07-08 Travis Addair - Locked points can no longer be
   *                           deleted
   *   @history 2011-07-27 Sharmila Prasad - Fixed bug in GetNumEditLockMeasures()
   *   @history 2011-08-01 Eric Hyer - Addressed some graphing issues
   *   @history 2011-08-24 Steven Lambright - Fixed bug in graph code
   *   @history 2011-10-06 Steven Lambright - Having a target is no longer
   *                           required.
   *   @history 2011-10-14 Ken Edmundson Added method ClearJigsawRejected(); to
   *                           set all measure/point JigsawRejected flags to
   *                           false prior to bundle adjustment.
   *   @history 2012-04-13 Orrin Thomas Added method sortedMeasureList, and functor
   *                           ControlMeasureLessThanFunctor.
   *   @history 2012-11-22 Debbie A. Cook - Changed to use TProjection instead of Projection.
   *                           References #775.
   *   @history 2012-09-11 Tracie Sucharski - Added a Mutex and MutexLocker for the SetTarget
   *                           method.
   *   @history 2012-09-26 Steven Lambright - Fixed assignment operator to return a non-const
   *                           ControlNet reference. Added swap(). Refactored assignment
   *                           operator to use copy-and-swap idiom which fixed a bug where
   *                           you couldn't access control points by index after an assignment.
   *   @history 2013-11-08 Tracie Sucharski - Add camera to ignored measures.  References #1603.
   *   @history 2013-12-18 Tracie Sucharski - Previous change caused problems for jigsaw app.  It
   *                           was expecting the method GetNumberOfMeasuresInImage to only return
   *                           the number of VALID (Ignore=False) measures.  Renamed
   *                           method to GetNumberOfValidMeasuresInImage and the private
   *                           variable p_cameraMeasuresMap to p_cameraValidMeasuresMap. References
   *                           #1603.
   *   @history 2015-09-05 Ken Edmundson - Added QSharedPointer and typedef for later use.
   *   @history 2016-02-15 Kris Becker - Added feature to take ownership of
   *                           points from ControlNet. To support this option,
   *                           added clear() and take() methods.
   *                           (Merged by Kristin Berry. References #2392)
   *   @history 2016-04-22 Jeannie Backer - Added try/catch to SetTarget()'s call to
   *                           TProjection::TargetRadii(). If an error is thrown, the radii are
   *                           now set to Isis:Null. Added SetTarget(Pvl), SetTarget(ControlNet),
   *                           and SetTarget(QString, vector) methods to attempt to read radii from
   *                           various sources, if not found using the TargetName. References #3892
   *   @history 2016-04-28 Tracie Sucharski - Updated toAscii() calls to toLatin1() for QT 5 upgrade.
   *   @history 2016-05-10 Jeannie Backer - Replaced calls to TProjection::TargetRadii() with calls
   *                           to Target::radiiGroup(). References #3934
   *   @history 2016-06-21 Kris Becker - Properly forward declare QPair as struct not class
   *   @history 2016-06-08 Jesse Mapel - Merged changes from IPCE to ISIS.  Fixes #3948.
   *   @history 2016-10-13 Ian Humphrey - Added check to SetImages() to make sure it isn't called
   *                           more than once, which messes up the p_cameraList member. References
   *                           #4293.
   *   @history 2017-08-09 Summer Stapleton - Added throw to caught exception for bad control net
   *                           import in constructor. Also removed p_invalid as it was no longer
   *                           being used anywhere. Fixes #5068.
   *   @history 2017-08-30 Debbie A. Cook - Added an optional argument to the constructior 
   *                           for the control point coordinate type.  At this point this value is only 
   *                           stored in the active ControlNet.  It will be added to the stored 
   *                           ControlNet at a later date.  References #4649 and #501.
   *   @history 2017-12-12 Kristin Berry - Updated to use QMap and QVector rather than std::map
   *                           and std::vector. Fixes #5259.
   *   @history 2017-12-18 Adam Goins - Added GetLastModified() accessor. References #5258.
   *   @history 2017-12-21 Jesse Mapel - Modified read and write methods to use the refactored
   *                           ControlNetVersioner instead of directly parsing the protobuf
   *                           objects from the LatestControlNetFile.
   *   @history 2018-01-12 Adam Goins - Added Progress support back to Read methods.
   *   @history 2017-01-19 Jesse Mapel - Added a method to get all of the valid measures in an
   *                           image. Previously, this had to be done throug the graph.
   *   @history 2018-01-26 Kristin Berry - Added pointAdded() function to eliminate redundant measure
   *                           adds to the control network.
   *   @history 2018-06-10 Kristin Berry - Removed unused methods and associated code:
   *                           MinimumSpanningTree(), GetNodeConnections(), RandomBFS(), Shuffle(),
   *                           CalcBWAndCE(), CubeGraphToString(), getGraphNode(). References #5434
   *   @history 2018-06-10 Kristin Berry - Updated to use the boost graph library instead of our
   *                           custom graph structure ControlCubeGraphNode.
   *   @history 2018-04-05 Adam Goins - Added a check to the versionedReader targetRadii
   *                           group to set radii values to those ingested from the versioner
   *                           if they exist. Otherwise, we call SetTarget with the targetname.
   *                           Fixes #5361.
   *   @history 2018-06-06 Jesse Mapel - Added a method to get all adjacent images to ControlNet.
   *                           Previously this functionality was only available through the
   *                           ControlCubeGraphNode class. References #5434.
   *   @history 2018-06-06 Jesse Mapel - Added a point ignored and un-ignored methods. This will
   *                           prevent edge strengths getting incremented or decremented twice.
   *                           References #5434.
   *   @history 2018-06-15 Adam Goins & Jesse Mapel - Added the ModType enum, as well as a series
   *                           of signals that are emitted whenever a change is made to a
   *                           Control Point or any of it's measures, or to the network itself.
   *                           These signals exist for the purpose of communication between the
   *                           ControlNetVitals class, and the network that it is observing.
   *                           Fixes #5435.
   *  @history 2018-06-25 Kristin Berry - Updated GetNumberOfValidMeasuresInImage() to use
   *                           GetValidMeasuresInCube() if SetImage has not yet been called to populate
   *                           the p_cameraValidMeasuresMap.
   *   @history 2018-06-25 Jesse Mapel - Fixed the incorrect signal being called when adding and
   *                           removing measures. References #5435.
   *   @history 2018-06-29 Kristin Berry - Added addEdge() and removeEdge() functions to make
   *                           code cleaner.
   *   @history 2018-06-25 Jesse Mapel - Fixed ignoring measures with ignored adjacent measures
   *                           incorrectly modifying the edge between the two image vertices.
   *   @history 2018-07-06 Jesse Mapel - Modified addEdge and removeEdge to always emit a graph
   *                           modified signal if an edge is added or removed. Added graph
   *                           modified signal when a vertex is added.
   *   @history 2018-07-06 Jesse Mapel - Removed target radii from ControlNet objects because
   *                           SurfacePoints now use their local radii to do sigma distance
   *                           conversions instead of the target equatorial and polar radii.
   *                           Fixes #5457.
   *   @history 2018-07-22 Kristin Berry - Updated swap to include the graph and vertex map.
   */
  class ControlNet : public QObject {
      Q_OBJECT

      friend class ControlMeasure;
      friend class ControlPoint;

    public:
<<<<<<< HEAD
      ControlNet(SurfacePoint::CoordinateType = SurfacePoint::Latitudinal);
=======

      /**
       *  @brief Control Point Modification Types
       *
       *  This enum is designed to represent the different types of modifications that can be
       *  made to a ControlNet.
       *
       *  Swapped means the network was swapped with another network (ControlNet::Swap(ControlNet &other)).
       *  GraphModified means that a vertice or edge was added/removed from the graph..
       */
      enum ModType {
        Swapped,
        GraphModified
      };

      ControlNet();
>>>>>>> 84c1c25e
      ControlNet(const ControlNet &other);
      ControlNet(const QString &filename, Progress *progress = 0,
                 SurfacePoint::CoordinateType = SurfacePoint::Latitudinal);

      ~ControlNet();

      void clear();
      QList< ControlPoint * > take();

      void ReadControl(const QString &filename, Progress *progress = 0);
      void Write(const QString &filename, bool pvl = false);

      void AddPoint(ControlPoint *point);
      int DeletePoint(ControlPoint *point);
      int DeletePoint(QString pointId);
      int DeletePoint(int index);
      bool ContainsPoint(QString pointId) const;

      QList< QString > GetCubeSerials() const;
      QString GraphToString() const;
      QList< QList< QString > > GetSerialConnections() const;
      int getEdgeCount() const;
      QList< QString > getAdjacentImages(QString serialNumber) const;
      QList< ControlMeasure * > GetMeasuresInCube(QString serialNumber);
      QList< ControlMeasure * > GetValidMeasuresInCube(QString serialNumber);
      QList< ControlMeasure * > sortedMeasureList(double(ControlMeasure::*statFunc)() const,
                                                  double min,double max);

      void ComputeResiduals();
      void ComputeApriori();

      const ControlPoint *GetPoint(QString pointId) const;
      ControlPoint *GetPoint(QString pointId);
      const ControlPoint *GetPoint(int index) const;
      ControlPoint *GetPoint(int index);

      double AverageResidual();
      Isis::Camera *Camera(int index);
      QString CreatedDate() const;
      QString Description() const;
      ControlPoint *FindClosest(QString serialNumber,
          double sample, double line);
      //bool IsValid() const;
      double GetMaximumResidual();
      QString GetNetworkId() const;
      int GetNumEditLockMeasures();
      int GetNumEditLockPoints();
      int GetNumIgnoredMeasures();
      int GetNumberOfValidMeasuresInImage(const QString &serialNumber);
      int GetNumberOfJigsawRejectedMeasuresInImage(const QString &serialNumber);
      void ClearJigsawRejected();
      void IncrementNumberOfRejectedMeasuresInImage(const QString &serialNumber);
      void DecrementNumberOfRejectedMeasuresInImage(const QString &serialNumber);
      int GetNumMeasures() const;
      int GetNumPoints() const;
      int GetNumValidMeasures();
      int GetNumValidPoints();
      QString GetTarget() const;
      QString GetUserName() const;
      QString GetLastModified() const;
      QList< ControlPoint * > GetPoints();
      QList< QString > GetPointIds() const;
<<<<<<< HEAD
      std::vector<Distance> GetTargetRadii();
      SurfacePoint::CoordinateType GetCoordType();
=======

>>>>>>> 84c1c25e

      void SetCreatedDate(const QString &date);
      void SetDescription(const QString &newDescription);
      void SetImages(const QString &imageListFile);
      void SetImages(SerialNumberList &list, Progress *progress = 0);

      void SetModifiedDate(const QString &date);
      void SetMutex(QMutex *mutex);
      void SetNetworkId(const QString &id);
      void SetTarget(const QString &target);
      void SetTarget(Pvl label);
      void SetTarget(const ControlNet &other);
      void SetUserName(const QString &name);
      void SetCoordType(SurfacePoint::CoordinateType coordType);

      void swap(ControlNet &other);
      ControlNet &operator=(const ControlNet &other);

      const ControlPoint *operator[](QString id) const;
      ControlPoint *operator[](QString id);
      const ControlPoint *operator[](int id) const;
      ControlPoint *operator[](int id);


    signals:
      void networkStructureModified();
      void networkModified(ControlNet::ModType type);
      void pointModified(ControlPoint *point, ControlPoint::ModType type, QVariant oldValue, QVariant newValue);
      void measureModified(ControlMeasure *measure, ControlMeasure::ModType type, QVariant oldValue, QVariant newValue);
      void pointDeleted(ControlPoint *point);
      void newPoint(ControlPoint *);
      void newMeasure(ControlMeasure *);
      void measureRemoved(ControlMeasure *);



    private:
      void nullify();
      bool ValidateSerialNumber(QString serialNumber) const;
      void measureAdded(ControlMeasure *measure);
      void measureDeleted(ControlMeasure *measure);
      void measureIgnored(ControlMeasure *measure);
      void measureUnIgnored(ControlMeasure *measure);
      void pointIgnored(ControlPoint *point);
      void pointUnIgnored(ControlPoint *point);
      void UpdatePointReference(ControlPoint *point, QString oldId);
      void emitNetworkStructureModified();
      void emitMeasureModified(ControlMeasure *measure, ControlMeasure::ModType type, QVariant oldValue, QVariant newValue);
      void emitPointModified(ControlPoint *point, ControlPoint::ModType type, QVariant oldValue, QVariant newValue);
      void pointAdded(ControlPoint *point);
      bool addEdge(QString sourceSerial, QString targetSerial);
      bool removeEdge(QString sourceSerial, QString targetSerial);

    private: // graphing functions
      /**
       * @author 2012-04-13 Orrin Thomas
       *
       * @internal
       */
      class ControlMeasureLessThanFunctor :
          public std::binary_function<ControlMeasure* const &,
          ControlMeasure * const &, bool > {
        public:
          ControlMeasureLessThanFunctor(double(ControlMeasure::*accessorMethod)() const) {
            m_accessor = accessorMethod;
          }
          ControlMeasureLessThanFunctor(ControlMeasureLessThanFunctor const &other) {
            this->m_accessor = other.m_accessor;
          }
          ~ControlMeasureLessThanFunctor() {}

          bool operator()(ControlMeasure* const &, ControlMeasure* const &);
          ControlMeasureLessThanFunctor & operator=(ControlMeasureLessThanFunctor const &other);

        private:
          double(ControlMeasure::*m_accessor)() const;
      };

    private: // data
      //! hash ControlPoints by ControlPoint Id
      QHash< QString, ControlPoint * > * points;

      //! Used to define the verticies of the graph
      struct Image {
        QString serial; //! The serial number associated with the image
        //! The measures on the image, hashed by pointers to their parent ControlPoints
        QHash< ControlPoint *, ControlMeasure * > measures;
      };

      //! Used to define the edges of the graph.
      struct Connection {
        Connection() : strength(0) {}
        int strength;
      };

      //! Defines the graph type as an undirected graph that uses Images for verticies,
      //! and Connections for edges. It is defined as an adjacency list with the edge list
      //! represented by a set, the and vertex list represented by a list.
      typedef boost::adjacency_list<boost::setS,
                                    boost::listS,
                                    boost::undirectedS,
                                    Image,
                                    Connection> Network;

      typedef Network::vertex_descriptor ImageVertex; //! Reprents the verticies of the graph
      typedef Network::edge_descriptor ImageConnection; //! Represents the edges of the graph

      //! A map between an ImageVertex and its index
      typedef std::map<ImageVertex, size_t> VertexIndexMap;

      //! Converts VertexIndexMap into the appropriate form to be used by boost
      typedef boost::associative_property_map<VertexIndexMap> VertexIndexMapAdaptor;

      //! Iterates over adjacent verticies
      typedef boost::graph_traits<Network>::adjacency_iterator AdjacencyIterator;
      typedef boost::graph_traits<Network>::vertex_iterator VertexIterator;

      QHash<QString, ImageVertex> m_vertexMap; //! The serial number -> vertex hash used by the graph
      Network m_controlGraph; //! The ControlNet graph
      QStringList *pointIds;
      QMutex *m_mutex;

      QString p_targetName;            //!< Name of the target
      QString p_networkId;             //!< The Network Id
      QString p_created;               //!< Creation Date
      QString p_modified;              //!< Date Last Modified
      QString p_description;           //!< Textual Description of network
      QString p_userName;              //!< The user who created the network
      QMap<QString, Isis::Camera *> p_cameraMap; //!< A map from serialnumber to camera
      QMap<QString, int> p_cameraValidMeasuresMap; //!< A map from serialnumber to #measures
      QMap<QString, int> p_cameraRejectedMeasuresMap; //!< A map from serialnumber to
      //!  #rejected measures
      QVector<Isis::Camera *> p_cameraList; //!< Vector of image number to camera

      bool m_ownPoints; //!< Specifies ownership of point list. True if owned by this object. 
      SurfacePoint::CoordinateType m_coordType; //!< The coordinate type of the control points
  };

  //! This typedef is for future implementation of target body
  typedef QSharedPointer<ControlNet> ControlNetQsp;
}

//! This allows ControlNet *'s to be stored in a QVariant.
Q_DECLARE_METATYPE(Isis::ControlNet *);

#endif<|MERGE_RESOLUTION|>--- conflicted
+++ resolved
@@ -214,7 +214,7 @@
    *   @history 2017-08-09 Summer Stapleton - Added throw to caught exception for bad control net
    *                           import in constructor. Also removed p_invalid as it was no longer
    *                           being used anywhere. Fixes #5068.
-   *   @history 2017-08-30 Debbie A. Cook - Added an optional argument to the constructior 
+   *   @history 2017-08-30 Debbie A. Cook - Added an optional argument to the constructor 
    *                           for the control point coordinate type.  At this point this value is only 
    *                           stored in the active ControlNet.  It will be added to the stored 
    *                           ControlNet at a later date.  References #4649 and #501.
@@ -275,9 +275,6 @@
       friend class ControlPoint;
 
     public:
-<<<<<<< HEAD
-      ControlNet(SurfacePoint::CoordinateType = SurfacePoint::Latitudinal);
-=======
 
       /**
        *  @brief Control Point Modification Types
@@ -293,8 +290,7 @@
         GraphModified
       };
 
-      ControlNet();
->>>>>>> 84c1c25e
+      ControlNet(SurfacePoint::CoordinateType = SurfacePoint::Latitudinal);
       ControlNet(const ControlNet &other);
       ControlNet(const QString &filename, Progress *progress = 0,
                  SurfacePoint::CoordinateType = SurfacePoint::Latitudinal);
@@ -357,12 +353,7 @@
       QString GetLastModified() const;
       QList< ControlPoint * > GetPoints();
       QList< QString > GetPointIds() const;
-<<<<<<< HEAD
-      std::vector<Distance> GetTargetRadii();
       SurfacePoint::CoordinateType GetCoordType();
-=======
-
->>>>>>> 84c1c25e
 
       void SetCreatedDate(const QString &date);
       void SetDescription(const QString &newDescription);
