--- conflicted
+++ resolved
@@ -257,14 +257,11 @@
    *   @history 2018-07-06 Jesse Mapel - Modified addEdge and removeEdge to always emit a graph
    *                           modified signal if an edge is added or removed. Added graph
    *                           modified signal when a vertex is added.
-<<<<<<< HEAD
    *   @history 2018-07-06 Jesse Mapel - Removed target radii from ControlNet objects because
    *                           SurfacePoints now use their local radii to do sigma distance
    *                           conversions instead of the target equatorial and polar radii.
    *                           Fixes #5457.
-=======
    *   @history 2018-07-22 Kristin Berry - Updated swap to include the graph and vertex map.
->>>>>>> 5d3ac014
    */
   class ControlNet : public QObject {
       Q_OBJECT
