#include "Isis.h"

#include <QRegularExpression>
#include <QString>
#include <QDomDocument>

#include "Application.h"
#include "Cube.h"
#include "ExportDescription.h"
#include "FileName.h"
#include "Process.h"
#include "ProcessExportPds4.h"
#include "Pvl.h"
#include "PvlKeyword.h"
#include "PvlToXmlTranslationManager.h"

using namespace Isis;
using namespace std;

void IsisMain() {
  UserInterface &ui = Application::GetUserInterface();

  // Check if input file is indeed, a cube
  if (ui.GetFileName("FROM").right(3) != "cub") {
    QString msg = "Input file [" + ui.GetFileName("FROM") +
                "] does not appear to be a cube";
    throw  IException(IException::User, msg, _FILEINFO_);
  }

  // Setup the process and set the input cube
  ProcessExportPds4 process;
  Cube *icube = process.SetInputCube("FROM");

  PvlObject *label= icube->label();
<<<<<<< HEAD
  PvlKeyword &instrument = label->findObject("IsisCube").findKeyword("InstrumentId", Pvl::Traverse);
=======

  bool isMosaic = false;
  PvlKeyword instrument;
  if ( label->findObject("IsisCube").hasGroup("Instrument") ) {
    instrument = label->findObject("IsisCube").findGroup("Instrument").findKeyword("InstrumentId");
    isMosaic = false;
  }
  else if ( label->findObject("IsisCube").hasGroup("Mosaic") ) {
    instrument = label->findObject("IsisCube").findGroup("Mosaic").findKeyword("InstrumentId");
    isMosaic = true;
  }
>>>>>>> 54c9f8c4

  // Check if the cube is able to be translated into a CaSSIS xml file
  // This could very well be unnecessary
  if (!instrument.isEquivalent("CaSSIS")) {
    QString msg = "Input file [" + ui.GetFileName("FROM") +
                "] does not appear to be a CaSSIS RDR product. The image" +
                "instrument is not the CaSSIS instrument";
    throw  IException(IException::User, msg, _FILEINFO_);
  }

<<<<<<< HEAD
  // std PDS4 label
  process.StandardPds4Label();
  // Add additional cassis label data here
=======
  // If isMosaic is true, targetGroup will reference the Mosaic group.
  // Else, targetGroup will reference the Instrument group.
  PvlGroup &targetGroup = isMosaic ? label->findObject("IsisCube").findGroup("Mosaic")
                                   : label->findObject("IsisCube").findGroup("Instrument");

  // Add the ProductId keyword for translation. If a product id is not specified
  // by the user, set it to the Observation Id.
  // This is added before the translation instead of adding it to the exported xml
  // because of the ease of editing pvl vs xml.
  PvlKeyword productId = PvlKeyword("ProductId");
  if ( ui.WasEntered("PRODUCTID") ) {
    productId.setValue( ui.GetString("PRODUCTID") );
  }
  else {
    QString observationId = targetGroup.findKeyword("ObservationId")[0];
    productId.setValue(observationId);
  }
  targetGroup.addKeyword(productId);

  /*
  * Add additional pds label data here
  */
>>>>>>> 54c9f8c4
  QDomDocument &pdsLabel = process.GetLabel();
  PvlToXmlTranslationManager cubeLab(*(icube->label()),
                                    "$tgo/translations/tgoCassisExport.trn");
  cubeLab.Auto(pdsLabel);

  ProcessExportPds4::translateUnits(pdsLabel);

  QString outFile = ui.GetFileName("TO");

  process.WritePds4(outFile);
}<|MERGE_RESOLUTION|>--- conflicted
+++ resolved
@@ -32,46 +32,39 @@
   Cube *icube = process.SetInputCube("FROM");
 
   PvlObject *label= icube->label();
-<<<<<<< HEAD
-  PvlKeyword &instrument = label->findObject("IsisCube").findKeyword("InstrumentId", Pvl::Traverse);
-=======
-
   bool isMosaic = false;
-  PvlKeyword instrument;
+  PvlGroup targetGroup;
+  QString logicalId = "urn:esa:psa:em16_tgo_frd:";
   if ( label->findObject("IsisCube").hasGroup("Instrument") ) {
-    instrument = label->findObject("IsisCube").findGroup("Instrument").findKeyword("InstrumentId");
+    targetGroup = label->findObject("IsisCube").findGroup("Instrument");
     isMosaic = false;
+    if (label->hasGroup("Mapping")) {
+      logicalId += "data_projected:";
+    }
+    else {
+      logicalId += "data_raw:";
+    }
   }
   else if ( label->findObject("IsisCube").hasGroup("Mosaic") ) {
-    instrument = label->findObject("IsisCube").findGroup("Mosaic").findKeyword("InstrumentId");
+    instrument = label->findObject("IsisCube").findGroup("Mosaic");
     isMosaic = true;
+    logicalId = "data_mosaic";
   }
->>>>>>> 54c9f8c4
 
   // Check if the cube is able to be translated into a CaSSIS xml file
   // This could very well be unnecessary
-  if (!instrument.isEquivalent("CaSSIS")) {
+  if (!targetGroup.findKeyword("InstrumentId").isEquivalent("CaSSIS")) {
     QString msg = "Input file [" + ui.GetFileName("FROM") +
                 "] does not appear to be a CaSSIS RDR product. The image" +
                 "instrument is not the CaSSIS instrument";
     throw  IException(IException::User, msg, _FILEINFO_);
   }
 
-<<<<<<< HEAD
-  // std PDS4 label
-  process.StandardPds4Label();
-  // Add additional cassis label data here
-=======
-  // If isMosaic is true, targetGroup will reference the Mosaic group.
-  // Else, targetGroup will reference the Instrument group.
-  PvlGroup &targetGroup = isMosaic ? label->findObject("IsisCube").findGroup("Mosaic")
-                                   : label->findObject("IsisCube").findGroup("Instrument");
-
   // Add the ProductId keyword for translation. If a product id is not specified
   // by the user, set it to the Observation Id.
   // This is added before the translation instead of adding it to the exported xml
   // because of the ease of editing pvl vs xml.
-  PvlKeyword productId = PvlKeyword("ProductId");
+  PvlKeyword productId("ProductId");
   if ( ui.WasEntered("PRODUCTID") ) {
     productId.setValue( ui.GetString("PRODUCTID") );
   }
@@ -79,12 +72,24 @@
     QString observationId = targetGroup.findKeyword("ObservationId")[0];
     productId.setValue(observationId);
   }
-  targetGroup.addKeyword(productId);
+  targetGroup.addKeyword(productId);  
+  logicalId += productId[0];
+  process.setLogicalId(logicalId);
+  process.addSchema("PDS4_PSA_1000.sch", 
+                    "PDS4_PSA_1000.xsd",
+                    "xmlns:psa", 
+                    "http://psa.esa.int/psa/v1");
+  process.addSchema("PDS4_PSA_EM16_CAS_1000.sch", 
+                    "PDS4_PSA_EM16_CAS_1000.xsd",
+                    "xmlns",
+                    "http://psa.esa.int/psa/em16/cas/v1");
+
+  // std PDS4 label
+  process.StandardPds4Label();
 
   /*
   * Add additional pds label data here
   */
->>>>>>> 54c9f8c4
   QDomDocument &pdsLabel = process.GetLabel();
   PvlToXmlTranslationManager cubeLab(*(icube->label()),
                                     "$tgo/translations/tgoCassisExport.trn");
