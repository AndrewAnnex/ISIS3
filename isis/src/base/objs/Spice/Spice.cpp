/**
 * @file
 * $Revision: 7229 $
 * $Date: 2016-11-10 21:04:46 -0700 (Thu, 10 Nov 2016) $
 *
 *   Unless noted otherwise, the portions of Isis written by the USGS are public
 *   domain. See individual third-party library and package descriptions for
 *   intellectual property information,user agreements, and related information.
 *
 *   Although Isis has been used by the USGS, no warranty, expressed or implied,
 *   is made by the USGS as to the accuracy and functioning of such software
 *   and related material nor shall the fact of distribution constitute any such
 *   warranty, and no responsibility is assumed by the USGS in connection
 *   therewith.
 *
 *   For additional information, launch
 *   $ISISROOT/doc//documents/Disclaimers/Disclaimers.html in a browser or see
 *   the Privacy &amp; Disclaimers page on the Isis website,
 *   http://isis.astrogeology.usgs.gov, and the USGS privacy and disclaimers on
 *   http://www.usgs.gov/privacy.html.
 */
#include "Spice.h"

#include <cfloat>
#include <iomanip>

#include <QDebug>
#include <QVector>

#include <getSpkAbCorrState.hpp>

#include <ale.h>

#include <nlohmann/json.hpp>
using json = nlohmann::json;


#include "Constants.h"
#include "Distance.h"
#include "EllipsoidShape.h"
#include "EndianSwapper.h"
#include "FileName.h"
#include "IException.h"
#include "IString.h"
#include "iTime.h"
#include "Longitude.h"
#include "LightTimeCorrectionState.h"
#include "NaifStatus.h"
#include "ShapeModel.h"
#include "SpacecraftPosition.h"
#include "Target.h"
#include "Blob.h"

using namespace std;

namespace Isis {
  /**
   * Constructs a Spice object and loads SPICE kernels using information from the
   * label object. The constructor expects an Instrument and Kernels group to be
   * in the labels.
   *
   * @param lab Label containing Instrument and Kernels groups.
   *
   * @internal
   * @history 2005-10-07 Jim Torson  -   Modified the constructor so it can
   *                                      handle multiple SpacecraftPosition and
   *                                      multiple SpacecraftPointing kernel files
   * @history 2005-11-29 Debbie A. Cook - Added loop to allow multiple frames
   *                                      kernels and code to initialize Naif
   *                                      codes when no platform is used (landers)
   * @history 2006-01-03 Debbie A. Cook - Added loop to allow multiple spacecraft
   *                                      clock kernels (for Viking)
   * @history 2006-02-21 Jeff Anderson/Debbie Cook - Refactor to use SpicePosition
   *                                                 and SpiceRotation classes
   * @history 2009-03-18 Tracie Sucharski - Remove code for old keywords.
   */

  // TODO: DOCUMENT EVERYTHING
  Spice::Spice(Cube &cube) {
    Pvl &lab = *cube.label();
    PvlGroup kernels = lab.findGroup("Kernels", Pvl::Traverse);
    bool hasTables = (kernels["TargetPosition"][0] == "Table");
    init(cube, !hasTables);
  }

  /**
   * Constructs a Spice object.
   *
   * @param lab  Pvl labels.
   * @param noTables Indicates the use of tables.
   */
<<<<<<< HEAD
  Spice::Spice(Cube &cube, bool noTables) {
=======
  Spice::Spice(Cube &cube, bool noTables) {  
>>>>>>> 2ec8bf8d
    init(cube, noTables);
  }

  /**
   * Initialization of Spice object.
   *
   * @param lab  Pvl labels
   * @param noTables Indicates the use of tables.
   *
   * @throw Isis::IException::Io - "Can not find NAIF code for NAIF target"
   * @throw Isis::IException::Camera - "No camera pointing available"
   * @throw Isis::IException::Camera - "No instrument position available"
   *
   * @internal
   *   @history 2011-02-08 Jeannie Walldren - Initialize pointers to null.
   */
  void Spice::init(Cube &cube, bool noTables) {
    NaifStatus::CheckErrors();

    // Initialize members
    m_solarLongitude = new Longitude;
    m_et = NULL;
    m_kernels = new QVector<QString>;

    m_startTime = new iTime;
    m_endTime = new iTime;
    m_cacheSize = new SpiceDouble;
    *m_cacheSize = 0;

    m_startTimePadding = new SpiceDouble;
    *m_startTimePadding = 0;
    m_endTimePadding = new SpiceDouble;
    *m_endTimePadding = 0;

    m_instrumentPosition = NULL;
    m_instrumentRotation = NULL;
    m_sunPosition = NULL;
    m_bodyRotation = NULL;

    m_allowDownsizing = false;

    m_spkCode = new SpiceInt;
    m_ckCode = new SpiceInt;
    m_ikCode = new SpiceInt;
    m_sclkCode = new SpiceInt;
    m_spkBodyCode = new SpiceInt;
    m_bodyFrameCode = new SpiceInt;

    m_naifKeywords = new PvlObject("NaifKeywords");

    // m_sky = false;
<<<<<<< HEAD

    Pvl &lab = *cube.label();

=======
    
    Pvl &lab = *cube.label();
   
>>>>>>> 2ec8bf8d
    // Get the kernel group and load main kernels
    PvlGroup kernels = lab.findGroup("Kernels", Pvl::Traverse);

    // Get the time padding first
    if (kernels.hasKeyword("StartPadding")) {
      *m_startTimePadding = toDouble(kernels["StartPadding"][0]);
    }
    else {
      *m_startTimePadding = 0.0;
    }

    if (kernels.hasKeyword("EndPadding")) {
      *m_endTimePadding  = toDouble(kernels["EndPadding"][0]);
    }
    else {
      *m_endTimePadding = 0.0;
    }  

<<<<<<< HEAD
    // We should remove this completely in the near future
    m_usingNaif = !lab.hasObject("NaifKeywords") || noTables;
    m_usingAle = false;

    json isd;
=======
    // We should remove this completely in the near future 
    m_usingNaif = !lab.hasObject("NaifKeywords") || noTables;
    m_usingAle = false; 

    json isd; 
>>>>>>> 2ec8bf8d
    //  Modified  to load planetary ephemeris SPKs before s/c SPKs since some
    //  missions (e.g., MESSENGER) may augment the s/c SPK with new planet
    //  ephemerides. (2008-02-27 (KJB))
    if (m_usingNaif) {
<<<<<<< HEAD
      try {
=======
      try { 
>>>>>>> 2ec8bf8d
        // try using ALE
        std::ostringstream kernel_pvl;
        kernel_pvl << kernels;

        json props;
        props["kernels"] = kernel_pvl.str();

        isd = ale::load(cube.fileName().toStdString(), props.dump(), "isis");
        json aleNaifKeywords = isd["NaifKeywords"];
        m_naifKeywords = new PvlObject("NaifKeywords", aleNaifKeywords);
<<<<<<< HEAD

        // Still need to load clock kernels for now
=======
        
        // Still need to load clock kernels for now 
>>>>>>> 2ec8bf8d
        load(kernels["LeapSecond"], noTables);
        if ( kernels.hasKeyword("SpacecraftClock")) {
          load(kernels["SpacecraftClock"], noTables);
        }
        m_usingAle = true;
<<<<<<< HEAD
      }
=======
      } 
>>>>>>> 2ec8bf8d
      catch(...) {
        // Backup to stadnard ISIS implementation
        if (noTables) {
          load(kernels["TargetPosition"], noTables);
          load(kernels["InstrumentPosition"], noTables);
          load(kernels["InstrumentPointing"], noTables);
        }
<<<<<<< HEAD

      if (kernels.hasKeyword("Frame")) {
        load(kernels["Frame"], noTables);
      }

        load(kernels["TargetAttitudeShape"], noTables);
        if (kernels.hasKeyword("Instrument")) {
          load(kernels["Instrument"], noTables);
        }
        // Always load after instrument
        if (kernels.hasKeyword("InstrumentAddendum")) {
          load(kernels["InstrumentAddendum"], noTables);
        }

        // Still need to load clock kernels for now
        load(kernels["LeapSecond"], noTables);
        if ( kernels.hasKeyword("SpacecraftClock")) {
          load(kernels["SpacecraftClock"], noTables);
        }
=======

        if (kernels.hasKeyword("Frame")) {
          load(kernels["Frame"], noTables);
        }

        load(kernels["TargetAttitudeShape"], noTables);
        if (kernels.hasKeyword("Instrument")) {
          load(kernels["Instrument"], noTables);
        }
        // Always load after instrument
        if (kernels.hasKeyword("InstrumentAddendum")) {
          load(kernels["InstrumentAddendum"], noTables);
        }
 
        // Still need to load clock kernels for now 
        load(kernels["LeapSecond"], noTables);
        if ( kernels.hasKeyword("SpacecraftClock")) {
          load(kernels["SpacecraftClock"], noTables);
        }       
>>>>>>> 2ec8bf8d

        // Modified to load extra kernels last to allow overriding default values
        // (2010-04-07) (DAC)
        if (kernels.hasKeyword("Extra")) {
          load(kernels["Extra"], noTables);
        }
      }
<<<<<<< HEAD

      // Moved the construction of the Target after the NAIF kenels have been loaded or the
      // NAIF keywords have been pulled from the cube labels, so we can find target body codes
=======
     
      // Moved the construction of the Target after the NAIF kenels have been loaded or the 
      // NAIF keywords have been pulled from the cube labels, so we can find target body codes 
>>>>>>> 2ec8bf8d
      // that are defined in kernels and not just body codes build into spicelib
      // TODO: Move this below the else once the rings code below has been refactored
      m_target = new Target(this, lab);

      // This should not be here. Consider having spiceinit add the necessary rings kernels to the
      // Extra parameter if the user has set the shape model to RingPlane.
      // If Target is Saturn and ShapeModel is RingPlane, load the extra rings pck file
      //  which changes the prime meridian values to report longitudes with respect to
      // the ascending node of the ringplane.
      if (m_target->name().toUpper() == "SATURN" && m_target->shape()->name().toUpper() == "PLANE") {
        PvlKeyword ringPck = PvlKeyword("RingPCK","$cassini/kernels/pck/saturnRings_v001.tpc");
        load(ringPck, noTables);
      }
    }
    else {
      *m_naifKeywords = lab.findObject("NaifKeywords");
<<<<<<< HEAD

      // Moved the construction of the Target after the NAIF kenels have been loaded or the
      // NAIF keywords have been pulled from the cube labels, so we can find target body codes
=======
      
      // Moved the construction of the Target after the NAIF kenels have been loaded or the 
      // NAIF keywords have been pulled from the cube labels, so we can find target body codes 
>>>>>>> 2ec8bf8d
      // that are defined in kernels and not just body codes build into spicelib
      // TODO: Move this below the else once the rings code above has been refactored
      m_target = new Target(this, lab);

    }


    // Get NAIF ik, spk, sclk, and ck codes
    //
    //    Use ikcode to get parameters from instrument kernel such as focal
    //    length, distortions, focal plane maps, etc
    //
    //    Use spkcode to get spacecraft position from spk file
    //
    //    Use sclkcode to transform times from et to tics
    //
    //    Use ckcode to transform between frames
    //
    //    Use bodycode to obtain radii and attitude (pole position/omega0)
    //
    //    Use spkbodycode to read body position from spk

    QString trykey = "NaifIkCode";
    if (kernels.hasKeyword("NaifFrameCode")) trykey = "NaifFrameCode";
    *m_ikCode = toInt(kernels[trykey][0]);

    *m_spkCode  = *m_ikCode / 1000;
    *m_sclkCode = *m_spkCode;
    *m_ckCode   = *m_ikCode;

    if (!m_target->isSky()) {
      // Get target body code and radii and store them in the Naif group
      // DAC modified to look for and store body code so that the radii keyword name
      // will be able to be constructed even for new bodies not in the standard PCK yet.
      QString radiiKey = "BODY" + Isis::toString(m_target->naifBodyCode()) + "_RADII";
      QVariant result = m_target->naifBodyCode();
      storeValue("BODY_CODE", 0, SpiceIntType, result);
      std::vector<Distance> radii(3,Distance());
      radii[0] = Distance(getDouble(radiiKey, 0), Distance::Kilometers);
      radii[1] = Distance(getDouble(radiiKey, 1), Distance::Kilometers);
      radii[2] = Distance(getDouble(radiiKey, 2), Distance::Kilometers);
      // m_target doesn't have the getDouble method so Spice gets the radii for it
      m_target->setRadii(radii);
    }
    *m_spkBodyCode = m_target->naifBodyCode();

    // Override them if they exist in the labels
    if (kernels.hasKeyword("NaifSpkCode")) {
      *m_spkCode = (int) kernels["NaifSpkCode"];
    }

    if (kernels.hasKeyword("NaifCkCode")) {
      *m_ckCode = (int) kernels["NaifCkCode"];
    }

    if (kernels.hasKeyword("NaifSclkCode")) {
      *m_sclkCode = (int) kernels["NaifSclkCode"];
    }

    if (!m_target->isSky()) {
      if (kernels.hasKeyword("NaifSpkBodyCode")) {
        *m_spkBodyCode = (int) kernels["NaifSpkBodyCode"];
      }
    }

    if (m_target->isSky()) {
      // Create the identity rotation for sky targets
      // Everything in bodyfixed will really be J2000
      m_bodyRotation = new SpiceRotation(1);
    }
    else {
      // JAA - Modified to store and look for the frame body code in the cube labels
      SpiceInt frameCode;
      if ((m_usingNaif) || (!m_naifKeywords->hasKeyword("BODY_FRAME_CODE"))) {
        char frameName[32];
        SpiceBoolean found;
        cidfrm_c(*m_spkBodyCode, sizeof(frameName), &frameCode, frameName, &found);

        if (!found) {
          QString naifTarget = "IAU_" + m_target->name().toUpper();
          namfrm_c(naifTarget.toLatin1().data(), &frameCode);
          if (frameCode == 0) {
            QString msg = "Can not find NAIF BODY_FRAME_CODE for target ["
                         + m_target->name() + "]";
            throw IException(IException::Io, msg, _FILEINFO_);
          }
        }

        QVariant result = (int)frameCode;
        storeValue("BODY_FRAME_CODE", 0, SpiceIntType, result);
      }
      else {
        frameCode = getInteger("BODY_FRAME_CODE", 0);
      }

      m_bodyRotation = new SpiceRotation(frameCode);
      *m_bodyFrameCode = frameCode;
    }

    m_instrumentRotation = new SpiceRotation(*m_ckCode);

    //  Set up for observer/target and light time correction to between s/c
    // and target body.
    LightTimeCorrectionState ltState(*m_ikCode, this);
    ltState.checkSpkKernelsForAberrationCorrection();

    vector<Distance> radius = m_target->radii();
    Distance targetRadius((radius[0] + radius[2])/2.0);
    m_instrumentPosition = PositionFactory::spacecraftPosition(*m_spkCode, *m_spkBodyCode,
                                                               ltState, targetRadius);

    m_sunPosition = PositionFactory::positionSpice(10, m_target->naifBodyCode());

    // Check to see if we have nadir pointing that needs to be computed &
    // See if we have table blobs to load
    if (kernels["TargetPosition"][0].toUpper() == "TABLE") {
      Table t("SunPosition", lab.fileName(), lab);
      m_sunPosition->LoadCache(t);

      Table t2("BodyRotation", lab.fileName(), lab);
      m_bodyRotation->LoadCache(t2);
      if (t2.Label().hasKeyword("SolarLongitude")) {
        *m_solarLongitude = Longitude(t2.Label()["SolarLongitude"],
            Angle::Degrees);
      }
      else {
        solarLongitude();
      }
    }
    else if (m_usingAle) {
      m_sunPosition->LoadCache(isd["SunPosition"]);
      m_bodyRotation->LoadCache(isd["BodyRotation"]);
      solarLongitude();
    }

    //  We can't assume InstrumentPointing & InstrumentPosition exist, old
    //  files may be around with the old keywords, SpacecraftPointing &
    //  SpacecraftPosition.  The old keywords were in existance before the
    //  Table option, so we don't need to check for Table under the old
    //  keywords.

    if (kernels["InstrumentPointing"].size() == 0) {
      throw IException(IException::Unknown,
                       "No camera pointing available",
                       _FILEINFO_);
    }

    //  2009-03-18  Tracie Sucharski - Removed test for old keywords, any files
    // with the old keywords should be re-run through spiceinit. 
    if (kernels["InstrumentPointing"][0].toUpper() == "NADIR") {
      if (m_instrumentRotation) {
        delete m_instrumentRotation;
        m_instrumentRotation = NULL;
      }

      m_instrumentRotation = new SpiceRotation(*m_ikCode, *m_spkBodyCode);
    }
    else if (kernels["InstrumentPointing"][0].toUpper() == "TABLE") {
      Table t("InstrumentPointing", lab.fileName(), lab);
      m_instrumentRotation->LoadCache(t);
    }
    else if (m_usingAle) {
     m_instrumentRotation->LoadCache(isd["InstrumentPointing"]);
    }

    if (kernels["InstrumentPosition"].size() == 0) {
      throw IException(IException::Unknown,
                       "No instrument position available",
                       _FILEINFO_);
    }

    if (kernels["InstrumentPosition"][0].toUpper() == "TABLE") {
      Table t("InstrumentPosition", lab.fileName(), lab);
      m_instrumentPosition->LoadCache(t);
    }
    else if (m_usingAle) {
      m_instrumentPosition->LoadCache(isd["InstrumentPosition"]);
    }
<<<<<<< HEAD

=======
    
>>>>>>> 2ec8bf8d
    NaifStatus::CheckErrors();
  }


  /**
   * Loads/furnishes NAIF kernel(s)
   *
   * @param key PvlKeyword
   * @param noTables Indicates the use of tables.
   *
   * @throw Isis::IException::Io - "Spice file does not exist."
   */
  void Spice::load(PvlKeyword &key, bool noTables) {
    NaifStatus::CheckErrors();

    for (int i = 0; i < key.size(); i++) {
      if (key[i] == "") continue;
      if (key[i].toUpper() == "NULL") break;
      if (key[i].toUpper() == "NADIR") break;
      if (key[i].toUpper() == "TABLE" && !noTables) break;
      if (key[i].toUpper() == "TABLE" && noTables) continue;
      FileName file(key[i]);
      if (!file.fileExists()) {
        QString msg = "Spice file does not exist [" + file.expanded() + "]";
        throw IException(IException::Io, msg, _FILEINFO_);
      }
      QString fileName = file.expanded();
      furnsh_c(fileName.toLatin1().data());
      m_kernels->push_back(key[i]);
    }

    NaifStatus::CheckErrors();
  }

  /**
   * Destroys the Spice object
   */
  Spice::~Spice() {
    NaifStatus::CheckErrors();

    if (m_solarLongitude != NULL) {
      delete m_solarLongitude;
      m_solarLongitude = NULL;
    }

    if (m_et != NULL) {
      delete m_et;
      m_et = NULL;
    }

    if (m_startTime != NULL) {
      delete m_startTime;
      m_startTime = NULL;
    }

    if (m_endTime != NULL) {
      delete m_endTime;
      m_endTime = NULL;
    }

    if (m_cacheSize != NULL) {
      delete m_cacheSize;
      m_cacheSize = NULL;
    }

    if (m_startTimePadding != NULL) {
      delete m_startTimePadding;
      m_startTimePadding = NULL;
    }

    if (m_endTimePadding != NULL) {
      delete m_endTimePadding;
      m_endTimePadding = NULL;
    }

    if (m_instrumentPosition != NULL) {
      delete m_instrumentPosition;
      m_instrumentPosition = NULL;
    }

    if (m_instrumentRotation != NULL) {
      delete m_instrumentRotation;
      m_instrumentRotation = NULL;
    }

    if (m_sunPosition != NULL) {
      delete m_sunPosition;
      m_sunPosition = NULL;
    }

    if (m_bodyRotation != NULL) {
      delete m_bodyRotation;
      m_bodyRotation = NULL;
    }

    if (m_spkCode != NULL) {
      delete m_spkCode;
      m_spkCode = NULL;
    }

    if (m_ckCode != NULL) {
      delete m_ckCode;
      m_ckCode = NULL;
    }

    if (m_ikCode != NULL) {
      delete m_ikCode;
      m_ikCode = NULL;
    }

    if (m_sclkCode != NULL) {
      delete m_sclkCode;
      m_sclkCode = NULL;
    }

    if (m_spkBodyCode != NULL) {
      delete m_spkBodyCode;
      m_spkBodyCode = NULL;
    }

    if (m_bodyFrameCode != NULL) {
      delete m_bodyFrameCode;
      m_bodyFrameCode = NULL;
    }

    if (m_target != NULL) {
      delete m_target;
      m_target = NULL;
    }

    // Unload the kernels (TODO: Can this be done faster)
    for (int i = 0; m_kernels && i < m_kernels->size(); i++) {
      FileName file(m_kernels->at(i));
      QString fileName = file.expanded();
      unload_c(fileName.toLatin1().data());
    }

    if (m_kernels != NULL) {
      delete m_kernels;
      m_kernels = NULL;
    }

    NaifStatus::CheckErrors();
  }

  /**
   * This method creates an internal cache of spacecraft and sun positions over a
   * specified time range. The SPICE kernels are then immediately unloaded. This
   * allows multiple instances of the Spice object to be created as the NAIF
   * toolkit can clash if multiple sets of SPICE kernels are loaded. Note that
   * the cache size is specified as an argument. Therefore, times requested via
   * setTime() which are not directly loaded in the cache will be interpolated.
   * If the instrument position is not cached and cacheSize is greater than 3,
   * the tolerance is passed to the SpicePosition Memcache2HermiteCache()
   * method.
   *
   * @b Note:  Before this method is called, the private variables m_cacheSize,
   * m_startTime and m_endTime must be set.  This is done in the Camera classes
   * using the methods SetCacheSize() and SetStartEndEphemerisTime().
   *
   * @param startTime Starting ephemeris time to cache
   * @param endTime Ending ephemeris time to cache
   * @param size Size of the cache.
   * @param tol Tolerance.
   *
   * @throw Isis::IException::Programmer - "Argument cacheSize must be greater
   *        than zero"
   * @throw Isis::IException::Programmer - "Argument startTime must be less than
   *        or equal to endTime"
   * @throw Isis::IException::User - "This instrument does not support time
   *             padding"
   *
   * @internal
   * @history 2011-04-10 Debbie A. Cook - Updated to only create cache for
   *          instrumentPosition if type is Spice.
   */
  void Spice::createCache(iTime startTime, iTime endTime,
      int cacheSize, double tol) {
    NaifStatus::CheckErrors();

    // Check for errors
    if (cacheSize <= 0) {
      QString msg = "Argument cacheSize must be greater than zero";
      throw IException(IException::Programmer, msg, _FILEINFO_);
    }

    if (startTime > endTime) {
      QString msg = "Argument startTime must be less than or equal to endTime";
      throw IException(IException::Programmer, msg, _FILEINFO_);
    }

    if (*m_cacheSize > 0) {
      QString msg = "A cache has already been created";
      throw IException(IException::Programmer, msg, _FILEINFO_);
    }

    if (cacheSize == 1 && (*m_startTimePadding != 0 || *m_endTimePadding != 0)) {
      QString msg = "This instrument does not support time padding";
      throw IException(IException::User, msg, _FILEINFO_);
    }

    string abcorr;
    if (getSpkAbCorrState(abcorr)) {
      instrumentPosition()->SetAberrationCorrection("NONE");
    }

    iTime avgTime((startTime.Et() + endTime.Et()) / 2.0);
    computeSolarLongitude(avgTime);

    // Cache everything
    if (!m_bodyRotation->IsCached()) {
      int bodyRotationCacheSize = cacheSize;
      if (cacheSize > 2) bodyRotationCacheSize = 2;
      m_bodyRotation->LoadCache(
          startTime.Et() - *m_startTimePadding,
          endTime.Et() + *m_endTimePadding,
          bodyRotationCacheSize);
    }

    if (m_instrumentRotation->GetSource() < SpiceRotation::Memcache) {
      if (cacheSize > 3) m_instrumentRotation->MinimizeCache(SpiceRotation::Yes);
      m_instrumentRotation->LoadCache(
          startTime.Et() - *m_startTimePadding,
          endTime.Et() + *m_endTimePadding,
          cacheSize);
    }

    if (m_instrumentPosition->GetSource() < SpicePosition::Memcache) {
      m_instrumentPosition->LoadCache(
          startTime.Et() - *m_startTimePadding,
          endTime.Et() + *m_endTimePadding,
          cacheSize);
      if (cacheSize > 3) m_instrumentPosition->Memcache2HermiteCache(tol);
    }

    if (!m_sunPosition->IsCached()) {
      int sunPositionCacheSize = cacheSize;
      if (cacheSize > 2) sunPositionCacheSize = 2;
      m_sunPosition = PositionFactory::fromSpiceToMemCache(m_sunPosition,
                                                           startTime.Et() - *m_startTimePadding,
                                                           endTime.Et() + *m_endTimePadding,
                                                           sunPositionCacheSize);
    }

    // Save the time and cache size
    *m_startTime = startTime;
    *m_endTime = endTime;
    *m_cacheSize = cacheSize;
    m_et = NULL;

    // Unload the kernels (TODO: Can this be done faster)
    for (int i = 0; i < m_kernels->size(); i++) {
      FileName file(m_kernels->at(i));
      QString fileName = file.expanded();
      unload_c(fileName.toLatin1().data());
    }

    m_kernels->clear();

    NaifStatus::CheckErrors();
  }


  /**
   * Accessor method for the cache start time.
   * @return @b iTime Start time for the image.
   * @author Steven Lambright
   * @internal
   *   @history 2011-02-09 Steven Lambright - Original version.
   */
  iTime Spice::cacheStartTime() const {
    if (m_startTime) {
      return *m_startTime;
    }

    return iTime();
  }

  /**
   * Accessor method for the cache end time.
   * @return @b iTime End time for the image.
   * @author Steven Lambright
   * @internal
   *   @history 2011-02-09 Steven Lambright - Original version.
   */
  iTime Spice::cacheEndTime() const {
    if (m_endTime) {
      return *m_endTime;
    }

    return iTime();
  }

  /**
   * Sets the ephemeris time and reads the spacecraft and sun position from the
   * kernels at that instant in time.
   *
   * @param et Ephemeris time (read NAIF documentation for a detailed
   *           description)
   *
   * @see http://naif.jpl.nasa.gov/naif/
   * @internal
   *   @history 2005-11-29 Debbie A. Cook - Added alternate code for processing
   *                                        instruments without a platform
   *   @history 2011-02-09 Steven Lambright - Changed name from
   *                                        SetEphemerisTime()
   */
  void Spice::setTime(const iTime &et) {

    if (m_et == NULL) {
      m_et = new iTime();

      // Before the Spice is cached, but after the camera aberration correction
      // is set, check to see if the instrument position kernel was created
      // by spkwriter.  If so turn off aberration corrections because the camera
      // set aberration corrections are included in the spk already.
      string abcorr;
      if (*m_cacheSize == 0) {
        if (m_startTime->Et() == 0.0 && m_endTime->Et() == 0.0
            && getSpkAbCorrState(abcorr)) {
          instrumentPosition()->SetAberrationCorrection("NONE");
        }
      }
    }

    *m_et = et;

    m_bodyRotation->SetEphemerisTime(et.Et());
    m_instrumentRotation->SetEphemerisTime(et.Et());
    m_instrumentPosition->SetEphemerisTime(et.Et());
    m_sunPosition->SetEphemerisTime(et.Et());

    std::vector<double> uB = m_bodyRotation->ReferenceVector(m_sunPosition->Coordinate());
    m_uB[0] = uB[0];
    m_uB[1] = uB[1];
    m_uB[2] = uB[2];

    computeSolarLongitude(*m_et);
  }

  /**
   * Returns the spacecraft position in body-fixed frame km units.
   *
   * @param p[] Spacecraft position
   *
   * @see setTime()
   *
   * @throw Isis::iException::Programmer - "You must call SetTime first"
   */
  void Spice::instrumentPosition(double p[3]) const {
    instrumentBodyFixedPosition(p);
  }

  /**
   * Returns the spacecraft position in body-fixed frame km units.
   *
   * @param p[] Spacecraft position
   *
   * @see setTime()
   *
   * @throw Isis::iException::Programmer - "You must call SetTime first"
   */
  void Spice::instrumentBodyFixedPosition(double p[3]) const {
    if (m_et == NULL) {
      QString msg = "Unable to retrieve instrument's body fixed position."
                    " Spice::SetTime must be called first.";
      throw IException(IException::Programmer, msg, _FILEINFO_);
    }

    std::vector<double> sB = m_bodyRotation->ReferenceVector(m_instrumentPosition->Coordinate());
    p[0] = sB[0];
    p[1] = sB[1];
    p[2] = sB[2];
  }

  /**
   * Returns the spacecraft velocity in body-fixed frame km/sec units.
   *
   * @param v[] Spacecraft velocity
   */
  void Spice::instrumentBodyFixedVelocity(double v[3]) const {
    if (m_et == NULL) {
      QString msg = "Unable to retrieve instrument's body fixed velocity."
                    " Spice::SetTime must be called first.";
      throw IException(IException::Programmer, msg, _FILEINFO_);
    }

    std::vector<double> state;
    state.push_back(m_instrumentPosition->Coordinate()[0]);
    state.push_back(m_instrumentPosition->Coordinate()[1]);
    state.push_back(m_instrumentPosition->Coordinate()[2]);
    state.push_back(m_instrumentPosition->Velocity()[0]);
    state.push_back(m_instrumentPosition->Velocity()[1]);
    state.push_back(m_instrumentPosition->Velocity()[2]);

    std::vector<double> vB = m_bodyRotation->ReferenceVector(state);
    v[0] = vB[3];
    v[1] = vB[4];
    v[2] = vB[5];
  }


  /**
    * Returns the ephemeris time in seconds which was used to obtain the
    * spacecraft and sun positions.
    *
    * @return @b iTime the currently set ephemeris time
    *
    * @throws IException::Programmer "Unable to retrieve the time Spice::setTime must be called
    *         first."
    */
  iTime Spice::time() const {
    if (m_et == NULL) {
      QString msg = "Unable to retrieve the time."
                    " Spice::SetTime must be called first.";
      throw IException(IException::Programmer, msg, _FILEINFO_);
    }
    return *m_et;
  }


  /**
   * Fills the input vector with sun position information, in either body-fixed
   * or J2000 reference frame and km units.
   *
   * @param p[] Sun position
   *
   * @see setTime()
   */
  void Spice::sunPosition(double p[3]) const {
    if (m_et == NULL) {
      QString msg = "Unable to retrieve sun's position."
                    " Spice::SetTime must be called first.";
      throw IException(IException::Programmer, msg, _FILEINFO_);
    }
    p[0] = m_uB[0];
    p[1] = m_uB[1];
    p[2] = m_uB[2];
  }

  /**
   * Calculates and returns the distance from the spacecraft to the target center
   *
   * @return double Distance to the center of the target from the spacecraft
   */
  double Spice::targetCenterDistance() const {
    std::vector<double> sB = m_bodyRotation->ReferenceVector(m_instrumentPosition->Coordinate());
    return sqrt(pow(sB[0], 2) + pow(sB[1], 2) + pow(sB[2], 2));
  }

  /**
   * Returns the radii of the body in km. The radii are obtained from the
   * appropriate SPICE kernel for the body specified by TargetName in the
   * Instrument group of the labels.
   *
   * @param r[] Radii of the target in kilometers
   */
  void Spice::radii(Distance r[3]) const {
    for (int i = 0; i < 3; i++)
       r[i] =m_target->radii()[i];
  }

  /**
   * This returns the NAIF body code of the target indicated in the labels.
   *
   * @return @b SpiceInt NAIF body code
   *
   */
  SpiceInt Spice::naifBodyCode() const {
    return (int) m_target->naifBodyCode();
  }

  /**
   * This returns the NAIF SPK code to use when reading from SPK kernels.
   *
   * @return @b SpiceInt NAIF SPK code
   */
  SpiceInt Spice::naifSpkCode() const {
    return *m_spkCode;
  }

  /**
   * This returns the NAIF CK code to use when reading from CK kernels.
   *
   * @return @b SpiceInt NAIF CK code
   */
  SpiceInt Spice::naifCkCode() const {
    return *m_ckCode;
  }

  /**
   * This returns the NAIF IK code to use when reading from instrument kernels.
   *
   * @return @b SpiceInt NAIF IK code
   */
  SpiceInt Spice::naifIkCode() const {
    return *m_ikCode;
  }

  /**
   * This returns the NAIF SCLK code to use when reading from instrument
   * kernels.
   *
   * @return @b SpiceInt NAIF SCLK code
   */
  SpiceInt Spice::naifSclkCode() const {
    return *m_sclkCode;
  }

  /**
   * This returns the NAIF body frame code. It is read from the labels, if it
   * exists. Otherwise, it's calculated by the init() method.
   *
   * @return @b SpiceInt NAIF body frame code
   *
   */
  SpiceInt Spice::naifBodyFrameCode() const {
    return *m_bodyFrameCode;
  }


  /**
   * This returns the PvlObject that stores all of the requested Naif data
   *   and can be a replacement for furnishing text kernels.
   */
  PvlObject Spice::getStoredNaifKeywords() const {
    return *m_naifKeywords;
  }

  /**
   * Virtual method that returns the pixel resolution of the sensor in
   * meters/pix.
   *
   * @return @b double Resolution value of 1.0
   */
  double Spice::resolution() {
    return 1.;
  };


  /**
   * This returns a value from the NAIF text pool. It is a static convience
   *
   * @param key Name of NAIF keyword to obtain from the pool
   * @param index If the keyword is an array, the element to obtain.
   *              Defaults to 0
   *
   * @return @b SpiceInt Spice integer from NAIF text pool
   *
   * @throw Isis::iException::Io - "Can not find key in instrument kernels
   */
  SpiceInt Spice::getInteger(const QString &key, int index) {
    return readValue(key, SpiceIntType, index).toInt();
  }

  /**
   * This returns a value from the NAIF text pool. It is a static convience method
   *
   * @param key Name of NAIF keyword to obtain from the pool
   * @param index If the keyword is an array, the element to obtain. Defaults to 0
   *
   * @return @b SpiceDouble Spice double from NAIF text pool
   *
   * @throw Isis::iException::Io - "Can not find key in instrument kernels."
   */
  SpiceDouble Spice::getDouble(const QString &key, int index) {
    return readValue(key, SpiceDoubleType, index).toDouble();
  }


  /**
   * This converts the spacecraft clock ticks value (clockValue) to an iTime.
   *
   * If the clock ticks value is provided directly, rather than the spacecraft
   * clock string, set clockTicks=true.
   *
   * Use this when possible because naif calls (such as scs2e_c) cannot be
   *   called when not using naif.
   */
  iTime Spice::getClockTime(QString clockValue, int sclkCode, bool clockTicks) {
    if (sclkCode == -1) {
      sclkCode = naifSclkCode();
    }

    iTime result;

    QString key = "CLOCK_ET_" + Isis::toString(sclkCode) + "_" + clockValue;
    QVariant storedClockTime = getStoredResult(key, SpiceDoubleType);

    if (storedClockTime.isNull()) {
      SpiceDouble timeOutput;
      NaifStatus::CheckErrors();
      if (clockTicks) {
        sct2e_c(sclkCode, (SpiceDouble) clockValue.toDouble(), &timeOutput);
      }
      else {
        scs2e_c(sclkCode, clockValue.toLatin1().data(), &timeOutput);
      }
      NaifStatus::CheckErrors();
      storedClockTime = timeOutput;
      storeResult(key, SpiceDoubleType, timeOutput);
    }

    result = storedClockTime.toDouble();

    return result;
  }


  /**
   * This should be used for reading ALL text naif kernel values. This will
   *   read it from Naif if we're using naif/not attached kernels. If we have
   *   attached kernels and a NaifKeywords label object we will grab it from
   *   there instead. This allows us to not furnish kernels after spiceinit.
   *
   * @param key The naif keyword,value name
   * @param type The naif value's primitive type
   * @param index The index into the naif keyword array to read
   */
  QVariant Spice::readValue(QString key, SpiceValueType type, int index) {
    QVariant result;

    if (m_usingNaif and !m_usingAle) {
      NaifStatus::CheckErrors();

      // This is the success status of the naif call
      SpiceBoolean found = false;

      // Naif tells us how many values were read, but we always just read one.
      //   Use this variable to make naif happy.
      SpiceInt numValuesRead;

      if (type == SpiceDoubleType) {
        SpiceDouble kernelValue;
        gdpool_c(key.toLatin1().data(), (SpiceInt)index, 1,
                 &numValuesRead, &kernelValue, &found);

        if (found)
          result = kernelValue;
      }
      else if (type == SpiceStringType) {
        char kernelValue[512];
        gcpool_c(key.toLatin1().data(), (SpiceInt)index, 1, sizeof(kernelValue),
                 &numValuesRead, kernelValue, &found);

        if (found)
          result = kernelValue;
      }
      else if (type == SpiceIntType) {
        SpiceInt kernelValue;
        gipool_c(key.toLatin1().data(), (SpiceInt)index, 1, &numValuesRead,
                 &kernelValue, &found);

        if (found)
          result = (int)kernelValue;
      }

      if (!found) {
        QString msg = "Can not find [" + key + "] in text kernels";
        throw IException(IException::Io, msg, _FILEINFO_);
      }

      storeValue(key, index, type, result);
      NaifStatus::CheckErrors();
    }
    else {
      // Read from PvlObject that is our naif keywords
      result = readStoredValue(key, type, index);

      if (result.isNull()) {
        QString msg = "The camera is requesting spice data [" + key + "] that "
                      "was not attached, please re-run spiceinit";
        throw IException(IException::Unknown, msg, _FILEINFO_);
      }
    }

    return result;
  }


  void Spice::storeResult(QString name, SpiceValueType type, QVariant value) {
    if (type == SpiceDoubleType) {
      EndianSwapper swapper("LSB");

      double doubleVal = value.toDouble();
      doubleVal = swapper.Double(&doubleVal);
      QByteArray byteCode((char *) &doubleVal, sizeof(double));
      value = byteCode;
      type = SpiceByteCodeType;
    }

    storeValue(name + "_COMPUTED", 0, type, value);
  }


  QVariant Spice::getStoredResult(QString name, SpiceValueType type) {
    bool wasDouble = false;

    if (type == SpiceDoubleType) {
      wasDouble = true;
      type = SpiceByteCodeType;
    }

    QVariant stored = readStoredValue(name + "_COMPUTED", type, 0);

    if (wasDouble && !stored.isNull()) {
      EndianSwapper swapper("LSB");
      double doubleVal = swapper.Double((void *)QByteArray::fromHex(
          stored.toByteArray()).data());
      stored = doubleVal;
    }

    return stored;
  }


  void Spice::storeValue(QString key, int index, SpiceValueType type,
                         QVariant value) {
    if (!m_naifKeywords->hasKeyword(key)) {
      m_naifKeywords->addKeyword(PvlKeyword(key));
    }

    PvlKeyword &storedKey = m_naifKeywords->findKeyword(key);

    while(index >= storedKey.size()) {
      storedKey.addValue("");
    }

    if (type == SpiceByteCodeType) {
      storedKey[index] = QString(value.toByteArray().toHex().data());
    }
    else if (type == SpiceStringType) {
      storedKey[index] = value.toString();
    }
    else if (type == SpiceDoubleType) {
      storedKey[index] = toString(value.toDouble());
    }
    else if (type == SpiceIntType) {
      storedKey[index] = toString(value.toInt());
    }
    else {
      QString msg = "Unable to store variant in labels for key [" + key + "]";
      throw IException(IException::Unknown, msg, _FILEINFO_);
    }
  }


  QVariant Spice::readStoredValue(QString key, SpiceValueType type,
                                  int index) {
    // Read from PvlObject that is our naif keywords
    QVariant result;

    if (m_naifKeywords->hasKeyword(key) && (!m_usingNaif || m_usingAle)) {
      PvlKeyword &storedKeyword = m_naifKeywords->findKeyword(key);

      try {
        if (type == SpiceDoubleType) {
          result = toDouble(storedKeyword[index]);
        }
        else if (type == SpiceStringType) {
          result = storedKeyword[index];
        }
        else if (type == SpiceByteCodeType || SpiceStringType) {
          result = storedKeyword[index].toLatin1();
        }
        else if (type == SpiceIntType) {
          result = toInt(storedKeyword[index]);
        }
      }
      catch(IException &) {
      }
    }

    return result;
  }

  /**
   * This returns a value from the NAIF text pool. It is a static convience
   * method
   *
   * @param key Name of NAIF keyword to obtain from the pool
   * @param index If the keyword is an array, the element to obtain. Defaults to 0
   *
   * @return @b QString Value from the NAIF text pool
   *
   * @throw Isis::IException::Io - "Can not find key in instrument kernels."
   */
  QString Spice::getString(const QString &key, int index) {
    return readValue(key, SpiceStringType, index).toString();
  }


  /**
   * Returns the sub-spacecraft latitude/longitude in universal coordinates
   * (0-360 positive east, ocentric)
   *
   * @param lat Sub-spacecraft latitude
   *
   * @param lon Sub-spacecraft longitude
   *
   * @see setTime()
   * @throw Isis::IException::Programmer - "You must call SetTime
   *             first."
   */
  void Spice::subSpacecraftPoint(double &lat, double &lon) {
    NaifStatus::CheckErrors();

    if (m_et == NULL) {
      QString msg = "Unable to retrieve subspacecraft position."
                    " Spice::SetTime must be called first.";
      throw IException(IException::Programmer, msg, _FILEINFO_);
    }

    SpiceDouble usB[3], dist;
    std::vector<double> vsB = m_bodyRotation->ReferenceVector(m_instrumentPosition->Coordinate());
    SpiceDouble sB[3];
    sB[0] = vsB[0];
    sB[1] = vsB[1];
    sB[2] = vsB[2];
    unorm_c(sB, usB, &dist);

    std::vector<Distance> radii = target()->radii();
    SpiceDouble a = radii[0].kilometers();
    SpiceDouble b = radii[1].kilometers();
    SpiceDouble c = radii[2].kilometers();

    SpiceDouble originB[3];
    originB[0] = originB[1] = originB[2] = 0.0;

    SpiceBoolean found;
    SpiceDouble subB[3];
    
    surfpt_c(originB, usB, a, b, c, subB, &found);

    SpiceDouble mylon, mylat;
    reclat_c(subB, &a, &mylon, &mylat);
    lat = mylat * 180.0 / PI;
    lon = mylon * 180.0 / PI;
    if (lon < 0.0) lon += 360.0;

    NaifStatus::CheckErrors();
  }

  /**
   * Returns the sub-solar latitude/longitude in universal coordinates (0-360
   * positive east, ocentric)
   *
   * @param lat Sub-solar latitude
   * @param lon Sub-solar longitude
   *
   * @see setTime()
   * @throw Isis::IException::Programmer - "You must call SetTime
   *             first."
   */
  void Spice::subSolarPoint(double &lat, double &lon) {
    NaifStatus::CheckErrors();

    if (m_et == NULL) {
      QString msg = "Unable to retrieve subsolar point."
                    " Spice::SetTime must be called first.";
      throw IException(IException::Programmer, msg, _FILEINFO_);
    }

    SpiceDouble uuB[3], dist;
    unorm_c(m_uB, uuB, &dist);

    std::vector<Distance> radii = target()->radii();
    SpiceDouble a = radii[0].kilometers();
    SpiceDouble b = radii[1].kilometers();
    SpiceDouble c = radii[2].kilometers();

    SpiceDouble originB[3];
    originB[0] = originB[1] = originB[2] = 0.0;

    SpiceBoolean found;
    SpiceDouble subB[3];
    surfpt_c(originB, uuB, a, b, c, subB, &found);

    SpiceDouble mylon, mylat;
    reclat_c(subB, &a, &mylon, &mylat);
    lat = mylat * 180.0 / PI;
    lon = mylon * 180.0 / PI;
    if (lon < 0.0) lon += 360.0;

    NaifStatus::CheckErrors();
  }


  /**
    * Returns a pointer to the target object
    *
    * @return string
    */
  Target *Spice::target() const {
    return m_target;
  }


  /**
    * Returns the QString name of the target
    *
    * @return QString
    */
  QString Spice::targetName() const {
    return m_target->name();
  }


  /**
   * Computes the solar longitude for the given ephemeris time.  If the target
   * is sky, the longitude is set to -999.0.
   *
   * @param et Ephemeris time
   */
  void Spice::computeSolarLongitude(iTime et) {
    NaifStatus::CheckErrors();

    if (m_target->isSky()) {
      *m_solarLongitude = Longitude();
      return;
    }

    if (m_bodyRotation->IsCached()) return;

    double tipm[3][3], npole[3];
    char frameName[32];
    SpiceInt frameCode;
    SpiceBoolean found;

    cidfrm_c(*m_spkBodyCode, sizeof(frameName), &frameCode, frameName, &found);

    if (found) {
      pxform_c("J2000", frameName, et.Et(), tipm);
    }
    else {
      tipbod_c("J2000", *m_spkBodyCode, et.Et(), tipm);
    }

    for (int i = 0; i < 3; i++) {
      npole[i] = tipm[2][i];
    }

    double state[6], lt;
    spkez_c(*m_spkBodyCode, et.Et(), "J2000", "NONE", 10, state, &lt);

    double uavel[3];
    ucrss_c(state, &state[3], uavel);

    double x[3], y[3], z[3];
    vequ_c(uavel, z);
    ucrss_c(npole, z, x);
    ucrss_c(z, x, y);

    double trans[3][3];
    for (int i = 0; i < 3; i++) {
      trans[0][i] = x[i];
      trans[1][i] = y[i];
      trans[2][i] = z[i];
    }

    spkez_c(10, et.Et(), "J2000", "LT+S", *m_spkBodyCode, state, &lt);

    double pos[3];
    mxv_c(trans, state, pos);

    double radius, ls, lat;
    reclat_c(pos, &radius, &ls, &lat);

    *m_solarLongitude = Longitude(ls, Angle::Radians).force360Domain();

    NaifStatus::CheckErrors();
  }


  /**
   * Returns the solar longitude
   *
   * @return @b double The Solar Longitude
   */
  Longitude Spice::solarLongitude() {
    if (m_et) {
      computeSolarLongitude(*m_et);
      return *m_solarLongitude;
    }

    return Longitude();
  }


  /**
   * Returns true if the kernel group has kernel files
   *
   * @param lab Label containing Instrument and Kernels groups.
   *
   * @return @b bool status of kernel files in the kernel group
   */
  bool Spice::hasKernels(Pvl &lab) {

    // Get the kernel group and check main kernels
    PvlGroup kernels = lab.findGroup("Kernels", Pvl::Traverse);
    std::vector<string> keywords;
    keywords.push_back("TargetPosition");

    if (kernels.hasKeyword("SpacecraftPosition")) {
      keywords.push_back("SpacecraftPosition");
    }
    else {
      keywords.push_back("InstrumentPosition");
    }

    if (kernels.hasKeyword("SpacecraftPointing")) {
      keywords.push_back("SpacecraftPointing");
    }
    else {
      keywords.push_back("InstrumentPointing");
    }

    if (kernels.hasKeyword("Frame")) {
      keywords.push_back("Frame");
    }

    if (kernels.hasKeyword("Extra")) {
      keywords.push_back("Extra");
    }

    PvlKeyword key;
    for (int ikey = 0; ikey < (int) keywords.size(); ikey++) {
      key = kernels[ikey];

      for (int i = 0; i < key.size(); i++) {
        if (key[i] == "") return false;
        if (key[i].toUpper() == "NULL") return false;
        if (key[i].toUpper() == "NADIR") return false;
        if (key[i].toUpper() == "TABLE") return false;
      }
    }
    return true;
  }


  /**
   * Returns true if time has been initialized.
   *
   * @author 2016-10-19 Kristin Berry
   *
   * @return @b bool true if time has been set
   */
  bool Spice::isTimeSet(){
    return !(m_et == NULL);
  }


  /**
   * Accessor method for the sun position.
   * @return @b iTime Sun position for the image.
   * @author Steven Lambright
   * @internal
   *   @history 2011-02-09 Steven Lambright - Original version.
   */
  Position *Spice::sunPosition() const {
    return m_sunPosition;
  }

  /**
   * Accessor method for the instrument position.
   * @return @b iTime Instrument position for the image.
   * @author Steven Lambright
   * @internal
   *   @history 2011-02-09 Steven Lambright - Original version.
   */
  SpicePosition *Spice::instrumentPosition() const {
    return m_instrumentPosition;
  }

  /**
   * Accessor method for the body rotation.
   * @return @b iTime Body rotation for the image.
   * @author Steven Lambright
   * @internal
   *   @history 2011-02-09 Steven Lambright - Original version.
   */
  SpiceRotation *Spice::bodyRotation() const {
    return m_bodyRotation;
  }

  /**
   * Accessor method for the instrument rotation.
   * @return @b iTime Instrument rotation for the image.
   * @author Steven Lambright
   * @internal
   *   @history 2011-02-09 Steven Lambright - Original version.
   */
  SpiceRotation *Spice::instrumentRotation() const {
    return m_instrumentRotation;
  }
<<<<<<< HEAD

=======
  
>>>>>>> 2ec8bf8d
  bool Spice::isUsingAle(){
    return m_usingAle;
  }
}<|MERGE_RESOLUTION|>--- conflicted
+++ resolved
@@ -89,11 +89,7 @@
    * @param lab  Pvl labels.
    * @param noTables Indicates the use of tables.
    */
-<<<<<<< HEAD
   Spice::Spice(Cube &cube, bool noTables) {
-=======
-  Spice::Spice(Cube &cube, bool noTables) {  
->>>>>>> 2ec8bf8d
     init(cube, noTables);
   }
 
@@ -145,15 +141,9 @@
     m_naifKeywords = new PvlObject("NaifKeywords");
 
     // m_sky = false;
-<<<<<<< HEAD
 
     Pvl &lab = *cube.label();
 
-=======
-    
-    Pvl &lab = *cube.label();
-   
->>>>>>> 2ec8bf8d
     // Get the kernel group and load main kernels
     PvlGroup kernels = lab.findGroup("Kernels", Pvl::Traverse);
 
@@ -170,30 +160,18 @@
     }
     else {
       *m_endTimePadding = 0.0;
-    }  
-
-<<<<<<< HEAD
+    }
+
     // We should remove this completely in the near future
     m_usingNaif = !lab.hasObject("NaifKeywords") || noTables;
     m_usingAle = false;
 
     json isd;
-=======
-    // We should remove this completely in the near future 
-    m_usingNaif = !lab.hasObject("NaifKeywords") || noTables;
-    m_usingAle = false; 
-
-    json isd; 
->>>>>>> 2ec8bf8d
     //  Modified  to load planetary ephemeris SPKs before s/c SPKs since some
     //  missions (e.g., MESSENGER) may augment the s/c SPK with new planet
     //  ephemerides. (2008-02-27 (KJB))
     if (m_usingNaif) {
-<<<<<<< HEAD
       try {
-=======
-      try { 
->>>>>>> 2ec8bf8d
         // try using ALE
         std::ostringstream kernel_pvl;
         kernel_pvl << kernels;
@@ -204,23 +182,14 @@
         isd = ale::load(cube.fileName().toStdString(), props.dump(), "isis");
         json aleNaifKeywords = isd["NaifKeywords"];
         m_naifKeywords = new PvlObject("NaifKeywords", aleNaifKeywords);
-<<<<<<< HEAD
 
         // Still need to load clock kernels for now
-=======
-        
-        // Still need to load clock kernels for now 
->>>>>>> 2ec8bf8d
         load(kernels["LeapSecond"], noTables);
         if ( kernels.hasKeyword("SpacecraftClock")) {
           load(kernels["SpacecraftClock"], noTables);
         }
         m_usingAle = true;
-<<<<<<< HEAD
-      }
-=======
-      } 
->>>>>>> 2ec8bf8d
+      }
       catch(...) {
         // Backup to stadnard ISIS implementation
         if (noTables) {
@@ -228,11 +197,10 @@
           load(kernels["InstrumentPosition"], noTables);
           load(kernels["InstrumentPointing"], noTables);
         }
-<<<<<<< HEAD
-
-      if (kernels.hasKeyword("Frame")) {
-        load(kernels["Frame"], noTables);
-      }
+
+        if (kernels.hasKeyword("Frame")) {
+          load(kernels["Frame"], noTables);
+        }
 
         load(kernels["TargetAttitudeShape"], noTables);
         if (kernels.hasKeyword("Instrument")) {
@@ -248,27 +216,6 @@
         if ( kernels.hasKeyword("SpacecraftClock")) {
           load(kernels["SpacecraftClock"], noTables);
         }
-=======
-
-        if (kernels.hasKeyword("Frame")) {
-          load(kernels["Frame"], noTables);
-        }
-
-        load(kernels["TargetAttitudeShape"], noTables);
-        if (kernels.hasKeyword("Instrument")) {
-          load(kernels["Instrument"], noTables);
-        }
-        // Always load after instrument
-        if (kernels.hasKeyword("InstrumentAddendum")) {
-          load(kernels["InstrumentAddendum"], noTables);
-        }
- 
-        // Still need to load clock kernels for now 
-        load(kernels["LeapSecond"], noTables);
-        if ( kernels.hasKeyword("SpacecraftClock")) {
-          load(kernels["SpacecraftClock"], noTables);
-        }       
->>>>>>> 2ec8bf8d
 
         // Modified to load extra kernels last to allow overriding default values
         // (2010-04-07) (DAC)
@@ -276,15 +223,9 @@
           load(kernels["Extra"], noTables);
         }
       }
-<<<<<<< HEAD
 
       // Moved the construction of the Target after the NAIF kenels have been loaded or the
       // NAIF keywords have been pulled from the cube labels, so we can find target body codes
-=======
-     
-      // Moved the construction of the Target after the NAIF kenels have been loaded or the 
-      // NAIF keywords have been pulled from the cube labels, so we can find target body codes 
->>>>>>> 2ec8bf8d
       // that are defined in kernels and not just body codes build into spicelib
       // TODO: Move this below the else once the rings code below has been refactored
       m_target = new Target(this, lab);
@@ -301,15 +242,9 @@
     }
     else {
       *m_naifKeywords = lab.findObject("NaifKeywords");
-<<<<<<< HEAD
 
       // Moved the construction of the Target after the NAIF kenels have been loaded or the
       // NAIF keywords have been pulled from the cube labels, so we can find target body codes
-=======
-      
-      // Moved the construction of the Target after the NAIF kenels have been loaded or the 
-      // NAIF keywords have been pulled from the cube labels, so we can find target body codes 
->>>>>>> 2ec8bf8d
       // that are defined in kernels and not just body codes build into spicelib
       // TODO: Move this below the else once the rings code above has been refactored
       m_target = new Target(this, lab);
@@ -458,7 +393,7 @@
     }
 
     //  2009-03-18  Tracie Sucharski - Removed test for old keywords, any files
-    // with the old keywords should be re-run through spiceinit. 
+    // with the old keywords should be re-run through spiceinit.
     if (kernels["InstrumentPointing"][0].toUpper() == "NADIR") {
       if (m_instrumentRotation) {
         delete m_instrumentRotation;
@@ -488,11 +423,7 @@
     else if (m_usingAle) {
       m_instrumentPosition->LoadCache(isd["InstrumentPosition"]);
     }
-<<<<<<< HEAD
-
-=======
-    
->>>>>>> 2ec8bf8d
+
     NaifStatus::CheckErrors();
   }
 
@@ -1324,7 +1255,7 @@
 
     SpiceBoolean found;
     SpiceDouble subB[3];
-    
+
     surfpt_c(originB, usB, a, b, c, subB, &found);
 
     SpiceDouble mylon, mylat;
@@ -1588,11 +1519,7 @@
   SpiceRotation *Spice::instrumentRotation() const {
     return m_instrumentRotation;
   }
-<<<<<<< HEAD
-
-=======
-  
->>>>>>> 2ec8bf8d
+
   bool Spice::isUsingAle(){
     return m_usingAle;
   }
