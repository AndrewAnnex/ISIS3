--- conflicted
+++ resolved
@@ -335,11 +335,7 @@
       SpicePosition *instrumentPosition() const;
       SpiceRotation *bodyRotation() const;
       SpiceRotation *instrumentRotation() const;
-<<<<<<< HEAD
-
-=======
-      
->>>>>>> 2ec8bf8d
+
       bool isUsingAle();
       bool hasKernels(Pvl &lab);
       bool isTimeSet();
@@ -442,11 +438,7 @@
       bool m_usingNaif; /**< Indicates whether we are reading values from the
                              NaifKeywords PvlObject in cube*/
 
-<<<<<<< HEAD
       bool m_usingAle; /**< Indicate whether we are reading values from an ISD returned
-=======
-      bool m_usingAle; /**< Indicate whether we are reading values from an ISD returned 
->>>>>>> 2ec8bf8d
                             from ALE */
   };
 }
