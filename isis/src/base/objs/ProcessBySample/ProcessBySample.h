--- conflicted
+++ resolved
@@ -35,10 +35,6 @@
    * one. Then proceed to the sample two and so one. This class is derived from
    * the Process class which give many functions for setting up input and output
    * cubes.
-<<<<<<< HEAD
-   *
-=======
->>>>>>> 6132911b
    *
    * @ingroup HighLevelCubeIO
    *
