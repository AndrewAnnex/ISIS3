--- conflicted
+++ resolved
@@ -40,48 +40,6 @@
    * @author 2003-04-28 Stuart Sides
    *
    * @internal
-<<<<<<< HEAD
-   *  @history 2003-04-28 Stuart Sides - Modified unitTest.cpp to do a better
-   *                          test
-   *  @history 2003-09-04 Jeff Anderson - Added SetInputWorkCube method
-   *  @history 2005-02-11 Elizabeth Ribelin - Modified file to support Doxygen
-   *                          documentation
-   *  @history 2006-09-01 Elizabeth Miller - Added BandBinMatch option to
-   *                          propagate the bandbin group to the mosaic and make
-   *                          sure the input cube bandbin groups match the
-   *                          mosaics bandbin group
-   *  @history 2006-10-20 Stuart Sides - Fixed bug BandBin group did not get
-   *                          copied to the output mosaic.
-   *  @history 2008-10-03 Steven Lambright - Fixed problem where return values
-   *                          from SetUniversalGround were not checked
-   *  @history 2008-11-18 Christopher Austin - Added the first cube's history to
-   *                          the mosaic's history along with the history object
-   *                          of the application which did the mosaic.
-   *  @history 2008-12-08 Steven Lambright - Fixed one of the SetOutputCube(...)
-   *                          methods, a lat/lon range was specified but
-   *                          CreateFromCube was still being used (needed
-   *                          CreateFromCube because no cubes existed with the
-   *                          correct range).
-   *  @history 2008-12-08 Steven Lambright - MinimumLatitude,MaximumLatitude,
-   *                          MinimumLongitude,MaximumLongitude keywords no
-   *                          longer required to exist if passed into
-   *                          SetOutputCube
-   *  @history 2010-10-27 Sharmila Prasad - Read input file attributes
-   *  @history 2011-01-18 Sharmila Prasad - Added "Average" priority feature,
-   *                          to double the number of mosaic bands to get Count
-   *                          info
-   *  @history 2011-06-28 Jai Rideout and Steven Lambright - Now uses a
-   *                          different caching algorithm.
-   *  @history 2011-09-08 Sharmila Prasad - Fixed Bug #406, Additional boundary
-   *                          checks similar to ProcessMosaic so that there will
-   *                          be no interruption for applications like automos
-   *  @history 2012-10-05 Jeannie Backer - Fixed indentation of history entries.
-   *                          Added caught exception to new thrown exception.
-   *                          Moved method implementation to cpp. References
-   *                          #1169.
-   *  @history 2012-01-20 Debbie A. Cook - Changed to use TProjection instead of Projection.
-   *                           References #775.
-=======
    *   @history 2003-04-28 Stuart Sides - Modified unitTest.cpp to do a better
    *                           test
    *   @history 2003-09-04 Jeff Anderson - Added SetInputWorkCube method
@@ -122,7 +80,8 @@
    *                           #1169.
    *   @history 2013-03-27 Jeannie Backer - Added programmer comments.
    *                           References #1248.
->>>>>>> 8636bf94
+   *  @history 2012-01-20 Debbie A. Cook - Changed to use TProjection instead of Projection.
+   *                           References #775.
    *
    *  @todo 2005-02-11 Stuart Sides - add coded example and implementation
    *                          example to class documentation
