#ifndef Orthographic_h
#define Orthographic_h
/**
 * @file
 * $Revision: 1.3 $
 * $Date: 2008/05/09 18:49:25 $
 *
 *   Unless noted otherwise, the portions of Isis written by the USGS are public
 *   domain. See individual third-party library and package descriptions for
 *   intellectual property information,user agreements, and related information.
 *
 *   Although Isis has been used by the USGS, no warranty, expressed or implied,
 *   is made by the USGS as to the accuracy and functioning of such software
 *   and related material nor shall the fact of distribution constitute any such
 *   warranty, and no responsibility is assumed by the USGS in connection
 *   therewith.
 *
 *   For additional information, launch
 *   $ISISROOT/doc//documents/Disclaimers/Disclaimers.html in a browser or see
 *   the Privacy &amp; Disclaimers page on the Isis website,
 *   http://isis.astrogeology.usgs.gov, and the USGS privacy and disclaimers on
 *   http://www.usgs.gov/privacy.html.
 */

#include "TProjection.h"

namespace Isis {
  class Pvl;
  class PvlGroup;
  /**
   * @brief Orthographic Map Projection
   *
   * This class provides methods for the forward and inverse equations of an
   * Orthographic map projection (for a sphere). 
   *  
   * The Orthographic projection is an azimuthal projection.  Latitudes and 
   * longitudes are ellipses, circles, or straight lines.  Only one hemisphere 
   * can be projected.  Scale is true at the point (center latitude, center 
   * longitude). 
   *  
   * The code was converted to C++ from the C version of the USGS General 
   * Cartographic Transformation Package (GCTP). This class inherits Projection 
   * and provides the two virtual methods SetGround (forward) and SetCoordinate 
   * (inverse) and a third virtual method, XYRange, for obtaining projection 
   * coordinate coverage for a latitude/longitude window. 
   *  
   * Please see the Projection class for a full accounting of all the methods 
   * available. 
   *
   * @ingroup MapProjection
   *
   * @author 2005-03-04 Elizabeth Ribelin
   *
   * @internal
   *   @history 2005-08-22 Kris Becker - Fixed bug in XYRange method that 
   *                           computes the line/samp ranges as it was not
   *                           correctly computing limb limits
   *   @history 2007-06-29 Steven Lambright - Added Mapping, MappingLatitudes 
   *                           and MappingLongitudes methods.
   *   @history 2008-05-09 Steven Lambright - Added Name, Version methods
   *   @history 2011-01-31 Steven Lambright - Improved ability to work with
   *                           lat/lon ranges outside of what is possible to
   *                           project. Now a lat,lon range of -90 to 90, 0 to
   *                           360 works. Improved XYRange method to have a
   *                           better chance at success.
   *   @history 2012-06-15 Jeannie Backer - Added documentation.  Added forward
   *                           declaration of Pvl, PvlGroup to header file.
   *                           Ordered includes in implementation file. Moved
   *                           Name, Version, and TrueScaleLatitude to the
   *                           implementation file. Minor modifications to
   *                           comply with some coding standards. References
   *                           #928.
<<<<<<< HEAD
   *   @history 2012-01-20 Debbie A. Cook - Changed to use TProjection instead of Projection.
   *                           References #775.
=======
   *   @history 2013-02-22 Kimberly Oyama and Debbie Cook - XYRange() and SetCoordinate()
   *                           were modified because XYRange() was returning the wrong x/y
   *                           ranges caused by a false failure in SetCoordinate(). Added
   *                           a case to the unit test to check the x/y values when the
   *                           lat/lon ranges are smaller than the possible range of the
   *                           projection (half the planet). Fixes #798.
>>>>>>> 23b02348
   */
  class Orthographic : public TProjection {
    public:
      Orthographic(Pvl &label, bool allowDefaults = false);
      ~Orthographic();
      bool operator== (const Projection &proj);

      QString Name() const;
      QString Version() const;
      double TrueScaleLatitude() const;

      bool SetGround(const double lat, const double lon);
      bool SetCoordinate(const double x, const double y);
      bool XYRange(double &minX, double &maxX, double &minY, double &maxY);

      PvlGroup Mapping();
      PvlGroup MappingLatitudes();
      PvlGroup MappingLongitudes();

    private:
      double m_centerLongitude; //!< The center longitude for the map projection
      double m_centerLatitude;  //!< The center latitude for the map projection
      double m_sinph0;            //!< Sine of the center latitude
      double m_cosph0;            //!< Cosine of the center latitude
  };
};
#endif<|MERGE_RESOLUTION|>--- conflicted
+++ resolved
@@ -70,17 +70,14 @@
    *                           implementation file. Minor modifications to
    *                           comply with some coding standards. References
    *                           #928.
-<<<<<<< HEAD
    *   @history 2012-01-20 Debbie A. Cook - Changed to use TProjection instead of Projection.
    *                           References #775.
-=======
    *   @history 2013-02-22 Kimberly Oyama and Debbie Cook - XYRange() and SetCoordinate()
    *                           were modified because XYRange() was returning the wrong x/y
    *                           ranges caused by a false failure in SetCoordinate(). Added
    *                           a case to the unit test to check the x/y values when the
    *                           lat/lon ranges are smaller than the possible range of the
    *                           projection (half the planet). Fixes #798.
->>>>>>> 23b02348
    */
   class Orthographic : public TProjection {
     public:
