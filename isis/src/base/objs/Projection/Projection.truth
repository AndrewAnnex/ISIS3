Unit test for Projection ...

///////////////////////////////////////////////////////////
Test Error Throws from the constructor...

Test for missing Mapping Group
**ERROR** Projection failed.  Invalid label group [Mapping].
**ERROR** Unable to find PVL group [Mapping].
///////////////////////////////////////////////////////////

Projection Specifications
Is Equatorial Cylindrical: 0
Has ground range:          1
Rotation:                  0
Pixel Resolution:      1
Resolution:      1
Projection name = None
Pixel resolution = 1

///////////////////////////////////////////////////////////

Test == operator options...

Test == operator with names not matching, but resolutions do
Projection 1 resolution = 1
Projection 2 resolution = 1
Projection 1 name = None
Projection 2 name = Something
Result:   No match

Test == operator with pixel resolutions not matching, but names do
Projection 1 resolution = 1
Projection 2 resolution = 0.5
Projection 1 name = None
Projection 2 name = None
Result:  No match

Test == operator with both resolution and name matching
Projection 1 resolution = 1
Projection 2 resolution = 0.5
Projection 1 name = None
Projection 2 name = None
Result:  Match

///////////////////////////////////////////////////////////

Testing xyRange methods...

Projection 2 name = None
Get ground range from the labels...  
Has a ground range:  1
Find coordinate range ...  
Minimum X:              150
Maximum X:              1900
Minimum Y:              135
Maximum Y:              170

Testing Ground coordinate routines
Setting latitude to (-91,  0):  0
Is Good:                        0
Setting latitude to ( 91,  0):  0
Is Good:                        0
Setting position to (60,  -5):  1
Is Good:                        1
XCoord:                         -50
YCoord:                         150

Testing Universal Ground coordinate routines
Setting position to (57.3920057293825,  355):  1
Is Good:                                       1
XCoord:                                        3550
YCoord:                                        150

PolarStereographic Projection Specifications
Is Equatorial Cylindrical: 0
Has ground range:          1
Rotation:                  0

Setting position to (-90.000000000000767, 0.0)
Is Good:                                       1
XCoord:                                        0
YCoord:                                        0

Testing projection coordinate routines
Setting x/y position to (-2550,15):  1
Is Good:                             1
XCoord:                              -2250
YCoord:                              15
WorldX:                              -2250
WorldY:                              15

Testing world coordinate routines
Setting world x/y position to (-4500,45):  1
Is Good:                                   1
XCoord:                                    -2250
YCoord:                                    15
WorldX:                                    -4500
WorldY:                                    45
ToProjectionX (-4500):                     -2250
ToProjectionY (45):                        15
ToWorldX:                                  -4500
ToWorldY:                                  45
Resolution:                                0.5
Scale:                                     1.948077660234

Testing IsSky method
0
1

Testing Name and comparision routines
Name:        None
ProjectionType = 0
Version:     1.0
operator==:  0
operator!=:  1
Testing static conversion methods 
 0 degrees in hours: 0
 0 degrees in HMS format: 00h 00m 00.0s
 0 degrees in DMS format: 0 00m 00.0s
 30.5 degrees in hours: 2.033333333333
 30.5 degrees in HMS format: 02h 02m 00.0s
 30.5 degrees in DMS format: 30 30m 00.0s
 40.3472 degrees in hours: 2.689813333333
 40.3472 degrees in HMS format: 02h 41m 23.328s
 40.3472 degrees in DMS format: 40 20m 49.920s
 45 degrees in Hours: 3
 45 degrees in HMS format: 03h 00m 00.0s
 45 degrees in DMS format: 45 00m 00.0s
 180 degrees in Hours: 12
 180 degrees in HMS format: 12h 00m 00.0s
 180 degrees in DMS format: 180 00m 00.0s
 360 degrees in Hours: 24
 360 degrees in HMS format: 24h 00m 00.0s
 360 degrees in DMS format: 360 00m 00.0s
**ERROR** Unable to convert to projection x.  The given x-value [-1.79769313486231e+308] is invalid.
**ERROR** Unable to convert to projection y.  The given y-value [-1.79769313486231e+308] is invalid.
**ERROR** Unable to convert to world x.  The given x-value [-1.79769313486231e+308] is invalid.
**ERROR** Unable to convert to world y.  The given y-value [-1.79769313486231e+308] is invalid.
///////////////////////////////////////////////////////////

Rotation Tests
Rotation:     90
Testing Ground coordinate routines
Setting latitude to (-91,  0):  0
Is Good:                        0
Setting latitude to ( 91,  0):  0
Is Good:                        0
Setting position to (60,  -5):  1
Is Good:                        1
XCoord:                         150
YCoord:                         50
<<<<<<< HEAD
=======
UniversalLatitude:              60
UniversalLongitude:             355
>>>>>>> 23b02348

Testing projection coordinate routines
Setting x/y position to (150,50):  1
Is Good:                             1
XCoord:                              150
YCoord:                              50
<<<<<<< HEAD
=======
UniversalLatitude:                   60
UniversalLongitude:                  355
>>>>>>> 23b02348
WorldX:                              150
WorldY:                              50

Testing Mapping() methods
Group = Mapping
  TargetName         = Moon
  ProjectionName     = MyProjection
  LatitudeType       = Planetographic
  LongitudeDirection = PositiveEast
  LongitudeDomain    = 360
  PixelResolution    = 2.0
  MinimumLatitude    = 45
  MaximumLatitude    = 80.0
  MinimumLongitude   = 15.0
  MaximumLongitude   = 190.0
  Rotation           = 90.0
End_Group
End
<|MERGE_RESOLUTION|>--- conflicted
+++ resolved
@@ -149,22 +149,12 @@
 Is Good:                        1
 XCoord:                         150
 YCoord:                         50
-<<<<<<< HEAD
-=======
-UniversalLatitude:              60
-UniversalLongitude:             355
->>>>>>> 23b02348
 
 Testing projection coordinate routines
 Setting x/y position to (150,50):  1
 Is Good:                             1
 XCoord:                              150
 YCoord:                              50
-<<<<<<< HEAD
-=======
-UniversalLatitude:                   60
-UniversalLongitude:                  355
->>>>>>> 23b02348
 WorldX:                              150
 WorldY:                              50
 
