--- conflicted
+++ resolved
@@ -157,16 +157,13 @@
    *   @history 2017-06-08 Chris Combs - Made "Failed to create" error messages more descriptive.
    *                           Fixes #833.
    *   @history 2017-09-22 Cole Neubauer - Fixed documentation. References #4807
-<<<<<<< HEAD
-   *   @history 2018-01-18 Summer Stapleton - Updated error message in ::create() to address when
-   *                           an IsisPreference file cannot be found. Fixes #5145.
-=======
    *   @history 2018-01-04 Tracie Sucharski - Allow relative paths that are not "." in the DnFile
    *                           keyword for ecubs. Changes to ::open to set m_dataFileName for ecubs,
    *                           and changed ::realDataFileName() to return the absolute path if it is
    *                           relative. Changed ::realDataFileLabel to call realDataFileName to
    *                           make sure we get absolute path.  Fixes #5276.
->>>>>>> 683d80d1
+   *   @history 2018-01-18 Summer Stapleton - Updated error message in ::create() to address when
+   *                           an IsisPreference file cannot be found. Fixes #5145.
    */
   class Cube {
     public:
