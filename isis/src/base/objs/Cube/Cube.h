#ifndef Cube_h
#define Cube_h
/**
 * @file
 * $Revision: 1.17 $
 * $Date: 2010/03/22 19:44:53 $
 *
 *   Unless noted otherwise, the portions of Isis written by the USGS are
 *   public domain. See individual third-party library and package descriptions
 *   for intellectual property information, user agreements, and related
 *   information.
 *
 *   Although Isis has been used by the USGS, no warranty, expressed or
 *   implied, is made by the USGS as to the accuracy and functioning of such
 *   software and related material nor shall the fact of distribution
 *   constitute any such warranty, and no responsibility is assumed by the
 *   USGS in connection therewith.
 *
 *   For additional information, launch
 *   $ISISROOT/doc//documents/Disclaimers/Disclaimers.html
 *   in a browser or see the Privacy &amp; Disclaimers page on the Isis website,
 *   http://isis.astrogeology.usgs.gov, and the USGS privacy and disclaimers on
 *   http://www.usgs.gov/privacy.html.
 */

#include <vector>

// This is needed for the QVariant macro
#include <QMetaType>

#include "Endian.h"
#include "PixelType.h"

class QFile;
class QMutex;
class QString;

namespace Isis {
  class Blob;
  class Buffer;
  class Camera;
  class CubeAttributeOutput;
  class CubeCachingAlgorithm;
  class CubeIoHandler;
  class FileName;
  class Projection;
  class Pvl;
  class PvlGroup;
  class Statistics;
  class Histogram;

  /**
   * @brief IO Handler for Isis Cubes.
   *
   * This class is used to open, create, read, and write data from Isis cube
   * files.
   *
   * @ingroup LowLevelCubeIO
   *
   * @author 2003-02-14 Jeff Anderson
   *
   * @internal
   *   @todo There are undocumented methods and private variables in the Cube
   *         class. Also, it needs an example.
   *   @history 2003-03-31 Jeff Anderson - updated unitTest truth file.
   *   @history 2003-05-16 Stuart Sides  - modified schema from
   *                           astrogeology...isis.astrogeology
   *   @history 2003-05-21 Jeff Anderson - added read/write methods to improve
   *                           speed for IsisLine buffer managers. Also added error checks on reads,
   *                           writes, and seeks.
   *   @history 2003-05-30 Jeff Anderson - added PhysicalBand method and updated unitTest.
   *   @history 2003-10-06 Jeff Anderson - added PVL to create method to allow for propagation of
   *                           Pixel specifications.
   *   @history 2003-10-15 Jeff Anderson - fixed bad error check in PhysicalBand method.
   *   @history 2004-01-30 Jeff Anderson - added many Set methods. Major refractor of the class.
   *   @history 2004-02-12 Jeff Anderson - added pruning of the band bin group given the virtual
   *                           band list.
   *   @history 2004-02-17 Jeff Anderson - modified the number of bands in the label if a virtual
   *                           band list was given.
   *   @history 2004-03-01 Jeff Anderson - added ability to read Isis 2.1 cube format.
   *   @history 2004-04-01 Jeff Anderson - fixed bug swapping NULL cache tile for non-native cubes
   *                           in move method.
   *   @history 2005-03-24 Jeff Anderson - Added methods to return a camera or projection associated
   *                           with the cube.
   *   @history 2005-07-18 Elizabeth Ribelin - Fixed bug in method that returns a projection
   *                           associated with the cube
   *   @history 2005-10-03 Elizabeth Miller - Added error check to Write(blob)
   *   @history 2006-02-24 Kris Becker - Made the destructor virtual to properly allow the class to
   *                           be inherited.
   *   @history 2006-04-21 Jacob Danton - Modified the WriteLabel method to use the Pvl's format
   *                           template abilities.
   *   @history 2006-05-17 Elizabeth Miller - Depricated CameraManger to CameraFactory
   *   @history 2006-07-10 Elizabeth Miller - Added max size preference
   *   @history 2006-11-28 Jeff Anderson - Fixed detached blob bug
   *   @history 2007-01-05 Jeff Anderson - Fixed bug when reading/writing outside
   *                           cube
   *   @history 2007-02-07 Tracie Sucharski - Added ReOpen method
   *   @history 2008-05-09 Steven Lambright - Added Statistics, Histogram, PutGroup, GetGroup,
   *                           DeleteGroup, HasGroup conveinience methods. Removed excess references
   *                           to CubeInfo.
   *   @history 2008-05-27 Jeff Anderson - Fixed bug in open method where virtual bands were not
   *                           handled correctly if a BandBin group did not exist
   *   @history 2008-06-09 Christopher Austin - Improved maximum cube size error message.
   *   @history 2008-06-11 Steven Lambright - Changed prototype for SetVirtualBands
   *   @history 2008-06-18 Christopher Austin - Fixed documentation errors
   *   @history 2008-08-11 Steven Lambright - Added another Statistics method which accepts a valid
   *                           range -- also added another Histogram method which accepts a
   *                           bin/valid range (applies both).
   *   @history 2008-08-11 Steven Lambright - Fixed definition of IsisCubeDef, problem pointed out
   *                           by "novas0x2a" (Support Board Member)
   *   @history 2008-12-15 Steven Koechle - Added a method to delete blobs from a cube
   *   @history 2008-12-17 Steven Koechle - BlobDelete method was broken, fixed
   *   @history 2009-06-30 Steven Lambright - Added "HasProjection" for uniform
   *                           projection existance test
   *   @history 2010-03-22 Steven Lambright - Added a mutex for reading and writing,
   *                           which makes these methods thread safe.
   *   @history 2011-03-23 Steven Lambright - Added ClearCache method.
   *   @history 2011-06-01 Jai Rideout and Steven Lambright - Updated API to conform to new Isis
   *                           standards, re-implemented IO handler and implemented new caching
   *                           algorithms that can automatically apply themselves when the behavior
   *                           of the caller changes.
   *   @history 2011-06-27 Steven Lambright - Added addCachingAlgorithm
   *   @history 2011-07-08 Steven Lambright - projection() and camera() will now return NULL if the
   *                           cube is not open, instead of crashing, references #161
   *   @history 2012-02-17 Steven Lambright - Made the read() method const. Added mutex lock calls
   *                           around data file accesses.
   *   @history 2012-04-05 Stuart Sides and Steven Lambright - Added new
   *                          constructor which immediately open the cube.
   *   @history 2012-07-02 Steven Lambright and Stuart Sides - Added copy() and added support for
   *                           external cube label files (.ecub). This was done so that cubes can
   *                           be imported into projects without copying the DN data. Also, multiple
   *                           versions of SPICE will be save-able for one cube (multiple ecubs...
   *                           again, not copying DN data). Fixes #961.
   *   @history 2012-09-06 Steven Lambright - Improved parsing of ^DnFile in the ecub format and
   *                           simplified/optimized writeLabels().
   *   @history 2012-09-17 Steven Lambright - Fixed ASSERT in getRealDataFileName() to be in the
   *                           correct place.
   *   @history 2012-10-26 Steven Lambright and Stuard Sides - Externel cube label files no longer
   *                           allocate disk space for DN data when writing out blobs.
   *   @history 2012-11-06 Steven Lambright and Mathew Eis - Fixed (the lack of) deletion of
   *                           temporary files in the unit test. Fixes #1009.
   *   @history 2012-12-31 Steven Lambright - Removed 'get' prefix from accessors. Fixes #1356.
   *   @history 2014-06-20 Ian Humphrey - Added checks to statistics() and histogram() to throw
   *                           an error if the cube is unopened. Fixes #2085.
   *   @history 2014-10-06 Ian Humphrey - Added case to unittest when chunk dimensions are the same
   *                           as the buffer shape to ensure virtual bands accessed correctly.
   *                           Added cases to test creating bsq and large bsq cubes.
   *                           References #1689.
<<<<<<< HEAD
=======
   *   @history 2015-01-30 Ian Humphrey - Deallocated copied cubes in unittest. References #2082.
>>>>>>> 5a660d88
   */
  class Cube {
    public:
      Cube();
      Cube(const FileName &fileName, QString access = "r");
      virtual ~Cube();

      /**
       * These are the possible storage formats of Isis3 cubes. There is an
       *   internal IO handler for each one of these.
       */
      enum Format {
        /**
         * Cubes are stored in band-sequential format, that is the order of the
         *   pixels in the file (on disk) is:
         *   <pre>
         *     S1,L1,B1
         *     S2,L1,B1
         *     and so on until ...
         *     SN,L1,B1
         *     S1,L2,B1
         *     and so on until ...
         *     S1,LN,B1
         *     S1,L1,B2
         *     S2,L1,B2
         *     and so on until ...
         *     S1,L1,BN
         *   </pre>
         *
         * The idea is the cubes are stored left-to-right, top-to-bottom, then
         *   front-to-back.
         */
        Bsq,
        /**
         * Cubes are stored in tile format, that is the order of the
         *   pixels in the file (on disk) is BSQ within a given sub-area
         *   defined by the Tile IO handler. Typically these tiles are around
         *   1MB for efficiency.
         *
         * The idea is the cubes are stored left-to-right, top-to-bottom inside
         *   the tiles (which have 1 band). The tiles are themselves in BSQ
         *   order also. Please note that this can cause cubes to be larger
         *   on disk due to the tile size not being evenly divisible into the
         *   cube size.
         *
         * Cube:
         * <pre>
         * ------------------------------
         * |Tile *Tile *Tile *Tile *Tile|*
         * |  0  *  1  *  2  *  3  *  4 |*
         * |     *     *     *     *    |*
         * |****************************|*
         * |Tile *Tile *Tile *Tile *Tile|*
         * |  5  *  6  *  7  *  8  *  9 |*
         * |     *     *     *     *    |*
         * |****************************|*
         * |Tile *Tile *Tile *Tile *Tile|*
         * ------------------------------*
         * * 10  * 11  * 12  * 13  * 14  *
         * *******************************
         * </pre>
         *
         * The symbol '*' denotes tile boundaries.
         * The symbols '-' and '|' denote cube boundaries.
         */
        Tile
      };

      bool isOpen() const;
      bool isProjected() const;
      bool isReadOnly() const;
      bool isReadWrite() const;
      bool labelsAttached() const;

      void close(bool remove = false);
      Cube *copy(FileName newFile, const CubeAttributeOutput &newFileAttributes);
      void create(const QString &cfile);
      void create(const QString &cfile, const CubeAttributeOutput &att);
      void open(const QString &cfile, QString access = "r");
      void reopen(QString access = "r");

      void read(Blob &blob) const;
      void read(Buffer &rbuf) const;
      void write(Blob &blob);
      void write(Buffer &wbuf);

      void setBaseMultiplier(double base, double mult);
      void setMinMax(double min, double max);
      void setByteOrder(ByteOrder byteOrder);
      void setDimensions(int ns, int nl, int nb);
      void setExternalDnData(FileName cubeFileWithDnData);
      void setFormat(Format format);
      void setLabelsAttached(bool attached);
      void setLabelSize(int labelBytes);
      void setPixelType(PixelType pixelType);
      void setVirtualBands(const QList<QString> &vbands);
      void setVirtualBands(const std::vector<QString> &vbands);

      void relocateDnData(FileName dnDataFile);
//       static void relocateDnData(FileName externalLabelFile, FileName dnDataFile);

      int bandCount() const;
      double base() const;
      ByteOrder byteOrder() const;
      Camera *camera();
      FileName externalCubeFileName() const;
      QString fileName() const;
      Format format() const;
      Histogram *histogram(const int &band = 1,
                           QString msg = "Gathering histogram");
      Histogram *histogram(const int &band, const double &validMin,
                           const double &validMax,
                           QString msg = "Gathering histogram");
      Pvl *label() const;
      int labelSize(bool actual = false) const;
      int lineCount() const;
      double multiplier() const;
      PixelType pixelType() const;
      int physicalBand(const int &virtualBand) const;
      Projection *projection();
      int sampleCount() const;
      Statistics *statistics(const int &band = 1,
                             QString msg = "Gathering statistics");
      Statistics *statistics(const int &band, const double &validMin,
                             const double &validMax,
                             QString msg = "Gathering statistics");
      bool storesDnData() const;

      void addCachingAlgorithm(CubeCachingAlgorithm *);
      void clearIoCache();
      bool deleteBlob(QString BlobType, QString BlobName);
      void deleteGroup(const QString &group);
      PvlGroup &group(const QString &group) const;
      bool hasGroup(const QString &group) const;
      bool hasTable(const QString &name);
      void putGroup(const PvlGroup &group);

    private:
      void applyVirtualBandsToLabel();
      void cleanUp(bool remove);

      void construct();
      QFile *dataFile() const;
      FileName realDataFileName() const;

      void initialize();
      void initCoreFromLabel(const Pvl &label);
      void initLabelFromFile(FileName labelFileName, bool readWrite);
      void openCheck();
      Pvl realDataFileLabel() const;
      void reformatOldIsisLabel(const QString &oldCube);
      void writeLabels();

    private:
      /**
       * This is the file that contains the labels always; if labels are
       *   attached then this contains the file data also. The method
       *   dataFile() will always give you the appropriate QFile member for
       *   reading cube data; this should always be used for the labels.
       *
       * If isOpen() is true, then this is allocated.
       */
      QFile *m_labelFile;
      /**
       * This is only sometimes allocated. This is used for when IsOpen is true
       *   and labels are detached so the QFile for the labels does not give
       *   us cube data.
       */
      QFile *m_dataFile;

      /**
       * This does the heavy lifting for cube DN IO and is always allocated
       *   when isOpen() is true.
       */
      CubeIoHandler *m_ioHandler;

      /**
       * The byte order of the opened cube; if there is no open cube then
       *   this is the byte order that will be used when a new cube is created.
       *   Defaults to the OS's byte order.
       */
      ByteOrder m_byteOrder;

      /**
       * If isOpen() then this is the IO format that the cube uses. If there is
       *   no file opened then this is the IO format that will be used if a
       *   cube is created (using create(...)). This defaults to Tile.
       */
      Format m_format;

      /**
       * This is the pixel type on disk. If a cube is open, then this will be
       *   the opened cube's pixel type. Otherwise, if a cube is created with
       *   create(...) then this pixel type will be used. The default is Real.
       */
      PixelType m_pixelType;

      //! Basic thread-safety mutex; this class is not optimized for threads.
      QMutex *m_mutex;

      //! Camera allocated from the camera() method.
      Camera *m_camera;

      //! Projection allocated from the projection() method.
      Projection *m_projection;

      //! The full filename of the label file (.lbl or .cub)
      FileName *m_labelFileName;

      //! The full filename of the data file (.cub)
      FileName *m_dataFileName;

      /**
       * If open was called with an Isis 2 cube, then this will be
       *   the name of the imported Isis3 cube. m_labelFileName and
       *   m_dataFileName will store the Isis 2 cube's information.
       */
      FileName *m_tempCube;

      //! Label pvl format template file (describes how to format labels)
      FileName *m_formatTemplateFile;

      //! True if labels are attached
      bool m_attached;

      /**
       * True (most common case) when the cube DN data is inside the file we're writing to. False
       *   means we're referencing another cube's internal DN data for reading, and writing buffers
       *   is disallowed.
       */
      bool m_storesDnData;

      //! The label if IsOpen(), otherwise NULL
      Pvl *m_label;

      //! The maximum allowed size of the label; the allocated space.
      int m_labelBytes;

      //! The sample count of the open cube or the cube that will be created
      int m_samples;

      //! The line count of the open cube or the cube that will be created
      int m_lines;

      //! The band count of the open cube or the cube that will be created
      int m_bands;

      /**
       * The base of the open cube or the cube that will be created; does not
       *   apply if m_pixelType is Real.
       */
      double m_base;

      /**
       * The multiplier of the open cube or the cube that will be created; does
       *   not apply if m_pixelType is Real.
       */
      double m_multiplier;

      //! If allocated, converts from physical on-disk band # to virtual band #
      QList<int> *m_virtualBandList;
  };
}

//! This allows Cube *'s to be stored in a QVariant.
Q_DECLARE_METATYPE(Isis::Cube *);

#endif
<|MERGE_RESOLUTION|>--- conflicted
+++ resolved
@@ -146,10 +146,7 @@
    *                           as the buffer shape to ensure virtual bands accessed correctly.
    *                           Added cases to test creating bsq and large bsq cubes.
    *                           References #1689.
-<<<<<<< HEAD
-=======
    *   @history 2015-01-30 Ian Humphrey - Deallocated copied cubes in unittest. References #2082.
->>>>>>> 5a660d88
    */
   class Cube {
     public:
