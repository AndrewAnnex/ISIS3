/**
 * @file
 * $Revision: 1.2 $
 * $Date: 2008/06/19 23:35:38 $
 *
 *   Unless noted otherwise, the portions of Isis written by the USGS are
 *   public domain. See individual third-party library and package descriptions
 *   for intellectual property information, user agreements, and related
 *   information.
 *
 *   Although Isis has been used by the USGS, no warranty, expressed or
 *   implied, is made by the USGS as to the accuracy and functioning of such
 *   software and related material nor shall the fact of distribution
 *   constitute any such warranty, and no responsibility is assumed by the
 *   USGS in connection therewith.
 *
 *   For additional information, launch
 *   $ISISROOT/doc//documents/Disclaimers/Disclaimers.html
 *   in a browser or see the Privacy &amp; Disclaimers page on the Isis website,
 *   http://isis.astrogeology.usgs.gov, and the USGS privacy and disclaimers on
 *   http://www.usgs.gov/privacy.html.
 */

#include "ShapeModelFactory.h"

#include <string>

#include "Cube.h"
#include "DemShape.h"
#include "EllipsoidShape.h"
#include "EquatorialCylindricalShape.h"
#include "FileName.h"
#include "IException.h"
#include "IString.h"
#include "NaifDskShape.h"
#include "NaifStatus.h"
#include "PlaneShape.h"
#include "Projection.h"
#include "Pvl.h"
#include "PvlGroup.h"
#include "Target.h"

using namespace std;

namespace Isis {
  /**
   * Constructor is private to avoid instantiating the class.  Use the Create method.
   *
   * @author dcook (7/29/2010)
   */
  ShapeModelFactory::ShapeModelFactory() {}

  //! Destructor
  ShapeModelFactory::~ShapeModelFactory() {}

  /**
   *
   */
  ShapeModel *ShapeModelFactory::create(Target *target, Pvl &pvl) {

    // get kernels and instrument Pvl groups
    PvlGroup &kernelsPvlGroup = pvl.findGroup("Kernels", Pvl::Traverse);
    // Do we need a sky shape model, member variable, or neither? For now treat sky as ellipsoid
    bool skyTarget = target->isSky();

    // Determine if target is a plane??? target name has rings in it?
    // Another keyword in label to indicate plane? What about lander/rovers?
    // bool planeTarget = false;

    // shape model file name
    QString shapeModelFilenames = "";

    // TODO: We differentiate between "Elevation" and "Shape" models on the
    // labels, but we assign either one to the shapeModelFilename. Do we
    // need a shapeModelFilename AND an elevationModelFilename?
    // is this historical? Interchangeable?
    if (skyTarget) {
      // Sky targets are ellipsoid shapes
    }
    else if (kernelsPvlGroup.hasKeyword("ElevationModel") &&
             !kernelsPvlGroup["ElevationModel"].isNull())  {
      shapeModelFilenames = (QString) kernelsPvlGroup["ElevationModel"];
    }
    else if (kernelsPvlGroup.hasKeyword("ShapeModel") &&
             !kernelsPvlGroup["ShapeModel"].isNull()) {
      shapeModelFilenames = (QString) kernelsPvlGroup["ShapeModel"];
    }

    // Create shape model
    ShapeModel *shapeModel = NULL;

    // TODO: If there is no shape model filename, the shape model type defaults to an
    // ellipsoid (should it?).

    // This exception will be thrown at the end of this method if no shape model is constructed.
    // More specific exceptions will be appended before throwing this error.
    IException finalError(IException::Programmer,
                          "Unable to create a shape model from given target and pvl.",
                          _FILEINFO_);

    if (shapeModelFilenames == "") {
      // No file name given.  If EllipsoidShape throws an error or returns null, the following
      // exception will be appended to the finalError.
      QString msg = "Unable to construct an Ellipsoid shape model.";

      try {
        shapeModel = new EllipsoidShape(target);
      }
      catch (IException &e) {
        // No file name given and ellipsoid fails. Append e to new exception
        // with above message. Append this to finalError and throw.
        finalError.append(IException(e, IException::Unknown, msg, _FILEINFO_));
        throw finalError;
      }
      // in case no error was thrown, but constructor returned NULL
      finalError.append(IException(IException::Unknown, msg, _FILEINFO_));
    }
    else if (shapeModelFilenames == "RingPlane") {
      // No file name given, RingPlane indicated.  If PlaneShape throws an error or returns
      // null, the following exception will be appended to the finalError.
      QString msg = "Unable to construct a RingPlane shape model.";

      try {
        shapeModel = new PlaneShape(target, pvl);
      }
      catch (IException &e) {
        // No file name given, RingPlane specified. Append a message to the finalError and throw it.
        finalError.append(IException(e, IException::Unknown, msg, _FILEINFO_));
        throw finalError;
      }
      // in case no error was thrown, but constructor returned NULL
      finalError.append(IException(IException::Unknown, msg, _FILEINFO_));
    }
    else { // assume shape model given is a NAIF DSK or DEM cube file name

      // A file error message will be appened to the finalError, if no shape model is constructed.
      QString fileErrorMsg = "Invalid shape model file ["
                             + shapeModelFilenames + "] in Kernels group.";
      IException fileError(IException::Io, fileErrorMsg, _FILEINFO_);

      //-------------- Is the shape model a NAIF DSK? ------------------------------//

      // If NaifDskShape throws an error or returns null and DEM construction is
      // unsuccessful, the following exception will be appended to the fileError.
      QString msg = "The given shape model file is not a valid NAIF DSK file. "
                    "Unable to construct a NAIF DSK shape model.";
      IException dskError(IException::Unknown, msg, _FILEINFO_);

      try {
        // try to create a NaifDskShape object
        shapeModel = new NaifDskShape(target, pvl);
      }
      catch (IException &e) {
        // append a message to the fileError, but don't throw it.
        // We will make sure it's not a DEM before throwing the error.
        dskError.append(e);
      }

      if (shapeModel == NULL) {

        // in case no error was thrown, but constructor returned NULL
        fileError.append(dskError);

        //-------------- Is the shape model an ISIS DEM? ------------------------------//
        // TODO Deal with stacks -- this could be a list of DEMs
<<<<<<< HEAD
        Isis::Cube* shapeModelCube = new Isis::Cube();
=======
        Isis::Cube* shapeModelCube = new Isis::Cube;
>>>>>>> 6132911b
        try {
          // first, try to open the shape model file as an Isis3 cube
          shapeModelCube->open(FileName(shapeModelFilenames).expanded(), "r" );
        }
        catch (IException &e) {
          // The file is neither a valid DSK nor an ISIS cube. Append a message and throw the error.
          QString msg = "The given shape model file is not a valid ISIS DEM. "
                        "Unable to open as an ISIS cube.";
          fileError.append(IException(e, IException::Unknown, msg, _FILEINFO_));
          finalError.append(fileError);
          throw finalError;
        }

        Projection *projection = NULL;
        try {
          // get projection of shape model cube
          projection = shapeModelCube->projection();
        }
        catch (IException &e) {
          // The file is neither a valid DSK nor a valid ISIS DEM. Append message and throw the error.
          QString msg = "The given shape model file is not a valid ISIS DEM cube. "
                        "It is not map-projected.";
          fileError.append(IException(e, IException::Unknown, msg, _FILEINFO_));
          finalError.append(fileError);
          throw finalError;
        }

        if (projection->IsEquatorialCylindrical()) {

          delete shapeModelCube;

          // If the EquatorialCylindricalShape constructor throws an error or returns null, the
          // following exception will be appended to the fileError. (Later added to the finalError)
          QString msg = "Unable to construct a DEM shape model from the given "
                        "EquatorialCylindrical projected ISIS cube.";

          try {
            shapeModel = new EquatorialCylindricalShape(target, pvl);
          }
          catch (IException &e) {
            // The file is an equatorial cylindrical ISIS cube. Append fileError and throw.
            fileError.append(IException(e, IException::Unknown, msg, _FILEINFO_));
            finalError.append(fileError);
            throw finalError;
          }
          // in case no error was thrown, but constructor returned NULL
          fileError.append(IException(IException::Unknown, msg, _FILEINFO_));
        }
        else {
          // If the DemShape constructor throws an error or returns null, the following
          // exception will be appended to the fileError. (Later added to the finalError)
          QString msg = "Unable to construct a DEM shape model "
                        "from the given projected ISIS cube file.";

          try {
            shapeModel = new DemShape(target, pvl);
          }
          catch (IException &e) {
            // The file is projected ISIS cube (assumed to be DEM). Append fileError and throw.
            fileError.append(IException(e, IException::Unknown, msg, _FILEINFO_));
            finalError.append(fileError);
            throw finalError;
          }
          // in case no error was thrown, but constructor returned NULL
          fileError.append(IException(IException::Unknown, msg, _FILEINFO_));
        }

      }

      // in case no error was thrown, but DSK, Equatorial, or DEM constructor returned NULL
      finalError.append(fileError);
    }

    // TODO Add Naif DSK shape and stack?

    if (shapeModel == NULL) {
      throw finalError;
    }

    return shapeModel;
  }
} // end namespace isis<|MERGE_RESOLUTION|>--- conflicted
+++ resolved
@@ -163,11 +163,7 @@
 
         //-------------- Is the shape model an ISIS DEM? ------------------------------//
         // TODO Deal with stacks -- this could be a list of DEMs
-<<<<<<< HEAD
-        Isis::Cube* shapeModelCube = new Isis::Cube();
-=======
         Isis::Cube* shapeModelCube = new Isis::Cube;
->>>>>>> 6132911b
         try {
           // first, try to open the shape model file as an Isis3 cube
           shapeModelCube->open(FileName(shapeModelFilenames).expanded(), "r" );
