--- conflicted
+++ resolved
@@ -282,19 +282,11 @@
     cout << "(x,y) = (" << p1->XCoord() << ", " << p1->YCoord() << ")"<< endl;
     cout << endl;
     cout << endl;
-<<<<<<< HEAD
-    mapGroup.FindKeyword("MinimumLatitude").SetValue(-90.0);
-    mapGroup.FindKeyword("MaximumLatitude").SetValue(90.0);
-    mapGroup.FindKeyword("MinimumLongitude").SetValue(-179.99999);
-    mapGroup.FindKeyword("MaximumLongitude").SetValue(179.99999);
-    TProjection *p1a = (TProjection *) ProjectionFactory::Create(lab);
-=======
     mapGroup.FindKeyword("MinimumLatitude").SetValue("-90.0");
     mapGroup.FindKeyword("MaximumLatitude").SetValue("90.0");
     mapGroup.FindKeyword("MinimumLongitude").SetValue("-179.99999");
     mapGroup.FindKeyword("MaximumLongitude").SetValue("179.99999");
-    Projection &p1a = *ProjectionFactory::Create(lab);
->>>>>>> 932a32b2
+    TProjection *p1a = (TProjection *) ProjectionFactory::Create(lab);
     cout << "Given: " << endl;
     cout << "    Minimum Latitude:  " << p1a->MinimumLatitude() << endl;
     cout << "    Maximum Latitude:  " << p1a->MaximumLatitude() << endl;
@@ -318,15 +310,9 @@
          << p1a->Latitude() << " / " << p1a->Longitude()  << endl;
     p1a->SetCoordinate(0, minY);
     cout << "            SetCoordinate(0,minY) returns lat/lon = " 
-<<<<<<< HEAD
          << p1a->Latitude() << " / " << p1a->Longitude()  << endl;
-    mapGroup.FindKeyword("MinimumLongitude").SetValue(-90.0);
-    mapGroup.FindKeyword("MaximumLongitude").SetValue(90.0);
-=======
-         << p1a.Latitude() << " / " << p1a.Longitude()  << endl;
     mapGroup.FindKeyword("MinimumLongitude").SetValue("-90.0");
     mapGroup.FindKeyword("MaximumLongitude").SetValue("90.0");
->>>>>>> 932a32b2
     cout << "Given: " << endl;
     TProjection *p1b = (TProjection *) ProjectionFactory::Create(lab);
     cout << "    Minimum Latitude:  " << p1b->MinimumLatitude() << endl;
@@ -362,16 +348,6 @@
     cout << border << endl << endl;
     //||||||||||||||||||||||||||||||||||||||||||||||||||||||||||||||||||||||||||
     mapGroup.DeleteKeyword("EquatorialRadius");
-<<<<<<< HEAD
-    mapGroup += PvlKeyword("EquatorialRadius", 3.0);
-    mapGroup.FindKeyword("PolarRadius").SetValue(3.0);
-    mapGroup.FindKeyword("CenterLatitude").SetValue(40.0);
-    mapGroup.FindKeyword("CenterLongitude").SetValue(-100.0);
-    mapGroup.FindKeyword("MinimumLongitude").SetValue(-279.99999);
-    mapGroup.FindKeyword("MaximumLongitude").SetValue(79.99999);
-    mapGroup.FindKeyword("LongitudeDomain").SetValue(360);
-    TProjection *p2 = (TProjection *) ProjectionFactory::Create(lab);
-=======
     mapGroup += PvlKeyword("EquatorialRadius", "3.0");
     mapGroup.FindKeyword("PolarRadius").SetValue("3.0");
     mapGroup.FindKeyword("CenterLatitude").SetValue("40.0");
@@ -379,8 +355,7 @@
     mapGroup.FindKeyword("MinimumLongitude").SetValue("-279.99999");
     mapGroup.FindKeyword("MaximumLongitude").SetValue("79.99999");
     mapGroup.FindKeyword("LongitudeDomain").SetValue("360");
-    Projection &p2 = *ProjectionFactory::Create(lab);
->>>>>>> 932a32b2
+    TProjection *p2 = (TProjection *) ProjectionFactory::Create(lab);
     cout << mapGroup["CenterLatitude"] << endl;
     cout << mapGroup["CenterLongitude"] << endl;
     cout << "EquatorialRadius = " << p2->EquatorialRadius() << endl;
@@ -554,15 +529,9 @@
          << p2->Latitude() << " / " << p2->Longitude()  << endl;
     cout << endl;
     cout << endl;
-<<<<<<< HEAD
-    mapGroup.FindKeyword("MinimumLongitude").SetValue(-110.0);
-    mapGroup.FindKeyword("MaximumLongitude").SetValue(70.0);
-    TProjection *p2a = (TProjection *) ProjectionFactory::Create(lab);
-=======
     mapGroup.FindKeyword("MinimumLongitude").SetValue("-110.0");
     mapGroup.FindKeyword("MaximumLongitude").SetValue("70.0");
-    Projection &p2a = *ProjectionFactory::Create(lab);
->>>>>>> 932a32b2
+    TProjection *p2a = (TProjection *) ProjectionFactory::Create(lab);
     cout << std::setprecision(7);
     cout << "Given: " << endl;
     cout << "    Minimum Latitude:  " << p2a->MinimumLatitude() << endl;
@@ -598,17 +567,10 @@
     cout << "\t\t\t SPHERICAL-PLANETOGRAPHIC-POSITIVEEAST-SOUTH POLAR-180" << endl;
     cout << border << endl << endl;
     //||||||||||||||||||||||||||||||||||||||||||||||||||||||||||||||||||||||||||
-<<<<<<< HEAD
-    mapGroup.FindKeyword("CenterLatitude").SetValue(-90.0);
-    mapGroup.FindKeyword("CenterLongitude").SetValue(-96.0);
-    mapGroup.FindKeyword("LongitudeDomain").SetValue(180);
-    TProjection *p3 = (TProjection *) ProjectionFactory::Create(lab);
-=======
     mapGroup.FindKeyword("CenterLatitude").SetValue("-90.0");
     mapGroup.FindKeyword("CenterLongitude").SetValue("-96.0");
     mapGroup.FindKeyword("LongitudeDomain").SetValue("180");
-    Projection &p3 = *ProjectionFactory::Create(lab);
->>>>>>> 932a32b2
+    TProjection *p3 = (TProjection *) ProjectionFactory::Create(lab);
     cout << mapGroup["CenterLatitude"] << endl;
     cout << mapGroup["CenterLongitude"] << endl;
     cout << "EquatorialRadius = " << p3->EquatorialRadius() << endl;
@@ -824,19 +786,11 @@
     cout << "(x,y) = (" << p3->XCoord() << ", " << p3->YCoord() << ")"<< endl;
     cout << endl;
     cout << endl;
-<<<<<<< HEAD
-    mapGroup.FindKeyword("MinimumLatitude").SetValue(-90.0);
-    mapGroup.FindKeyword("MaximumLatitude").SetValue(0.0);
-    mapGroup.FindKeyword("MinimumLongitude").SetValue(-336.0);//24
-    mapGroup.FindKeyword("MaximumLongitude").SetValue(-66.0);//294
-    TProjection *p3a = (TProjection *) ProjectionFactory::Create(lab);
-=======
     mapGroup.FindKeyword("MinimumLatitude").SetValue("-90.0");
     mapGroup.FindKeyword("MaximumLatitude").SetValue("0.0");
     mapGroup.FindKeyword("MinimumLongitude").SetValue("-336.0");//24
     mapGroup.FindKeyword("MaximumLongitude").SetValue("-66.0");//294
-    Projection &p3a = *ProjectionFactory::Create(lab);
->>>>>>> 932a32b2
+    TProjection *p3a = (TProjection *) ProjectionFactory::Create(lab);
     cout << "Given: " << endl;
     cout << "    Minimum Latitude:  " << p3a->MinimumLatitude() << endl;
     cout << "    Maximum Latitude:  " << p3a->MaximumLatitude() << endl;
@@ -871,15 +825,9 @@
          << p3a->Latitude() << " / " << p3a->Longitude()  << endl;
     cout << endl;
     cout << endl;
-<<<<<<< HEAD
-    mapGroup.FindKeyword("MinimumLongitude").SetValue(-66.0);
-    mapGroup.FindKeyword("MaximumLongitude").SetValue(-51.0);
-    TProjection *p3b = (TProjection *) ProjectionFactory::Create(lab);
-=======
     mapGroup.FindKeyword("MinimumLongitude").SetValue("-66.0");
     mapGroup.FindKeyword("MaximumLongitude").SetValue("-51.0");
-    Projection &p3b = *ProjectionFactory::Create(lab);
->>>>>>> 932a32b2
+    TProjection *p3b = (TProjection *) ProjectionFactory::Create(lab);
     cout << "Given: " << endl;
     cout << "    Minimum Latitude:  " << p3b->MinimumLatitude() << endl;
     cout << "    Maximum Latitude:  " << p3b->MaximumLatitude() << endl;
@@ -924,19 +872,11 @@
     mapGroup.FindKeyword("CenterLatitude").SetValue("90.0");
     mapGroup.FindKeyword("LatitudeType").SetValue("Planetocentric");
     mapGroup.FindKeyword("LongitudeDirection").SetValue("PositiveWest");
-<<<<<<< HEAD
-    mapGroup.FindKeyword("MinimumLatitude").SetValue(-89.99999);
-    mapGroup.FindKeyword("MaximumLatitude").SetValue(0.0);
-    mapGroup.FindKeyword("MinimumLongitude").SetValue(-51.0);
-    mapGroup.FindKeyword("MaximumLongitude").SetValue(129.0);
-    TProjection *p4 = (TProjection *) ProjectionFactory::Create(lab);
-=======
     mapGroup.FindKeyword("MinimumLatitude").SetValue("-89.99999");
     mapGroup.FindKeyword("MaximumLatitude").SetValue("0.0");
     mapGroup.FindKeyword("MinimumLongitude").SetValue("-51.0");
     mapGroup.FindKeyword("MaximumLongitude").SetValue("129.0");
-    Projection &p4 = *ProjectionFactory::Create(lab);
->>>>>>> 932a32b2
+    TProjection *p4 = (TProjection *) ProjectionFactory::Create(lab);
     cout << mapGroup["CenterLatitude"] << endl;
     cout << mapGroup["CenterLongitude"] << endl;
     cout << "EquatorialRadius = " << p4->EquatorialRadius() << endl;
@@ -1137,15 +1077,9 @@
     p4->SetGround(-90, 90);
     cout << endl;
     cout << endl;
-<<<<<<< HEAD
-    mapGroup.FindKeyword("MinimumLongitude").SetValue(-6.0);
-    mapGroup.FindKeyword("MaximumLongitude").SetValue(24.0);
-    TProjection *p4a = (TProjection *) ProjectionFactory::Create(lab);
-=======
     mapGroup.FindKeyword("MinimumLongitude").SetValue("-6.0");
     mapGroup.FindKeyword("MaximumLongitude").SetValue("24.0");
-    Projection &p4a = *ProjectionFactory::Create(lab);
->>>>>>> 932a32b2
+    TProjection *p4a = (TProjection *) ProjectionFactory::Create(lab);
     cout << "Given: " << endl;
     cout << std::setprecision(7);// so all of the 9's are visible for minlat
     cout << "    Minimum Latitude:  " << p4a->MinimumLatitude() << endl;
@@ -1185,13 +1119,8 @@
          << p4a->Latitude() << " / " << p4a->Longitude()  << endl;
     cout << endl;
     cout << endl;
-<<<<<<< HEAD
-    mapGroup.FindKeyword("MinimumLatitude").SetValue(-90.0);
+    mapGroup.FindKeyword("MinimumLatitude").SetValue("-90.0");
     TProjection *p4b = (TProjection *) ProjectionFactory::Create(lab);
-=======
-    mapGroup.FindKeyword("MinimumLatitude").SetValue("-90.0");
-    Projection &p4b = *ProjectionFactory::Create(lab);
->>>>>>> 932a32b2
     cout << "Given: " << endl;
     cout << std::setprecision(7);
     cout << "    Minimum Latitude:  " << p4b->MinimumLatitude() << endl;
@@ -1454,15 +1383,9 @@
          p5->Latitude() << " / " << p5->Longitude()  << endl;
     cout << endl;
     cout << endl;
-<<<<<<< HEAD
-    mapGroup.FindKeyword("MinimumLongitude").SetValue(-55.0);
-    mapGroup.FindKeyword("MaximumLongitude").SetValue(-10.0);
-    TProjection *p5a = (TProjection *) ProjectionFactory::Create(lab);
-=======
     mapGroup.FindKeyword("MinimumLongitude").SetValue("-55.0");
     mapGroup.FindKeyword("MaximumLongitude").SetValue("-10.0");
-    Projection &p5a = *ProjectionFactory::Create(lab);
->>>>>>> 932a32b2
+    TProjection *p5a = (TProjection *) ProjectionFactory::Create(lab);
     cout << "Given: " << endl;
     cout << std::setprecision(7);// so all of the 9's are visible for minlat
     cout << "    Minimum Latitude:  " << p5a->MinimumLatitude() << endl;
@@ -1508,13 +1431,8 @@
     cout << "\t\t \t ELLIPSOIDAL-PLANETOGRAPHIC-POSITIVEEAST-SOUTH POLAR-180" <<endl;
     cout << border << endl << endl;
     //||||||||||||||||||||||||||||||||||||||||||||||||||||||||||||||||||||||||||
-<<<<<<< HEAD
-    mapGroup.FindKeyword("CenterLatitude").SetValue(-90.0);
+    mapGroup.FindKeyword("CenterLatitude").SetValue("-90.0");
     TProjection *p6 = (TProjection *) ProjectionFactory::Create(lab);
-=======
-    mapGroup.FindKeyword("CenterLatitude").SetValue("-90.0");
-    Projection &p6 = *ProjectionFactory::Create(lab);
->>>>>>> 932a32b2
     cout << std::setprecision(7);
     cout << mapGroup["CenterLatitude"] << endl;
     cout << mapGroup["CenterLongitude"] << endl;
@@ -1896,21 +1814,12 @@
     cout << "\t\t\t ELLIPSOIDAL-PLANETOGRAPHIC-POSITIVEEAST-EQUATORIAL-180" << endl;
     cout << border << endl << endl;
     //||||||||||||||||||||||||||||||||||||||||||||||||||||||||||||||||||||||||||
-<<<<<<< HEAD
-    mapGroup.FindKeyword("CenterLatitude").SetValue(0);
-    mapGroup.FindKeyword("CenterLongitude").SetValue(0);
-    mapGroup.FindKeyword("MinimumLatitude").SetValue(-90);
-    mapGroup.FindKeyword("MaximumLatitude").SetValue(90.0);
-    mapGroup.FindKeyword("MinimumLongitude").SetValue(-90.0);
-    TProjection *p8 = (TProjection *) ProjectionFactory::Create(lab);
-=======
     mapGroup.FindKeyword("CenterLatitude").SetValue("0");
     mapGroup.FindKeyword("CenterLongitude").SetValue("0");
     mapGroup.FindKeyword("MinimumLatitude").SetValue("-90");
     mapGroup.FindKeyword("MaximumLatitude").SetValue("90.0");
     mapGroup.FindKeyword("MinimumLongitude").SetValue("-90.0");
-    Projection &p8 = *ProjectionFactory::Create(lab);
->>>>>>> 932a32b2
+    TProjection *p8 = (TProjection *) ProjectionFactory::Create(lab);
     cout << mapGroup["CenterLatitude"] << endl;
     cout << mapGroup["CenterLongitude"] << endl << endl;
     cout << "EquatorialRadius = " << p8->EquatorialRadius() << endl;
@@ -2047,13 +1956,8 @@
     cout << "            SetCoordinate(0,minY) returns lat/lon = " 
          << p8->Latitude() << " / " << p8->Longitude()  << endl;
     cout << endl;
-<<<<<<< HEAD
-    mapGroup.FindKeyword("MaximumLongitude").SetValue(90.0);
+    mapGroup.FindKeyword("MaximumLongitude").SetValue("90.0");
     TProjection *p8a = (TProjection *) ProjectionFactory::Create(lab);
-=======
-    mapGroup.FindKeyword("MaximumLongitude").SetValue("90.0");
-    Projection &p8a = *ProjectionFactory::Create(lab);
->>>>>>> 932a32b2
     cout << "\t\t\t\t/-----------------------------------------/" << endl;  
     cout << endl;
     cout << "    Testing XYRange method " << endl;
@@ -2092,15 +1996,9 @@
     cout << "\t\t\t\t\t TESTING OTHER METHODS          " << endl;
     cout << border << endl << endl;
     //||||||||||||||||||||||||||||||||||||||||||||||||||||||||||||||||||||||||||
-<<<<<<< HEAD
-    mapGroup.FindKeyword("PolarRadius").SetValue(p8->EquatorialRadius());
+    mapGroup.FindKeyword("PolarRadius").SetValue(toString(p8->EquatorialRadius()));
     TProjection *p9 = (TProjection *) ProjectionFactory::Create(lab);
     TProjection *s = p1;
-=======
-    mapGroup.FindKeyword("PolarRadius").SetValue(toString(p8.EquatorialRadius()));
-    Projection &p9 = *ProjectionFactory::Create(lab);
-    Projection *s = &p1;
->>>>>>> 932a32b2
     cout << "Name:                       " << s->Name() << endl;
     cout << "Version:                    " << p1->Version() << endl;
     cout << "Rotation:                   " << p1->Rotation() << endl;
