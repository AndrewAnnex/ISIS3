

#include <iostream>
#include <iomanip>
#include <cmath>

#include "LunarAzimuthalEqualArea.h"
#include "IException.h"
#include "IString.h"
#include "ProjectionFactory.h"
#include "Preference.h"
#include "TProjection.h"

using namespace Isis;
using namespace std;

int main(int argc, char *argv[]) {
  Preference::Preferences(true);

  cout << "UNIT TEST FOR LunarAzimuthalEqualArea\n\n";

  Pvl lab;
  lab.AddGroup(PvlGroup("Mapping"));
  PvlGroup &mapGroup = lab.FindGroup("Mapping");
  mapGroup += PvlKeyword("EquatorialRadius", toString(6378206.4));
  mapGroup += PvlKeyword("PolarRadius", toString(6378206.4));
  mapGroup += PvlKeyword("LatitudeType", "Planetographic");
  mapGroup += PvlKeyword("LongitudeDirection", "PositiveEast");
  mapGroup += PvlKeyword("LongitudeDomain", toString(180));
  mapGroup += PvlKeyword("MinimumLatitude", toString(-30.0));
  mapGroup += PvlKeyword("MaximumLatitude", toString(-15.0));
  mapGroup += PvlKeyword("MinimumLongitude", toString(-30.0));
  mapGroup += PvlKeyword("MaximumLongitude", toString(-15.0));
  mapGroup += PvlKeyword("MaximumLibration", toString(1));
  mapGroup += PvlKeyword("ProjectionName",
                               "LunarAzimuthalEqualArea");

  try {
<<<<<<< HEAD
    Isis::TProjection *p = (Isis::TProjection *) Isis::ProjectionFactory::Create(lab);
=======
    Projection &p = *ProjectionFactory::Create(lab);
>>>>>>> 932a32b2

    cout << "\n******* Test SetGround and SetCoordinate methods ********"
         << "\n\nfor all lat and lon in [-90..90] step 45"
         << "\n  first call SetGround"
         << "\n  then call SetCoordinate"
         << "\n  trigger fail if SetCoordinate doesn't"
         << "\n  return the original coordinate"
         << "\n  note that at the poles the lon is not relevant!\n\n";

    cout << std::setprecision(11);
    for(int i = -90; i <= 90; i += 45) {
      for(int j = -90; j <= 90; j += 45) {
        cout << " original Lat: " << setw(4) << i << "   original Lon: "
             << setw(4) << j << "\n"
             << "testing SetCoordinate and SetGround";

        p->SetGround(i * 1.0, j * 1.0);
        p->SetCoordinate(p->XCoord(), p->YCoord());

        if((fabs(fabs(p->Latitude()) - fabs(i)) > 0.00001) ||
            (fabs(i) != 90 &&  fabs(fabs(p->Longitude()) - fabs(j)) > 0.00001))
          cout << " ......................... [ FAILED ]\n\n";
        else
          cout << " ......................... [   OK   ]\n\n";
      }
    }
    cout << "\nTesting for SetGround and SetCoordiante done!"
         << "\nNow test the Name method, the == operator and finally"
         << "\nprint the output of the XYRange and Mapping methods...\n\n\n";

    cout << "Name method returns \"LunarAzimuthalEqualArea\"................ ";
    if(p->Name() == "LunarAzimuthalEqualArea")
      cout << "[   OK   ]\n";
    else
      cout << "[ FAILED ]\n";

<<<<<<< HEAD
    Isis::TProjection *s = p;
    cout << "\nIsis::Projection * s = p; // p is pointer to this projection"
=======
    Projection *s = &p;
    cout << "\nProjection * s = &p; // p is this projection"
>>>>>>> 932a32b2
         << "\n(*s == p) returns ";
    if(*s == *p)
      cout << "true! ..................................... [   OK   ]\n";
    else
      cout << "false! .................................... [ FAILED ]\n";
<<<<<<< HEAD
    mapGroup["PolarRadius"].SetValue(42);
    Isis::Pvl tmp1;
    Isis::TProjection *p2 = (Isis::TProjection *) Isis::ProjectionFactory::Create(lab);
    tmp1.AddGroup(p2->Mapping());
    s = p2;
=======
    mapGroup["PolarRadius"].SetValue(toString(42));
    Pvl tmp1;
    Projection &p2 = *ProjectionFactory::Create(lab);
    tmp1.AddGroup(p2.Mapping());
    s = &p2;
>>>>>>> 932a32b2
    cout << "created a second Projection reference p2"
         << "\nusing the same pvl as p except for that PolarRadius = 42"
         << "\nPvl for p2...\n" << tmp1
         << "\ns = &p2"
         << "\n(*s == p) returns ";
    if(*s == *p)
      cout << "true! ..................................... [ FAILED ]\n";
    else
      cout << "false! .................................... [   OK   ]\n";

    double minX, maxX, minY, maxY;
    p->XYRange(minX, maxX, minY, maxY);
    cout << "\nXYRange..."
         << "\n  Minimum X:  " << minX
         << "\n  Maximum X:  " << maxX
         << "\n  Minimum Y:  " << minY
         << "\n  Maximum Y:  " << maxY << "\n";

<<<<<<< HEAD
    Isis::Pvl tmp2;
    tmp2.AddGroup(p->Mapping());
=======
    Pvl tmp2;
    tmp2.AddGroup(p.Mapping());
>>>>>>> 932a32b2

  }
  catch(IException &e) {
    e.print();
  }
}
<|MERGE_RESOLUTION|>--- conflicted
+++ resolved
@@ -36,11 +36,7 @@
                                "LunarAzimuthalEqualArea");
 
   try {
-<<<<<<< HEAD
-    Isis::TProjection *p = (Isis::TProjection *) Isis::ProjectionFactory::Create(lab);
-=======
-    Projection &p = *ProjectionFactory::Create(lab);
->>>>>>> 932a32b2
+    TProjection *p = (TProjection *) ProjectionFactory::Create(lab);
 
     cout << "\n******* Test SetGround and SetCoordinate methods ********"
          << "\n\nfor all lat and lon in [-90..90] step 45"
@@ -77,31 +73,18 @@
     else
       cout << "[ FAILED ]\n";
 
-<<<<<<< HEAD
-    Isis::TProjection *s = p;
-    cout << "\nIsis::Projection * s = p; // p is pointer to this projection"
-=======
-    Projection *s = &p;
-    cout << "\nProjection * s = &p; // p is this projection"
->>>>>>> 932a32b2
-         << "\n(*s == p) returns ";
+    Projection *s = p;
+    cout << "\nProjection * s = p; // p is pointer to this projection"
+         << "\n(*s == *p) returns ";
     if(*s == *p)
       cout << "true! ..................................... [   OK   ]\n";
     else
       cout << "false! .................................... [ FAILED ]\n";
-<<<<<<< HEAD
-    mapGroup["PolarRadius"].SetValue(42);
-    Isis::Pvl tmp1;
-    Isis::TProjection *p2 = (Isis::TProjection *) Isis::ProjectionFactory::Create(lab);
+    mapGroup["PolarRadius"].SetValue("42");
+    Pvl tmp1;
+    TProjection *p2 = (TProjection *) ProjectionFactory::Create(lab);
     tmp1.AddGroup(p2->Mapping());
     s = p2;
-=======
-    mapGroup["PolarRadius"].SetValue(toString(42));
-    Pvl tmp1;
-    Projection &p2 = *ProjectionFactory::Create(lab);
-    tmp1.AddGroup(p2.Mapping());
-    s = &p2;
->>>>>>> 932a32b2
     cout << "created a second Projection reference p2"
          << "\nusing the same pvl as p except for that PolarRadius = 42"
          << "\nPvl for p2...\n" << tmp1
@@ -120,13 +103,8 @@
          << "\n  Minimum Y:  " << minY
          << "\n  Maximum Y:  " << maxY << "\n";
 
-<<<<<<< HEAD
-    Isis::Pvl tmp2;
+    Pvl tmp2;
     tmp2.AddGroup(p->Mapping());
-=======
-    Pvl tmp2;
-    tmp2.AddGroup(p.Mapping());
->>>>>>> 932a32b2
 
   }
   catch(IException &e) {
