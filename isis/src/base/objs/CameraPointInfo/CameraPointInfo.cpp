--- conflicted
+++ resolved
@@ -311,15 +311,9 @@
           camera->UniversalLongitude()));
 
         //Convert lon to -180 - 180 range
-<<<<<<< HEAD
-        gp->FindKeyword("PositiveEast180Longitude").SetValue(
+        gp->FindKeyword("PositiveEast180Longitude").SetValue(toString(
           Isis::TProjection::To180Domain(
-            camera->UniversalLongitude()));
-=======
-        gp->FindKeyword("PositiveEast180Longitude").SetValue(toString(
-          Isis::Projection::To180Domain(
             camera->UniversalLongitude())));
->>>>>>> 932a32b2
 
         //Convert lon to positive west
         pwlon = Isis::TProjection::ToPositiveWest(camera->UniversalLongitude(),
@@ -327,13 +321,8 @@
         gp->FindKeyword("PositiveWest360Longitude").SetValue(toString(pwlon));
 
         //Convert pwlon to -180 - 180 range
-<<<<<<< HEAD
-        gp->FindKeyword("PositiveWest180Longitude").SetValue(
-          Isis::TProjection::To180Domain(pwlon));
-=======
         gp->FindKeyword("PositiveWest180Longitude").SetValue(toString(
-          Isis::Projection::To180Domain(pwlon)));
->>>>>>> 932a32b2
+          Isis::TProjection::To180Domain(pwlon)));
 
         camera->Coordinate(pB);
         gp->FindKeyword("BodyFixedCoordinate").AddValue(toString(pB[0]), "km");
