#define GUIHELPERS

#include "Isis.h"
#include "ProcessRubberSheet.h"
#include "ProjectionFactory.h"
#include "TProjection.h"
#include "map2map.h"

using namespace std;
using namespace Isis;

void PrintMap();
void LoadMapRange();

map <QString, void *> GuiHelpers() {
  map <QString, void *> helper;
  helper ["PrintMap"] = (void *) PrintMap;
  helper ["LoadMapRange"] = (void *) LoadMapRange;
  return helper;
}

void IsisMain() {
  // We will be warping a cube
  ProcessRubberSheet p;

  // Get the map projection file provided by the user
  UserInterface &ui = Application::GetUserInterface();
  Pvl userPvl(ui.GetFileName("MAP"));
  PvlGroup &userMappingGrp = userPvl.FindGroup("Mapping", Pvl::Traverse);

  // Open the input cube and get the projection
  Cube *icube = p.SetInputCube("FROM");

  // Get the mapping group
  PvlGroup fromMappingGrp = icube->getGroup("Mapping");
  TProjection *inproj = (TProjection *) icube->getProjection();
  PvlGroup outMappingGrp = fromMappingGrp;

  // If the default range is FROM, then wipe out any range data in user mapping file
  if(ui.GetString("DEFAULTRANGE").compare("FROM") == 0 && !ui.GetBoolean("MATCHMAP")) {
    if(userMappingGrp.HasKeyword("MinimumLatitude")) {
      userMappingGrp.DeleteKeyword("MinimumLatitude");
    }

    if(userMappingGrp.HasKeyword("MaximumLatitude")) {
      userMappingGrp.DeleteKeyword("MaximumLatitude");
    }

    if(userMappingGrp.HasKeyword("MinimumLongitude")) {
      userMappingGrp.DeleteKeyword("MinimumLongitude");
    }

    if(userMappingGrp.HasKeyword("MaximumLongitude")) {
      userMappingGrp.DeleteKeyword("MaximumLongitude");
    }
  }

  // Deal with user overrides entered in the GUI. Do this by changing the user's mapping group, which
  // will then overlay anything in the output mapping group.
  if(ui.WasEntered("MINLAT") && !ui.GetBoolean("MATCHMAP")) {
    userMappingGrp.AddKeyword(PvlKeyword("MinimumLatitude", toString(ui.GetDouble("MINLAT"))), Pvl::Replace);
  }

  if(ui.WasEntered("MAXLAT") && !ui.GetBoolean("MATCHMAP")) {
    userMappingGrp.AddKeyword(PvlKeyword("MaximumLatitude", toString(ui.GetDouble("MAXLAT"))), Pvl::Replace);
  }

  if(ui.WasEntered("MINLON") && !ui.GetBoolean("MATCHMAP")) {
    userMappingGrp.AddKeyword(PvlKeyword("MinimumLongitude", toString(ui.GetDouble("MINLON"))), Pvl::Replace);
  }

  if(ui.WasEntered("MAXLON") && !ui.GetBoolean("MATCHMAP")) {
    userMappingGrp.AddKeyword(PvlKeyword("MaximumLongitude", toString(ui.GetDouble("MAXLON"))), Pvl::Replace);
  }

  /**
   * If the user is changing from positive east to positive west, or vice-versa, the output minimum is really
   * the input maximum. However, the user mapping group must be left unaffected (an input minimum must be the
   * output minimum). To accomplish this, we swap the minimums/maximums in the output group ahead of time. This
   * causes the minimums and maximums to correlate to the output minimums and maximums. That way when we copy
   * the user mapping group into the output group a mimimum overrides a minimum and a maximum overrides a maximum.
   */
  bool sameDirection = true;
  if(userMappingGrp.HasKeyword("LongitudeDirection")) {
    if(((QString)userMappingGrp["LongitudeDirection"]).compare(fromMappingGrp["LongitudeDirection"]) != 0) {
      sameDirection = false;
    }
  }

  // Since the out mapping group came from the from mapping group, which came from a valid cube,
  // we can assume both min/max lon exists if min longitude exists.
  if(!sameDirection && outMappingGrp.HasKeyword("MinimumLongitude")) {
    double minLon = outMappingGrp["MinimumLongitude"];
    double maxLon = outMappingGrp["MaximumLongitude"];

    outMappingGrp["MaximumLongitude"] = toString(minLon);
    outMappingGrp["MinimumLongitude"] = toString(maxLon);
  }

  if(ui.GetString("PIXRES").compare("FROM") == 0 && !ui.GetBoolean("MATCHMAP")) {
    // Resolution will be in fromMappingGrp and outMappingGrp at this time
    //   delete from user mapping grp
    if(userMappingGrp.HasKeyword("Scale")) {
      userMappingGrp.DeleteKeyword("Scale");
    }

    if(userMappingGrp.HasKeyword("PixelResolution")) {
      userMappingGrp.DeleteKeyword("PixelResolution");
    }
  }
  else if(ui.GetString("PIXRES").compare("MAP") == 0 || ui.GetBoolean("MATCHMAP")) {
    // Resolution will be in userMappingGrp - delete all others
    if(outMappingGrp.HasKeyword("Scale")) {
      outMappingGrp.DeleteKeyword("Scale");
    }

    if(outMappingGrp.HasKeyword("PixelResolution")) {
      outMappingGrp.DeleteKeyword("PixelResolution");
    }

    if(fromMappingGrp.HasKeyword("Scale"));
    {
      fromMappingGrp.DeleteKeyword("Scale");
    }

    if(fromMappingGrp.HasKeyword("PixelResolution")) {
      fromMappingGrp.DeleteKeyword("PixelResolution");
    }
  }
  else if(ui.GetString("PIXRES").compare("MPP") == 0) {
    // Resolution specified - delete all and add to outMappingGrp
    if(outMappingGrp.HasKeyword("Scale")) {
      outMappingGrp.DeleteKeyword("Scale");
    }

    if(outMappingGrp.HasKeyword("PixelResolution")) {
      outMappingGrp.DeleteKeyword("PixelResolution");
    }

    if(fromMappingGrp.HasKeyword("Scale")) {
      fromMappingGrp.DeleteKeyword("Scale");
    }

    if(fromMappingGrp.HasKeyword("PixelResolution")) {
      fromMappingGrp.DeleteKeyword("PixelResolution");
    }

    if(userMappingGrp.HasKeyword("Scale")) {
      userMappingGrp.DeleteKeyword("Scale");
    }

    if(userMappingGrp.HasKeyword("PixelResolution")) {
      userMappingGrp.DeleteKeyword("PixelResolution");
    }

    outMappingGrp.AddKeyword(PvlKeyword("PixelResolution", toString(ui.GetDouble("RESOLUTION")), "meters/pixel"), Pvl::Replace);
  }
  else if(ui.GetString("PIXRES").compare("PPD") == 0) {
    // Resolution specified - delete all and add to outMappingGrp
    if(outMappingGrp.HasKeyword("Scale")) {
      outMappingGrp.DeleteKeyword("Scale");
    }

    if(outMappingGrp.HasKeyword("PixelResolution")) {
      outMappingGrp.DeleteKeyword("PixelResolution");
    }

    if(fromMappingGrp.HasKeyword("Scale")) {
      fromMappingGrp.DeleteKeyword("Scale");
    }

    if(fromMappingGrp.HasKeyword("PixelResolution")) {
      fromMappingGrp.DeleteKeyword("PixelResolution");
    }

    if(userMappingGrp.HasKeyword("Scale")) {
      userMappingGrp.DeleteKeyword("Scale");
    }

    if(userMappingGrp.HasKeyword("PixelResolution")) {
      userMappingGrp.DeleteKeyword("PixelResolution");
    }

    outMappingGrp.AddKeyword(PvlKeyword("Scale", toString(ui.GetDouble("RESOLUTION")), "pixels/degree"), Pvl::Replace);
  }

  // Rotation will NOT Propagate
  if(outMappingGrp.HasKeyword("Rotation")) {
    outMappingGrp.DeleteKeyword("Rotation");
  }


  /**
   * The user specified map template file overrides what ever is in the
   * cube's mapping group.
   */
  for(int keyword = 0; keyword < userMappingGrp.Keywords(); keyword ++) {
    outMappingGrp.AddKeyword(userMappingGrp[keyword], Pvl::Replace);
  }

  /**
   * Now, we have to deal with unit conversions. We convert only if the following are true:
   *   1) We used values from the input cube
   *   2) The values are longitudes or latitudes
   *   3) The map file or user-specified information uses a different measurement system than
   *        the input cube for said values.
   *
   * The data is corrected for:
   *   1) Positive east/positive west
   *   2) Longitude domain
   *   3) planetographic/planetocentric.
   */

  // First, the longitude direction
  if(!sameDirection) {
    PvlGroup longitudes = inproj->MappingLongitudes();

    for(int index = 0; index < longitudes.Keywords(); index ++) {
      if(!userMappingGrp.HasKeyword(longitudes[index].Name())) {
        // use the from domain because that's where our values are coming from
<<<<<<< HEAD
        if(((string)userMappingGrp["LongitudeDirection"]).compare("PositiveEast") == 0) {
          outMappingGrp[longitudes[index].Name()] =
            TProjection::ToPositiveEast(outMappingGrp[longitudes[index].Name()],
                                        outMappingGrp["LongitudeDomain"]);
        }
        else {
          outMappingGrp[longitudes[index].Name()] =
            TProjection::ToPositiveWest(outMappingGrp[longitudes[index].Name()],
                                        outMappingGrp["LongitudeDomain"]);
=======
        if(((QString)userMappingGrp["LongitudeDirection"]).compare("PositiveEast") == 0) {
          outMappingGrp[longitudes[index].Name()] = toString(
            Projection::ToPositiveEast(outMappingGrp[longitudes[index].Name()], outMappingGrp["LongitudeDomain"]));
        }
        else {
          outMappingGrp[longitudes[index].Name()] = toString(
            Projection::ToPositiveWest(outMappingGrp[longitudes[index].Name()], outMappingGrp["LongitudeDomain"]));
>>>>>>> 932a32b2
        }
      }
    }
  }

  // Second, longitude domain
  if(userMappingGrp.HasKeyword("LongitudeDomain")) { // user set a new domain?
    if((int)userMappingGrp["LongitudeDomain"] != (int)fromMappingGrp["LongitudeDomain"]) { // new domain different?
      PvlGroup longitudes = inproj->MappingLongitudes();

      for(int index = 0; index < longitudes.Keywords(); index ++) {
        if(!userMappingGrp.HasKeyword(longitudes[index].Name())) {
          if((int)userMappingGrp["LongitudeDomain"] == 180) {
<<<<<<< HEAD
            outMappingGrp[longitudes[index].Name()] = TProjection::To180Domain(
                                                        outMappingGrp[longitudes[index].Name()]);
          }
          else {
            outMappingGrp[longitudes[index].Name()] = TProjection::To360Domain(
                                                        outMappingGrp[longitudes[index].Name()]);
=======
            outMappingGrp[longitudes[index].Name()] = toString(Projection::To180Domain(outMappingGrp[longitudes[index].Name()]));
          }
          else {
            outMappingGrp[longitudes[index].Name()] = toString(Projection::To360Domain(outMappingGrp[longitudes[index].Name()]));
>>>>>>> 932a32b2
          }
        }
      }

    }
  }

  // Third, planetographic/planetocentric
  if(userMappingGrp.HasKeyword("LatitudeType")) { // user set a new domain?
    if(((QString)userMappingGrp["LatitudeType"]).compare(fromMappingGrp["LatitudeType"]) != 0) { // new lat type different?

      PvlGroup latitudes = inproj->MappingLatitudes();

      for(int index = 0; index < latitudes.Keywords(); index ++) {
        if(!userMappingGrp.HasKeyword(latitudes[index].Name())) {
<<<<<<< HEAD
          if(((string)userMappingGrp["LatitudeType"]).compare("Planetographic") == 0) {
            outMappingGrp[latitudes[index].Name()] = TProjection::ToPlanetographic(
=======
          if(((QString)userMappingGrp["LatitudeType"]).compare("Planetographic") == 0) {
            outMappingGrp[latitudes[index].Name()] = toString(Projection::ToPlanetographic(
>>>>>>> 932a32b2
                  (double)fromMappingGrp[latitudes[index].Name()],
                  (double)fromMappingGrp["EquatorialRadius"],
                  (double)fromMappingGrp["PolarRadius"]));
          }
          else {
<<<<<<< HEAD
            outMappingGrp[latitudes[index].Name()] = TProjection::ToPlanetocentric(
=======
            outMappingGrp[latitudes[index].Name()] = toString(Projection::ToPlanetocentric(
>>>>>>> 932a32b2
                  (double)fromMappingGrp[latitudes[index].Name()],
                  (double)fromMappingGrp["EquatorialRadius"],
                  (double)fromMappingGrp["PolarRadius"]));
          }
        }
      }

    }
  }

  // Try a couple equivalent longitudes to fix the ordering of min,max for border cases
  if ((double)outMappingGrp["MinimumLongitude"] >=
      (double)outMappingGrp["MaximumLongitude"]) {

    if ((QString)outMappingGrp["MinimumLongitude"] == "180.0" &&
        (int)userMappingGrp["LongitudeDomain"] == 180)
      outMappingGrp["MinimumLongitude"] = "-180";

    if ((QString)outMappingGrp["MaximumLongitude"] == "-180.0" &&
        (int)userMappingGrp["LongitudeDomain"] == 180)
      outMappingGrp["MaximumLongitude"] = "180";

    if ((QString)outMappingGrp["MinimumLongitude"] == "360.0" &&
        (int)userMappingGrp["LongitudeDomain"] == 360)
      outMappingGrp["MinimumLongitude"] = "0";

    if ((QString)outMappingGrp["MaximumLongitude"] == "0.0" &&
        (int)userMappingGrp["LongitudeDomain"] == 360)
      outMappingGrp["MaximumLongitude"] = "360";
  }

  // If MinLon/MaxLon out of order, we weren't able to calculate the correct values
  if((double)outMappingGrp["MinimumLongitude"] >= (double)outMappingGrp["MaximumLongitude"]) {
    if(!ui.WasEntered("MINLON") || !ui.WasEntered("MAXLON")) {
      QString msg = "Unable to determine the correct [MinimumLongitude,MaximumLongitude].";
      msg += " Please specify these values in the [MINLON,MAXLON] parameters";
      throw IException(IException::Unknown, msg, _FILEINFO_);
    }
  }

  int samples, lines;
  Pvl mapData;
  // Copy to preserve cube labels so we can match cube size
  if(userPvl.HasObject("IsisCube")) {
    mapData = userPvl;
    mapData.FindObject("IsisCube").DeleteGroup("Mapping");
    mapData.FindObject("IsisCube").AddGroup(outMappingGrp);
  }
  else {
    mapData.AddGroup(outMappingGrp);
  }

  // *NOTE: The UpperLeftX,UpperLeftY keywords will not be used in the CreateForCube
  //   method, and they will instead be recalculated. This is correct.
  TProjection *outproj = (TProjection *) ProjectionFactory::CreateForCube(mapData, samples, lines,
                        ui.GetBoolean("MATCHMAP"));

  // Set up the transform object which will simply map
  // output line/samps -> output lat/lons -> input line/samps
  Transform *transform = new map2map(icube->getSampleCount(),
                                     icube->getLineCount(),
                                     (TProjection *) icube->getProjection(),
                                     samples,
                                     lines,
                                     outproj,
                                     ui.GetBoolean("TRIM"));

  // Allocate the output cube and add the mapping labels
  Cube *ocube = p.SetOutputCube("TO", transform->OutputSamples(),
                                transform->OutputLines(),
                                icube->getBandCount());

  PvlGroup cleanOutGrp = outproj->Mapping();

  // ProjectionFactory::CreateForCube updated mapData to have the correct
  //   upperleftcornerx, upperleftcornery, scale and resolution. Use these
  //   updated numbers.
  cleanOutGrp.AddKeyword(mapData.FindGroup("Mapping", Pvl::Traverse)["UpperLeftCornerX"], Pvl::Replace);
  cleanOutGrp.AddKeyword(mapData.FindGroup("Mapping", Pvl::Traverse)["UpperLeftCornerY"], Pvl::Replace);
  cleanOutGrp.AddKeyword(mapData.FindGroup("Mapping", Pvl::Traverse)["Scale"], Pvl::Replace);
  cleanOutGrp.AddKeyword(mapData.FindGroup("Mapping", Pvl::Traverse)["PixelResolution"], Pvl::Replace);

  ocube->putGroup(cleanOutGrp);

  // Set up the interpolator
  Interpolator *interp;
  if(ui.GetString("INTERP") == "NEARESTNEIGHBOR") {
    interp = new Interpolator(Interpolator::NearestNeighborType);
  }
  else if(ui.GetString("INTERP") == "BILINEAR") {
    interp = new Interpolator(Interpolator::BiLinearType);
  }
  else if(ui.GetString("INTERP") == "CUBICCONVOLUTION") {
    interp = new Interpolator(Interpolator::CubicConvolutionType);
  }
  else {
    QString msg = "Unknow value for INTERP [" + ui.GetString("INTERP") + "]";
    throw IException(IException::Programmer, msg, _FILEINFO_);
  }

  // Warp the cube
  p.StartProcess(*transform, *interp);
  p.EndProcess();

  Application::Log(cleanOutGrp);

  // Cleanup
  delete transform;
  delete interp;
}

// Transform object constructor
map2map::map2map(const int inputSamples, const int inputLines, TProjection *inmap,
                 const int outputSamples, const int outputLines, TProjection *outmap,
                 bool trim) {
  p_inputSamples = inputSamples;
  p_inputLines = inputLines;
  p_inmap = inmap;

  p_outputSamples = outputSamples;
  p_outputLines = outputLines;
  p_outmap = outmap;

  p_trim = trim;

  p_inputWorldSize = 0;
  bool wrapPossible = inmap->IsEquatorialCylindrical();

  if(inmap->IsEquatorialCylindrical()) {
    // Figure out how many samples 360 degrees is
    wrapPossible = wrapPossible && inmap->SetUniversalGround(0, 0);
    int worldStart = (int)(inmap->WorldX() + 0.5);
    wrapPossible = wrapPossible && inmap->SetUniversalGround(0, 180);
    int worldEnd = (int)(inmap->WorldX() + 0.5);

    p_inputWorldSize = abs(worldEnd - worldStart) * 2;
  }
}

// Transform method mapping output line/samps to lat/lons to input line/samps
bool map2map::Xform(double &inSample, double &inLine,
                    const double outSample, const double outLine) {
  // See if the output image coordinate converts to lat/lon
  if(!p_outmap->SetWorld(outSample, outLine)) return false;

  // See if we should trim
  if((p_trim) && (p_outmap->HasGroundRange())) {
    if(p_outmap->Latitude() < p_outmap->MinimumLatitude()) return false;
    if(p_outmap->Latitude() > p_outmap->MaximumLatitude()) return false;
    if(p_outmap->Longitude() < p_outmap->MinimumLongitude()) return false;
    if(p_outmap->Longitude() > p_outmap->MaximumLongitude()) return false;
  }

  // Get the universal lat/lon and see if it can be converted to input line/samp
  double lat = p_outmap->UniversalLatitude();
  double lon = p_outmap->UniversalLongitude();
  if(!p_inmap->SetUniversalGround(lat, lon)) return false;

  inSample = p_inmap->WorldX();
  inLine = p_inmap->WorldY();

  if(p_inputWorldSize != 0) {
    // Try to correct the sample if we can,
    //   this is the simplest way to code the
    //   translation although it probably could
    //   be done in one "if"
    while(inSample < 0.5) {
      inSample += p_inputWorldSize;
    }

    while(inSample > p_inputSamples + 0.5) {
      inSample -= p_inputWorldSize;
    }
  }

  // Make sure the point is inside the input image
  if(inSample < 0.5) return false;
  if(inLine < 0.5) return false;
  if(inSample > p_inputSamples + 0.5) return false;
  if(inLine > p_inputLines + 0.5) return false;

  // Everything is good
  return true;
}

int map2map::OutputSamples() const {
  return p_outputSamples;
}

int map2map::OutputLines() const {
  return p_outputLines;
}


// Helper function to print out mapfile to session log
void PrintMap() {
  UserInterface &ui = Application::GetUserInterface();

  // Get mapping group from map file
  Pvl userMap;
  userMap.Read(ui.GetFileName("MAP"));
  PvlGroup &userGrp = userMap.FindGroup("Mapping", Pvl::Traverse);

  //Write map file out to the log
  Isis::Application::GuiLog(userGrp);
}

void LoadMapRange() {
  UserInterface &ui = Application::GetUserInterface();

  // Get map file
  Pvl userMap;

  try {
    userMap.Read(ui.GetFileName("MAP"));
  }
  catch(IException &e) {
  }

  // Get input cube
  Pvl fromMap;

  try {
    fromMap.Read(ui.GetFileName("FROM"));
  }
  catch(IException &e) {
  }

  // Try to get the mapping groups
  PvlGroup fromMapping("Mapping");

  try {
    fromMapping = fromMap.FindGroup("Mapping", Pvl::Traverse);
  }
  catch(IException &e) {
  }

  PvlGroup userMapping("Mapping");

  try {
    userMapping = userMap.FindGroup("Mapping", Pvl::Traverse);
  }
  catch(IException &e) {
  }

  // Do conversions on from map

  // Longitude conversions first
  if(userMapping.HasKeyword("LongitudeDirection")) {
    if(((QString)userMapping["LongitudeDirection"]).compare(fromMapping["LongitudeDirection"]) != 0) {
      double minLon = fromMapping["MinimumLongitude"];
      double maxLon = fromMapping["MaximumLongitude"];
      int domain = fromMapping["LongitudeDomain"];

      if(userMapping.HasKeyword("LongitudeDomain")) {
        domain = userMapping["LongitudeDomain"];
      }

<<<<<<< HEAD
      if((string)userMapping["LongitudeDirection"] == "PositiveEast") {
        fromMapping["MaximumLongitude"] = TProjection::ToPositiveEast(minLon, domain);
        fromMapping["MinimumLongitude"] = TProjection::ToPositiveEast(maxLon, domain);
      }
      else if((string)userMapping["LongitudeDirection"] == "PositiveWest") {
        fromMapping["MaximumLongitude"] = TProjection::ToPositiveWest(minLon, domain);
        fromMapping["MinimumLongitude"] = TProjection::ToPositiveWest(maxLon, domain);
=======
      if((QString)userMapping["LongitudeDirection"] == "PositiveEast") {
        fromMapping["MaximumLongitude"] = toString(Projection::ToPositiveEast(minLon, domain));
        fromMapping["MinimumLongitude"] = toString(Projection::ToPositiveEast(maxLon, domain));
      }
      else if((QString)userMapping["LongitudeDirection"] == "PositiveWest") {
        fromMapping["MaximumLongitude"] = toString(Projection::ToPositiveWest(minLon, domain));
        fromMapping["MinimumLongitude"] = toString(Projection::ToPositiveWest(maxLon, domain));
>>>>>>> 932a32b2
      }
    }
  }

  // Latitude conversions now
  if(userMapping.HasKeyword("LatitudeType")) { // user set a new domain?
<<<<<<< HEAD
    if(((string)userMapping["LatitudeType"]).compare(fromMapping["LatitudeType"]) != 0) { // new lat type different?
      if(((string)userMapping["LatitudeType"]).compare("Planetographic") == 0) {
        fromMapping["MinimumLatitude"] = TProjection::ToPlanetographic(
                                           (double)fromMapping["MinimumLatitude"],
                                           (double)fromMapping["EquatorialRadius"],
                                           (double)fromMapping["PolarRadius"]);
        fromMapping["MaximumLatitude"] = TProjection::ToPlanetographic(
=======
    if(((QString)userMapping["LatitudeType"]).compare(fromMapping["LatitudeType"]) != 0) { // new lat type different?
      if(((QString)userMapping["LatitudeType"]).compare("Planetographic") == 0) {
        fromMapping["MinimumLatitude"] = toString(Projection::ToPlanetographic(
                                           (double)fromMapping["MinimumLatitude"],
                                           (double)fromMapping["EquatorialRadius"],
                                           (double)fromMapping["PolarRadius"]));
        fromMapping["MaximumLatitude"] = toString(Projection::ToPlanetographic(
>>>>>>> 932a32b2
                                           (double)fromMapping["MaximumLatitude"],
                                           (double)fromMapping["EquatorialRadius"],
                                           (double)fromMapping["PolarRadius"]));
      }
      else {
<<<<<<< HEAD
        fromMapping["MinimumLatitude"] = TProjection::ToPlanetocentric(
                                           (double)fromMapping["MinimumLatitude"],
                                           (double)fromMapping["EquatorialRadius"],
                                           (double)fromMapping["PolarRadius"]);
        fromMapping["MaximumLatitude"] = TProjection::ToPlanetocentric(
=======
        fromMapping["MinimumLatitude"] = toString(Projection::ToPlanetocentric(
                                           (double)fromMapping["MinimumLatitude"],
                                           (double)fromMapping["EquatorialRadius"],
                                           (double)fromMapping["PolarRadius"]));
        fromMapping["MaximumLatitude"] = toString(Projection::ToPlanetocentric(
>>>>>>> 932a32b2
                                           (double)fromMapping["MaximumLatitude"],
                                           (double)fromMapping["EquatorialRadius"],
                                           (double)fromMapping["PolarRadius"]));
      }
    }
  }

  // Failed at longitudes, use our originals!
  if((double)fromMapping["MinimumLongitude"] >= (double)fromMapping["MaximumLongitude"]) {
    try {
      fromMapping["MinimumLongitude"] = fromMap.FindGroup("Mapping", Pvl::Traverse)["MinimumLongitude"];
      fromMapping["MaximumLongitude"] = fromMap.FindGroup("Mapping", Pvl::Traverse)["MaximumLongitude"];
    }
    catch(IException &e) {
    }
  }

  // Overlay lat/lons in map file (if DEFAULTRANGE=MAP)
  if(ui.GetString("DEFAULTRANGE") == "MAP") {
    if(userMapping.HasKeyword("MinimumLatitude")) {
      fromMapping["MinimumLatitude"] = userMapping["MinimumLatitude"];
    }

    if(userMapping.HasKeyword("MaximumLatitude")) {
      fromMapping["MaximumLatitude"] = userMapping["MaximumLatitude"];
    }

    if(userMapping.HasKeyword("MinimumLongitude")) {
      fromMapping["MinimumLongitude"] = userMapping["MinimumLongitude"];
    }

    if(userMapping.HasKeyword("MaximumLongitude")) {
      fromMapping["MaximumLongitude"] = userMapping["MaximumLongitude"];
    }
  }

  if(ui.WasEntered("MINLAT")) {
    ui.Clear("MINLAT");
  }

  if(ui.WasEntered("MAXLAT")) {
    ui.Clear("MAXLAT");
  }

  if(ui.WasEntered("MINLON")) {
    ui.Clear("MINLON");
  }

  if(ui.WasEntered("MAXLON")) {
    ui.Clear("MAXLON");
  }

  ui.PutDouble("MINLAT", fromMapping["MinimumLatitude"]);
  ui.PutDouble("MAXLAT", fromMapping["MaximumLatitude"]);
  ui.PutDouble("MINLON", fromMapping["MinimumLongitude"]);
  ui.PutDouble("MAXLON", fromMapping["MaximumLongitude"]);
}<|MERGE_RESOLUTION|>--- conflicted
+++ resolved
@@ -218,25 +218,15 @@
     for(int index = 0; index < longitudes.Keywords(); index ++) {
       if(!userMappingGrp.HasKeyword(longitudes[index].Name())) {
         // use the from domain because that's where our values are coming from
-<<<<<<< HEAD
-        if(((string)userMappingGrp["LongitudeDirection"]).compare("PositiveEast") == 0) {
-          outMappingGrp[longitudes[index].Name()] =
-            TProjection::ToPositiveEast(outMappingGrp[longitudes[index].Name()],
-                                        outMappingGrp["LongitudeDomain"]);
-        }
-        else {
-          outMappingGrp[longitudes[index].Name()] =
-            TProjection::ToPositiveWest(outMappingGrp[longitudes[index].Name()],
-                                        outMappingGrp["LongitudeDomain"]);
-=======
         if(((QString)userMappingGrp["LongitudeDirection"]).compare("PositiveEast") == 0) {
           outMappingGrp[longitudes[index].Name()] = toString(
-            Projection::ToPositiveEast(outMappingGrp[longitudes[index].Name()], outMappingGrp["LongitudeDomain"]));
+            TProjection::ToPositiveEast(outMappingGrp[longitudes[index].Name()],
+                                        outMappingGrp["LongitudeDomain"]));
         }
         else {
           outMappingGrp[longitudes[index].Name()] = toString(
-            Projection::ToPositiveWest(outMappingGrp[longitudes[index].Name()], outMappingGrp["LongitudeDomain"]));
->>>>>>> 932a32b2
+              TProjection::ToPositiveWest(outMappingGrp[longitudes[index].Name()],
+                                          outMappingGrp["LongitudeDomain"]));
         }
       }
     }
@@ -250,19 +240,12 @@
       for(int index = 0; index < longitudes.Keywords(); index ++) {
         if(!userMappingGrp.HasKeyword(longitudes[index].Name())) {
           if((int)userMappingGrp["LongitudeDomain"] == 180) {
-<<<<<<< HEAD
-            outMappingGrp[longitudes[index].Name()] = TProjection::To180Domain(
-                                                        outMappingGrp[longitudes[index].Name()]);
+            outMappingGrp[longitudes[index].Name()] = toString(
+                TProjection::To180Domain(outMappingGrp[longitudes[index].Name()]));
           }
           else {
-            outMappingGrp[longitudes[index].Name()] = TProjection::To360Domain(
-                                                        outMappingGrp[longitudes[index].Name()]);
-=======
-            outMappingGrp[longitudes[index].Name()] = toString(Projection::To180Domain(outMappingGrp[longitudes[index].Name()]));
-          }
-          else {
-            outMappingGrp[longitudes[index].Name()] = toString(Projection::To360Domain(outMappingGrp[longitudes[index].Name()]));
->>>>>>> 932a32b2
+            outMappingGrp[longitudes[index].Name()] = toString(
+                TProjection::To360Domain(outMappingGrp[longitudes[index].Name()]));
           }
         }
       }
@@ -278,23 +261,14 @@
 
       for(int index = 0; index < latitudes.Keywords(); index ++) {
         if(!userMappingGrp.HasKeyword(latitudes[index].Name())) {
-<<<<<<< HEAD
-          if(((string)userMappingGrp["LatitudeType"]).compare("Planetographic") == 0) {
-            outMappingGrp[latitudes[index].Name()] = TProjection::ToPlanetographic(
-=======
           if(((QString)userMappingGrp["LatitudeType"]).compare("Planetographic") == 0) {
-            outMappingGrp[latitudes[index].Name()] = toString(Projection::ToPlanetographic(
->>>>>>> 932a32b2
+            outMappingGrp[latitudes[index].Name()] = toString(TProjection::ToPlanetographic(
                   (double)fromMappingGrp[latitudes[index].Name()],
                   (double)fromMappingGrp["EquatorialRadius"],
                   (double)fromMappingGrp["PolarRadius"]));
           }
           else {
-<<<<<<< HEAD
-            outMappingGrp[latitudes[index].Name()] = TProjection::ToPlanetocentric(
-=======
-            outMappingGrp[latitudes[index].Name()] = toString(Projection::ToPlanetocentric(
->>>>>>> 932a32b2
+            outMappingGrp[latitudes[index].Name()] = toString(TProjection::ToPlanetocentric(
                   (double)fromMappingGrp[latitudes[index].Name()],
                   (double)fromMappingGrp["EquatorialRadius"],
                   (double)fromMappingGrp["PolarRadius"]));
@@ -553,64 +527,36 @@
         domain = userMapping["LongitudeDomain"];
       }
 
-<<<<<<< HEAD
-      if((string)userMapping["LongitudeDirection"] == "PositiveEast") {
-        fromMapping["MaximumLongitude"] = TProjection::ToPositiveEast(minLon, domain);
-        fromMapping["MinimumLongitude"] = TProjection::ToPositiveEast(maxLon, domain);
-      }
-      else if((string)userMapping["LongitudeDirection"] == "PositiveWest") {
-        fromMapping["MaximumLongitude"] = TProjection::ToPositiveWest(minLon, domain);
-        fromMapping["MinimumLongitude"] = TProjection::ToPositiveWest(maxLon, domain);
-=======
       if((QString)userMapping["LongitudeDirection"] == "PositiveEast") {
-        fromMapping["MaximumLongitude"] = toString(Projection::ToPositiveEast(minLon, domain));
-        fromMapping["MinimumLongitude"] = toString(Projection::ToPositiveEast(maxLon, domain));
+        fromMapping["MaximumLongitude"] = toString(TProjection::ToPositiveEast(minLon, domain));
+        fromMapping["MinimumLongitude"] = toString(TProjection::ToPositiveEast(maxLon, domain));
       }
       else if((QString)userMapping["LongitudeDirection"] == "PositiveWest") {
-        fromMapping["MaximumLongitude"] = toString(Projection::ToPositiveWest(minLon, domain));
-        fromMapping["MinimumLongitude"] = toString(Projection::ToPositiveWest(maxLon, domain));
->>>>>>> 932a32b2
+        fromMapping["MaximumLongitude"] = toString(TProjection::ToPositiveWest(minLon, domain));
+        fromMapping["MinimumLongitude"] = toString(TProjection::ToPositiveWest(maxLon, domain));
       }
     }
   }
 
   // Latitude conversions now
   if(userMapping.HasKeyword("LatitudeType")) { // user set a new domain?
-<<<<<<< HEAD
-    if(((string)userMapping["LatitudeType"]).compare(fromMapping["LatitudeType"]) != 0) { // new lat type different?
-      if(((string)userMapping["LatitudeType"]).compare("Planetographic") == 0) {
-        fromMapping["MinimumLatitude"] = TProjection::ToPlanetographic(
-                                           (double)fromMapping["MinimumLatitude"],
-                                           (double)fromMapping["EquatorialRadius"],
-                                           (double)fromMapping["PolarRadius"]);
-        fromMapping["MaximumLatitude"] = TProjection::ToPlanetographic(
-=======
     if(((QString)userMapping["LatitudeType"]).compare(fromMapping["LatitudeType"]) != 0) { // new lat type different?
       if(((QString)userMapping["LatitudeType"]).compare("Planetographic") == 0) {
-        fromMapping["MinimumLatitude"] = toString(Projection::ToPlanetographic(
+        fromMapping["MinimumLatitude"] = toString(TProjection::ToPlanetographic(
                                            (double)fromMapping["MinimumLatitude"],
                                            (double)fromMapping["EquatorialRadius"],
                                            (double)fromMapping["PolarRadius"]));
-        fromMapping["MaximumLatitude"] = toString(Projection::ToPlanetographic(
->>>>>>> 932a32b2
+        fromMapping["MaximumLatitude"] = toString(TProjection::ToPlanetographic(
                                            (double)fromMapping["MaximumLatitude"],
                                            (double)fromMapping["EquatorialRadius"],
                                            (double)fromMapping["PolarRadius"]));
       }
       else {
-<<<<<<< HEAD
-        fromMapping["MinimumLatitude"] = TProjection::ToPlanetocentric(
-                                           (double)fromMapping["MinimumLatitude"],
-                                           (double)fromMapping["EquatorialRadius"],
-                                           (double)fromMapping["PolarRadius"]);
-        fromMapping["MaximumLatitude"] = TProjection::ToPlanetocentric(
-=======
-        fromMapping["MinimumLatitude"] = toString(Projection::ToPlanetocentric(
+        fromMapping["MinimumLatitude"] = toString(TProjection::ToPlanetocentric(
                                            (double)fromMapping["MinimumLatitude"],
                                            (double)fromMapping["EquatorialRadius"],
                                            (double)fromMapping["PolarRadius"]));
-        fromMapping["MaximumLatitude"] = toString(Projection::ToPlanetocentric(
->>>>>>> 932a32b2
+        fromMapping["MaximumLatitude"] = toString(TProjection::ToPlanetocentric(
                                            (double)fromMapping["MaximumLatitude"],
                                            (double)fromMapping["EquatorialRadius"],
                                            (double)fromMapping["PolarRadius"]));
