--- conflicted
+++ resolved
@@ -51,11 +51,7 @@
     if ((maxLat - minLat) >= 180.0 && (maxLon - minLon) >= 360.0) isGlobal = true;
   }
 
-<<<<<<< HEAD
-  TProjection *proj = (TProjection *) icube->getProjection();
-=======
-  Projection *proj = icube->projection();
->>>>>>> fce14643
+  TProjection *proj = (TProjection *) icube->projection();
   if(proj == NULL) {
     IString message = "The input cube must be a DEM file, which means it must be projected. ";
     message += "This file is not map projected.";
