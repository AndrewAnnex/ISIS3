--- conflicted
+++ resolved
@@ -1,272 +1,269 @@
-<?xml version="1.0" encoding="UTF-8"?>
-
-<application name="maptrim" xmlns:xsi="http://www.w3.org/2001/XMLSchema-instance" xsi:noNamespaceSchemaLocation="http://isis.astrogeology.usgs.gov/Schemas/Application/application.xsd">
-
-  <brief>
-    Trim edges of a map projected image
-  </brief>
-
-  <description>
-    Trims the edges of a map projected image (<def>Level2</def>) to the exact
-    <def>latitude</def> and <def>longitude</def> boundaries specified in the
-    user parameters, or by default, the lat/lon range found in the Mapping group
-    in the <def>cube</def> labels. Any pixels outside this lat/lon range will be
-    set to the <def>NULL</def> value by default, unless a different mode is
-    specified by the user. The latitudes and longitudes are the same
-    <def link="Latitude Type">type</def>,
-    <def link="Longitude Domain">domain</def>, and
-    <def link="Longitude Direction">direction</def> as
-    those found in the Mapping group in the cube labels. For example, if the
-    input cube's Mapping group has a longitude direction of
-    <def link="Positive East Longitude">positive east</def> and
-    the user specifies the lat/lon range, those longitudes will be interpreted
-    as positive east longitudes.
-    <br/><br/>
-    Note: This application will not handle non-projected images (i.e. images
-    that are not Level2). To trim a <def>Level1</def> image, please refer to
-    <em>camtrim</em>.
-  </description>
-
-  <category>
-    <categoryItem>Map Projection</categoryItem>
-    <categoryItem>Trim and Mask</categoryItem>
-  </category>
-
-  <history>
-    <change name="Tracie Sucharski" date="2003-02-28">
-      Original version
-    </change>
-    <change name="Tracie Sucharski" date="2003-04-03">
-      Changed brief description, added error check for no values
-      entered for slat,elat,slon,elon.
-    </change>
-    <change name="Stuart Sides" date="2003-05-16">
-      Modified schema location from astogeology... to isis.astrogeology..."
-    </change>
-    <change name="Stuart Sides" date="2003-07-29">
-      Modified filename parameters to be cube parameters where necessary
-    </change>
-    <change name="Brendan George" date="2005-11-21">
-      Added application test
-    </change>
-    <change name="Sean Crosby" date="2007-03-16">
-      Added cropping and crop+trim ability; modified apptest
-    </change>
-    <change name="Christopher Austin" date="2009-01-27">
-      Fixed parameter names
-    </change>
-    <change name="Travis Addair" date="2009-08-10">
-      Mapping group parameters are now placed into the print file.
-    </change>
-    <change name="Mackenzie Boyd" date="2009-08-12">
-      Modified call to crop to handle from and to parameters with spaces in 
-      directories.
-    </change>
-    <change name="Jai Rideout" date="2011-01-11">
-      Updated documentation and testing with Ella Lee in preparation for the
-      3.4.0 release. Fixed various inconsistencies in the documentation and
-      rewrote some parts to make it clearer. Added an example. Added two new
-      tests to test getting the lat/lon range from the cube labels and the
-      processing of level 1 images.
-    </change>
-<<<<<<< HEAD
-    <change name="Debbie A. Cook" date="2012-12-06">
-      Changed to use TProjection instead of Projection.  References #775
-    </change>
-=======
-    <change name="Kimberly Oyama" date="2013-1-14">
-      Changed the temporary file name to be unique between executions so there
-      are no conflicts when multiple instances of the program are running. Added
-      an app test to exercise this change. Fixes #1216.
-    </change>      
->>>>>>> fce14643
-  </history>
-
-  <oldName>
-    <item>trimsinu</item>
-  </oldName>
-
-  <groups>
-    <group name="Files">
-      <parameter name="FROM">
-        <type>cube</type>
-        <fileMode>input</fileMode>
-        <brief>
-          Input cube to trim
-        </brief>
-        <description>
-          Use this parameter to select the filename.  All bands within the file
-	  will be trimmed.
-        </description>
-        <filter>
-          *.cub
-        </filter>
-      </parameter>
-      <parameter name="TO">
-        <type>cube</type>
-        <fileMode>output</fileMode>
-        <brief>
-          Output cube
-        </brief>
-        <description>
-          This file will contain the results of the trimmed cube.
-        </description>
-        <filter>
-          *.cub
-        </filter>
-      </parameter>
-    </group>
-
-    <group name="Trim options">
-      <parameter name="MODE">
-        <type>string</type>
-        <default><item>TRIM</item></default> 
-        <brief>Maptrim options</brief>
-        <description>
-          This allows the user to decide which trimming options to use.
-          Normally, all pixels outside the lat/lon ranges are set to NULL. There
-          is now a choice to crop out a part of a map with or without nulled
-          pixels outside the lat/lon range.
-        </description>
-        <list>
-          <option value="TRIM">
-            <brief>Null all pixels outside lat/lon range</brief>
-            <description>
-              The original dimensions of the map are preserved while all pixels
-              outside the lat/lon range are nulled.
-            </description>
-          </option>
-
-          <option value="CROP">
-            <brief>Crop the area defined by the lat/lon range</brief>
-            <description>
-              The dimensions of the output file will be just large enough to
-              fit the cropped area. No pixels are nulled here.
-            </description>
-          </option>
-
-          <option value="BOTH">
-            <brief>Crop map and null all pixels outside lat/lon range</brief>
-            <description>
-              The dimensions of the output file will be just large enough to
-              fit the cropped area and all pixels outside the lat/lon range
-              are nulled.
-            </description>
-          </option>
-        </list>
-      </parameter>
-    </group>  
-
-    <group name="Trim Parameters">
-      <parameter name="MINLAT">
-        <type>double</type>
-        <internalDefault>
-          Minimum latitude in labels
-        </internalDefault>
-        <brief>Starting latitude</brief>
-        <description>
-          Starting latitude of range to exclude from trim. Any pixels whose
-          latitude is less than this value will be set to NULL.
-        </description>
-        <minimum inclusive="yes">-90</minimum>
-        <maximum inclusive="yes">90</maximum>
-        <lessThan>
-          <item>MAXLAT</item>
-        </lessThan>
-      </parameter>
-
-      <parameter name="MAXLAT">
-        <type>double</type>
-        <internalDefault>
-          Maximum latitude in labels
-        </internalDefault>
-        <brief>Ending latitude</brief>
-        <description>
-          Ending latitude of range to exclude from trim. Any pixel whose
-          latitude is greater than this value will be set to NULL.
-        </description>
-        <minimum inclusive="yes">-90</minimum>
-        <maximum inclusive="yes">90</maximum>
-        <greaterThan>
-          <item>MINLAT</item>
-        </greaterThan>
-      </parameter>
-
-      <parameter name="MINLON">
-        <type>double</type>
-        <internalDefault>
-          Minimum longitude in labels
-        </internalDefault>
-        <brief>Starting longitude</brief>
-        <description>
-          Starting longitude of range to exclude from trim. Any pixel whose
-          longitude is less than this value will be set to NULL.
-        </description>
-        <minimum inclusive="yes">-360</minimum>
-        <maximum inclusive="yes">360</maximum>
-        <lessThan>
-          <item>MAXLON</item>
-        </lessThan>
-      </parameter>
-      
-      <parameter name="MAXLON">
-        <type>double</type>
-        <internalDefault>
-          Maximum longitude in labels
-        </internalDefault>
-        <brief>Ending longitude</brief>
-        <description>
-          Ending longitude of range to exclude from trim. Any pixels whose
-          longitude is greater than this value will be set to NULL.
-        </description>
-        <minimum inclusive="yes">-360</minimum>
-        <maximum inclusive="yes">360</maximum>
-        <greaterThan>
-          <item>MINLON</item>
-        </greaterThan>
-      </parameter>
-    </group>
-  </groups>
-
-  <examples>
-    <example>
-      <brief>Trimming a Projected Image</brief>
-      <description>
-        This example illustrates how to trim a cube that has been projected with
-        a sinusoidal projection. All pixels with latitudes less than 15
-        or greater than 20 are set to NULL, and all pixels with longitudes less
-        than 222 or greater than 230 are also set to NULL.
-      </description>
-      <terminalInterface>
-        <commandLine>
-          FROM=input.cub TO=trimmed.cub MINLAT=15 MAXLAT=20 MINLON=222
-          MAXLON=230
-        </commandLine>
-        <description>
-          The command to use for this example.
-        </description>
-      </terminalInterface>
-      <inputImages>
-        <image src="assets/image/input.png" width="371" height="550">
-          <brief>Input cube</brief>
-          <description>This is the input cube to trim.</description>
-          <parameterName>FROM</parameterName>
-          <thumbnail caption="input.cub" src="assets/thumb/input_thumb.png"
-            width="100" height="148"/>
-        </image>
-      </inputImages>
-      <outputImages>
-        <image src="assets/image/trimmed.png" width="371" height="550">
-          <brief>Trimmed cube</brief>
-          <description>This is the trimmed cube. Notice that all pixels that
-            fell outside the user-specified range were set to NULL.
-          </description>
-          <parameterName>TO</parameterName>
-          <thumbnail caption="trimmed.cub" src="assets/thumb/trimmed_thumb.png"
-            width="100" height="148"/>
-        </image>
-      </outputImages>
-    </example>
-  </examples>
-</application>
-
+<?xml version="1.0" encoding="UTF-8"?>
+
+<application name="maptrim" xmlns:xsi="http://www.w3.org/2001/XMLSchema-instance" xsi:noNamespaceSchemaLocation="http://isis.astrogeology.usgs.gov/Schemas/Application/application.xsd">
+
+  <brief>
+    Trim edges of a map projected image
+  </brief>
+
+  <description>
+    Trims the edges of a map projected image (<def>Level2</def>) to the exact
+    <def>latitude</def> and <def>longitude</def> boundaries specified in the
+    user parameters, or by default, the lat/lon range found in the Mapping group
+    in the <def>cube</def> labels. Any pixels outside this lat/lon range will be
+    set to the <def>NULL</def> value by default, unless a different mode is
+    specified by the user. The latitudes and longitudes are the same
+    <def link="Latitude Type">type</def>,
+    <def link="Longitude Domain">domain</def>, and
+    <def link="Longitude Direction">direction</def> as
+    those found in the Mapping group in the cube labels. For example, if the
+    input cube's Mapping group has a longitude direction of
+    <def link="Positive East Longitude">positive east</def> and
+    the user specifies the lat/lon range, those longitudes will be interpreted
+    as positive east longitudes.
+    <br/><br/>
+    Note: This application will not handle non-projected images (i.e. images
+    that are not Level2). To trim a <def>Level1</def> image, please refer to
+    <em>camtrim</em>.
+  </description>
+
+  <category>
+    <categoryItem>Map Projection</categoryItem>
+    <categoryItem>Trim and Mask</categoryItem>
+  </category>
+
+  <history>
+    <change name="Tracie Sucharski" date="2003-02-28">
+      Original version
+    </change>
+    <change name="Tracie Sucharski" date="2003-04-03">
+      Changed brief description, added error check for no values
+      entered for slat,elat,slon,elon.
+    </change>
+    <change name="Stuart Sides" date="2003-05-16">
+      Modified schema location from astogeology... to isis.astrogeology..."
+    </change>
+    <change name="Stuart Sides" date="2003-07-29">
+      Modified filename parameters to be cube parameters where necessary
+    </change>
+    <change name="Brendan George" date="2005-11-21">
+      Added application test
+    </change>
+    <change name="Sean Crosby" date="2007-03-16">
+      Added cropping and crop+trim ability; modified apptest
+    </change>
+    <change name="Christopher Austin" date="2009-01-27">
+      Fixed parameter names
+    </change>
+    <change name="Travis Addair" date="2009-08-10">
+      Mapping group parameters are now placed into the print file.
+    </change>
+    <change name="Mackenzie Boyd" date="2009-08-12">
+      Modified call to crop to handle from and to parameters with spaces in 
+      directories.
+    </change>
+    <change name="Jai Rideout" date="2011-01-11">
+      Updated documentation and testing with Ella Lee in preparation for the
+      3.4.0 release. Fixed various inconsistencies in the documentation and
+      rewrote some parts to make it clearer. Added an example. Added two new
+      tests to test getting the lat/lon range from the cube labels and the
+      processing of level 1 images.
+    </change>
+    <change name="Debbie A. Cook" date="2012-12-06">
+      Changed to use TProjection instead of Projection.  References #775
+    </change>
+    <change name="Kimberly Oyama" date="2013-01-14">
+      Changed the temporary file name to be unique between executions so there
+      are no conflicts when multiple instances of the program are running. Added
+      an app test to exercise this change. Fixes #1216.
+    </change>      
+  </history>
+
+  <oldName>
+    <item>trimsinu</item>
+  </oldName>
+
+  <groups>
+    <group name="Files">
+      <parameter name="FROM">
+        <type>cube</type>
+        <fileMode>input</fileMode>
+        <brief>
+          Input cube to trim
+        </brief>
+        <description>
+          Use this parameter to select the filename.  All bands within the file
+	  will be trimmed.
+        </description>
+        <filter>
+          *.cub
+        </filter>
+      </parameter>
+      <parameter name="TO">
+        <type>cube</type>
+        <fileMode>output</fileMode>
+        <brief>
+          Output cube
+        </brief>
+        <description>
+          This file will contain the results of the trimmed cube.
+        </description>
+        <filter>
+          *.cub
+        </filter>
+      </parameter>
+    </group>
+
+    <group name="Trim options">
+      <parameter name="MODE">
+        <type>string</type>
+        <default><item>TRIM</item></default> 
+        <brief>Maptrim options</brief>
+        <description>
+          This allows the user to decide which trimming options to use.
+          Normally, all pixels outside the lat/lon ranges are set to NULL. There
+          is now a choice to crop out a part of a map with or without nulled
+          pixels outside the lat/lon range.
+        </description>
+        <list>
+          <option value="TRIM">
+            <brief>Null all pixels outside lat/lon range</brief>
+            <description>
+              The original dimensions of the map are preserved while all pixels
+              outside the lat/lon range are nulled.
+            </description>
+          </option>
+
+          <option value="CROP">
+            <brief>Crop the area defined by the lat/lon range</brief>
+            <description>
+              The dimensions of the output file will be just large enough to
+              fit the cropped area. No pixels are nulled here.
+            </description>
+          </option>
+
+          <option value="BOTH">
+            <brief>Crop map and null all pixels outside lat/lon range</brief>
+            <description>
+              The dimensions of the output file will be just large enough to
+              fit the cropped area and all pixels outside the lat/lon range
+              are nulled.
+            </description>
+          </option>
+        </list>
+      </parameter>
+    </group>  
+
+    <group name="Trim Parameters">
+      <parameter name="MINLAT">
+        <type>double</type>
+        <internalDefault>
+          Minimum latitude in labels
+        </internalDefault>
+        <brief>Starting latitude</brief>
+        <description>
+          Starting latitude of range to exclude from trim. Any pixels whose
+          latitude is less than this value will be set to NULL.
+        </description>
+        <minimum inclusive="yes">-90</minimum>
+        <maximum inclusive="yes">90</maximum>
+        <lessThan>
+          <item>MAXLAT</item>
+        </lessThan>
+      </parameter>
+
+      <parameter name="MAXLAT">
+        <type>double</type>
+        <internalDefault>
+          Maximum latitude in labels
+        </internalDefault>
+        <brief>Ending latitude</brief>
+        <description>
+          Ending latitude of range to exclude from trim. Any pixel whose
+          latitude is greater than this value will be set to NULL.
+        </description>
+        <minimum inclusive="yes">-90</minimum>
+        <maximum inclusive="yes">90</maximum>
+        <greaterThan>
+          <item>MINLAT</item>
+        </greaterThan>
+      </parameter>
+
+      <parameter name="MINLON">
+        <type>double</type>
+        <internalDefault>
+          Minimum longitude in labels
+        </internalDefault>
+        <brief>Starting longitude</brief>
+        <description>
+          Starting longitude of range to exclude from trim. Any pixel whose
+          longitude is less than this value will be set to NULL.
+        </description>
+        <minimum inclusive="yes">-360</minimum>
+        <maximum inclusive="yes">360</maximum>
+        <lessThan>
+          <item>MAXLON</item>
+        </lessThan>
+      </parameter>
+      
+      <parameter name="MAXLON">
+        <type>double</type>
+        <internalDefault>
+          Maximum longitude in labels
+        </internalDefault>
+        <brief>Ending longitude</brief>
+        <description>
+          Ending longitude of range to exclude from trim. Any pixels whose
+          longitude is greater than this value will be set to NULL.
+        </description>
+        <minimum inclusive="yes">-360</minimum>
+        <maximum inclusive="yes">360</maximum>
+        <greaterThan>
+          <item>MINLON</item>
+        </greaterThan>
+      </parameter>
+    </group>
+  </groups>
+
+  <examples>
+    <example>
+      <brief>Trimming a Projected Image</brief>
+      <description>
+        This example illustrates how to trim a cube that has been projected with
+        a sinusoidal projection. All pixels with latitudes less than 15
+        or greater than 20 are set to NULL, and all pixels with longitudes less
+        than 222 or greater than 230 are also set to NULL.
+      </description>
+      <terminalInterface>
+        <commandLine>
+          FROM=input.cub TO=trimmed.cub MINLAT=15 MAXLAT=20 MINLON=222
+          MAXLON=230
+        </commandLine>
+        <description>
+          The command to use for this example.
+        </description>
+      </terminalInterface>
+      <inputImages>
+        <image src="assets/image/input.png" width="371" height="550">
+          <brief>Input cube</brief>
+          <description>This is the input cube to trim.</description>
+          <parameterName>FROM</parameterName>
+          <thumbnail caption="input.cub" src="assets/thumb/input_thumb.png"
+            width="100" height="148"/>
+        </image>
+      </inputImages>
+      <outputImages>
+        <image src="assets/image/trimmed.png" width="371" height="550">
+          <brief>Trimmed cube</brief>
+          <description>This is the trimmed cube. Notice that all pixels that
+            fell outside the user-specified range were set to NULL.
+          </description>
+          <parameterName>TO</parameterName>
+          <thumbnail caption="trimmed.cub" src="assets/thumb/trimmed_thumb.png"
+            width="100" height="148"/>
+        </image>
+      </outputImages>
+    </example>
+  </examples>
+</application>
+