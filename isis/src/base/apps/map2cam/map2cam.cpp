--- conflicted
+++ resolved
@@ -27,11 +27,7 @@
   // Open the input projection cube and get the projection information
   ProcessRubberSheet rub;
   Cube *icube = rub.SetInputCube("FROM");
-<<<<<<< HEAD
-  TProjection *inmap = (TProjection *) icube->getProjection();
-=======
-  Projection *inmap = icube->projection();
->>>>>>> fce14643
+  TProjection *inmap = (TProjection *) icube->projection();
 
   // Set up for rubbersheeting
   Transform *transform = new map2cam(icube->sampleCount(),
