--- conflicted
+++ resolved
@@ -68,43 +68,6 @@
 //  Modify the output Mosaic group if the Projection is of type
 //  Equirectangular.
   PvlGroup mapgrp = otherLabels.findGroup("Mapping");
-<<<<<<< HEAD
-  if(mapgrp["ProjectionName"][0].toUpper() == "EQUIRECTANGULAR") {
-    static bool pckLoaded(false);
-    if(!pckLoaded) {
-      FileName pck("$base/kernels/pck/pck?????.tpc");
-      pck = pck.highestVersion();
-      furnsh_c(pck.expanded().toLatin1().data());
-      pckLoaded = true;
-    }
-
-    //  Get the target and check for validity
-    PvlKeyword &target = label.findKeyword("TargetName", PvlObject::Traverse);
-    SpiceInt tcode;
-    SpiceBoolean found;
-    (void) bodn2c_c(target[0].toLatin1().data(), &tcode, &found);
-    if(found) {
-      // Get radii and fix labels
-      SpiceInt n;
-      SpiceDouble radii[3];
-      bodvar_c(tcode, "RADII", &n, radii);
-
-      // Set existing radius to CenterLatitudeRadius
-      PvlKeyword &eqRadius =  mapgrp.findKeyword("EquatorialRadius");
-      PvlKeyword &polRadius = mapgrp.findKeyword("PolarRadius");
-
-      // Derive (copy, actually) the center radius from the equator radii and
-      // update the name
-      PvlKeyword clatrad =  eqRadius;
-      clatrad.setName("CenterLatitudeRadius");
-
-      //  Assign the proper radii to the group keywords
-      eqRadius.setValue(toString(radii[0] * 1000.0), "meters");
-      polRadius.setValue(toString(radii[2] * 1000.0), "meters");
-      mapgrp += clatrad;  // Don't do this before updating the above
-      // keyword references!  Bad things happen!
-    }
-=======
   if (mapgrp["ProjectionName"][0].toUpper() == "EQUIRECTANGULAR") {
 
     //  Get the target and check for validity
@@ -125,7 +88,6 @@
     polRadius = radii["PolarRadius"];
     mapgrp += clatrad;  // Don't do this before updating the above
     // keyword references!  Bad things happen!
->>>>>>> a18aa470
   }
 
   //  Write the group to the label
