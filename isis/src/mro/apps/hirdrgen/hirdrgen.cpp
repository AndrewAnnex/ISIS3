--- conflicted
+++ resolved
@@ -295,13 +295,8 @@
     // For Equirectangular ONLY
     // Modify the radii in the pds label to use the radius at the center latitude
     // instead of the target radii from NAIF
-<<<<<<< HEAD
-    if(mapObject["MAP_PROJECTION_TYPE"][0] == "EQUIRECTANGULAR") {
+    if (mapObject["MAP_PROJECTION_TYPE"][0] == "EQUIRECTANGULAR") {
       TProjection *proj = (TProjection *) ProjectionFactory::CreateFromCube(*icube2);
-=======
-    if (mapObject["MAP_PROJECTION_TYPE"][0] == "EQUIRECTANGULAR") {
-      Projection *proj = ProjectionFactory::CreateFromCube(*icube2);
->>>>>>> e96d486f
       PvlGroup &mapping = icube2->getLabel()->FindGroup("MAPPING", Pvl::Traverse);
       double radius = proj->LocalRadius((double)mapping["CenterLatitude"]) / 1000.0;
       mapObject["A_AXIS_RADIUS"].SetValue(radius, "KM");
