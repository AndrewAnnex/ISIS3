#ifndef IpceMainWindow_H
#define IpceMainWindow_H
/**
 * @file
 * $Revision: 1.19 $
 * $Date: 2010/03/22 19:44:53 $
 *
 *   Unless noted otherwise, the portions of Isis written by the USGS are
 *   public domain. See individual third-party library and package descriptions
 *   for intellectual property information, user agreements, and related
 *   information.
 *
 *   Although Isis has been used by the USGS, no warranty, expressed or
 *   implied, is made by the USGS as to the accuracy and functioning of such
 *   software and related material nor shall the fact of distribution
 *   constitute any such warranty, and no responsibility is assumed by the
 *   USGS in connection therewith.
 *
 *   For additional information, launch
 *   $ISISROOT/doc//documents/Disclaimers/Disclaimers.html
 *   in a browser or see the Privacy &amp; Disclaimers page on the Isis website,
 *   http://isis.astrogeology.usgs.gov, and the USGS privacy and disclaimers on
 *   http://www.usgs.gov/privacy.html.
 */

#include "ViewSubWindow.h"
#include <QMainWindow>
#include <QPointer>
#include <QProgressBar>
#include <QMdiSubWindow>

namespace Isis {
  class AbstractProjectItemView;
  class Directory;
  class Project;

  /**
   * The main window for the ipce appication. This handles most of the top-level GUI aspects of the program.
   *
   * @author 2012-??-?? Steven Lambright and Stuart Sides
   *
   * @internal
   *   @history 2012-07-27 Kimberly Oyama and Steven Lambright - Removed progress and warnings
   *                           tab widgets. They are now dock widgets.
   *   @history 2012-08-28 Tracie Sucharski - The Directory no longer takes a container it its
   *                           constructor.
   *   @history 2012-09-17 Steven Lambright - Dock widgets now delete themselves on close. This
   *                           gives the user the correct options when proceeding in the interface,
   *                           but undo/redo are not implemented (it needs to eventually be
   *                           encapsulated in a work order). The undo/redo didn't work correctly
   *                           anyways before setting this flag, so it's an improvement. Example
   *                           change: If I close Footprint View 1, I'm no longer asked if I want
   *                           to view images in footprint view 1.
   *   @history 2015-10-05 Jeffrey Covington - Replaced the ProjectTreeWidget
   *                           with a ProjectItemTreeView. Added the
   *                           eventFilter() method for intercepting some
   *                           events from views.
   *   @history 2016-01-04 Jeffrey Covington - Added a QMdiArea as the central widget
   *                           of the main window. The menus and toolbars are now solely
   *                           handled by the main window. Menus, context menus, and
   *                           toolbars are populated with actions recieved from the Directory
   *                           the active view, and the main window. Both WorkOrders and
   *                           regular QActions can be used in menus and toolbars. Views can
   *                           now be detached from the main window into their own independent
   *                           window with internalized menus and toolbars.
   *   @history 2016-10-20 Tracie Sucharski - Clean up included headers that are commented out,
   *                           updated for Qt5, comment call to saveState for window which caused
   *                           errors.  TODO:  Determine problem with saveState call.
   *   @history 2016-11-09 Tyler Wilson - Move a segment of code in the constructor from the beginning
   *                           to the end.  This code loads a project from the command line instead of the
   *                           GUI, and it wasn't outputting warnings/errors to the warnings/error tab
   *                           when the project was loaded because it was being called before the GUI
   *                           was created.  Fixes #4488.  References #4526, ##4487.
   *   @history 2016-11-09 Ian Humphrey - Modified readSettings() and writeSettings() to take in
   *                           Project pointers to be used to properly read and write settings
   *                           for the IpceMainWindow. Note that when running ipce without
   *                           opening a Project, the config file ipce_Project.config is used.
   *                           Otherwise, when a project is open, the config file
   *                           ipce_ProjectName will be used to restore window geom.
   *                           The m_permToolBar, m_activeToolBar, and m_toolPad now have object
   *                           names set, so the saveState() call within writeSettings() now works.
   *                           Fixes #4358.
   *   @history 2016-12-09 Tracie Sucharski - One of the previous 2 changes caused a problem with
   *                           view toolbars not to be restored.  Added setActiveSubWindow and
   *                           show to the ::addView method.  Fixes #4546.
   *   @history 2017-04-17 Ian Humphrey - Updated createMenus() to set tool tips (hover text)
   *                           visible so the JigsawWorkOrder tool tip can be displayed to user
   *                           (which indicates why it is disabled by default). Fixes #4749.
   *   @history 2017-06-22 Tracie Sucharski - Renamed from CNetSuiteMainWindow when application was
   *                           renamed to ipce from cnetsuite.
   *   @history 2017-07-12 Cole Neubauer - Added removeAllViews function and m_detachedViews member
   *                           variable. Needed to clear out an old projects views from the window
   *                           when opening a new project. Fixes #4969
   *   @history 2017-07-14 Cole Neubauer - Added private slot raiseWarningTab to be able to raise
   *                           the warning tab when a new warning happens.
   *                           Fixes #5041
   *   @history 2017-07-14 Cole Neubauer - Set Object name for Target/Sensor Widgets in addView
   *                           Fixes #5059
   *                           Fixes #5041
   *   @history 2017-07-26 Cole Neubauer - Changed the closevent funtion to check if a project is
   *                           and prompt user accordingly Fixes #4960
   *   @history 2017-08-09 Marjorie Hahn - Hard-coded the size of the icons in the toolbar to
   *                           temporarily fix the shift in size when switching between views
   *                           until docked widgets are implemented. Fixes #5084.
   *   @history 2017-10-06 Cole Neubauer - Made the open from command line use the WorkOrder
   *                           Fixes #5171
   *   @history 2017-11-02 Tyler Wilson - Added the ability to read/write settings for recent
   *                           projects.  Also re-implemented the functionality for loading
   *                           recent projects in IPCE.  Fixes #4492.
   *   @history 2017-11-03 Adam Goins - Modified the detached QMainWindow to be a ViewSubWindow
   *                           so that we can capture the windowClose() signal and remove
   *                           detached views from the m_detachedViews list appropriately.
   *                           This fixes an issue where a detached view would appear to be
   *                           open even after it has been closed. Fixes #5109.
   *   @history 2017-11-12  Tyler Wilson - Removed a resize call in readSettings because it
   *                           was screwing up the display of widgets when a project is loaded.
   *                           Also switched the order in which a project is saved.  A project is
   *                           cleared after it is saved, and not before (which had been the previous
   *                           behavior.  Fixes #5175.
   *   @history 2017-12-08 Tracie Sucharski - Removed project path.  Project root has been
   *                           fixed to correctly show the path. References #5276, #5289.
   *   @history 2018-01-18 Tracie Sucharski - Commented out progressDock until we decide if it's
   *                           needed.  Currently, it is not being used, the progress bar appears in
   *                           the history dock. Fixes #5151.
   *   @history 2018-03-02 Tracie Sucharski - added static keyword to the m_maxRecentProject member
   *                           variable, fixes OSX compile warning.  References #5341.
   *   @history 2018-04-04 Tracie Sucharski - Added removeView slot which removes the view
   *                           containing the given widget. In the closeEvent method check whether
   *                           there is an active control and if it has been modified as additional
   *                           test to determine whether project needs saving.
   *   @history 2018-05-01 Tracie Sucharski - Code accidently left commented from previous checking.
   *                           Fixes #5412.
   *   @history 2018-05-30 Tracie Sucharski - Fix to handle the re-factored docked views.
   *                           Changed from MDI to SDI, changing the centralWidget to a dumy, unused
   *                           widget. Added addDock method. Remove all methods having to do with
   *                           MDI sub-windows, detached views.
   *                           widget. Remove all methods having to do with MDI sub-windows,
   *                           detached views.  The dock widgets holding the views are saved off
   *                           for cleanup because there is no way to get the dock from the view.
   *                           Cleanup connections are made for the views and the docks to ensure
   *                           that cleanup happens for both.  Fixes #5433.
   *   @history 2018-06-13 Tracie Sucharski - Fixed cleanup of views and QDockWidgets.
   *   @history 2018-06-13 Kaitlyn Lee - Since views now inherit from QMainWindow, each individual
   *                           view has its own toolbar, so having an active toolbar and tool pad is
   *                           not needed. Removed code adding the save active control net button and
   *                           the toolpad, since control nets can be saved with the project save button.
   *   @history 2018-06-14 Makayla Shepherd - ipce now defaults to full screen if there is not an
   *                           ipce.config in the project or in ~/.Isis/ipce.
   *   @history 2018-06-14 Makayla Shepherd - Stopped saving the state of a temporary project.
   *   @history 2018-06-14 Makayla Shepherd - Save and Save As now save the geometry and state of 
   *                           the project. 
   *   @history 2018-06-15 Tracie Sucharski - Fixed break to recent projects.  The readSettings
   *                           must be called before initializeActions to get the recent projects
   *                           from the config file.
<<<<<<< HEAD
   *   @history 2018-06-20 Makayla Shepherd - ipce now defaults to full screen if there is not an
   *                           ipce.config in the project or in ~/.Isis/ipce.
   *   @history 2018-06-20 Makayla Shepherd - Stopped saving the state of a temporary project.
   *   @history 2018-06-20 Makayla Shepherd - Save and Save As now save the geometry and state of 
   *                           the project.
   *  
=======
   *   @history 2018-06-19 Kaitlyn Lee - Added tabViews() and the menu option under the View menu to
   *                           tab the views. Currently, this can tab all attached/detached views. I
   *                           left the line setting dock options to allow grouped dragging, but tabbing
   *                           views does not always work with this enabled. With this option enabled, the
   *                           type of a view will randomly change and setting its type has no effect.
   *                           Use windowType() to get the type. Also added the toolbar title in the
   *                           permanent toolbar constructor. 
   *
   *
>>>>>>> 7baff3e1
   */
  class IpceMainWindow : public QMainWindow {
      Q_OBJECT
    public:
      explicit IpceMainWindow(QWidget *parent = 0);
      ~IpceMainWindow();

    public slots:
      void addView(QWidget *newWidget, Qt::DockWidgetArea area = Qt::LeftDockWidgetArea,
                   Qt::Orientation orientation = Qt::Horizontal);
      void removeView(QWidget *view);
      void removeAllViews();

      void readSettings(Project *);

    protected:
      void closeEvent(QCloseEvent *event);
      bool eventFilter(QObject *watched, QEvent *event);

    private slots:
      void configureThreadLimit();
      void enterWhatsThisMode();

      void tabViews();

      void raiseWarningTab();
      
      void writeSettings(Project *project);

      void cleanupViewDockList(QObject *obj);
    private:
      Q_DISABLE_COPY(IpceMainWindow);

      void applyMaxThreadCount();

      void initializeActions();
      void createMenus();
      void createToolBars();

    private:
      /**
       * The directory stores all of the work orders that this program is capable of doing. This
       *   drives most of the functionality.
       */
      QPointer<Directory> m_directory;

      QDockWidget *m_projectDock;
      QDockWidget *m_warningsDock;

      QList<QDockWidget *> m_viewDocks; //!< QDockWidgets holding the views

      /**
       * This is the "goal" or "estimated" maximum number of active threads running in this program
       *   at once. For now, the GUI consumes 1 thread and QtConcurrent
       *   (QThreadPool::globalInstance) consumes the remaining threads. Anything <= 1 means that we
       *   should perform a best-guess for best perfomance.
       */
      int m_maxThreadCount;
      static const int m_maxRecentProjects = 5;

      QToolBar *m_permToolBar; //!< The toolbar for actions that rarely need to be changed.

      QMenu *m_fileMenu; //!< Menu for the file actions
      QMenu *m_projectMenu; //!< Menu for the project actions
      QMenu *m_editMenu; //!< Menu for edit actions
      QMenu *m_viewMenu; //!< Menu for view and window actions
      QMenu *m_settingsMenu; //!< Menu for settings actions
      QMenu *m_helpMenu; //!< Menu for help actions

      QList<QAction *> m_fileMenuActions; //!< Internal list of file actions
      QList<QAction *> m_projectMenuActions;//!< Internal list of project actions
      QList<QAction *> m_editMenuActions;//!< Internal list of edit actions
      QList<QAction *> m_viewMenuActions;//!< Internal list of view actions
      QList<QAction *> m_settingsMenuActions;//!< Internal list of settings actions
      QList<QAction *> m_helpMenuActions;//!< Internal list of help actions

      QList<QAction *> m_permToolBarActions;//!< Internal list of permanent toolbar actions

      QAction *m_cascadeViewsAction; //!< Action that cascades the mdi area
      QAction *m_tileViewsAction; //!< Action that tiles the mdi area
  };
}

#endif // IpceMainWindow_H<|MERGE_RESOLUTION|>--- conflicted
+++ resolved
@@ -152,14 +152,6 @@
    *   @history 2018-06-15 Tracie Sucharski - Fixed break to recent projects.  The readSettings
    *                           must be called before initializeActions to get the recent projects
    *                           from the config file.
-<<<<<<< HEAD
-   *   @history 2018-06-20 Makayla Shepherd - ipce now defaults to full screen if there is not an
-   *                           ipce.config in the project or in ~/.Isis/ipce.
-   *   @history 2018-06-20 Makayla Shepherd - Stopped saving the state of a temporary project.
-   *   @history 2018-06-20 Makayla Shepherd - Save and Save As now save the geometry and state of 
-   *                           the project.
-   *  
-=======
    *   @history 2018-06-19 Kaitlyn Lee - Added tabViews() and the menu option under the View menu to
    *                           tab the views. Currently, this can tab all attached/detached views. I
    *                           left the line setting dock options to allow grouped dragging, but tabbing
@@ -167,9 +159,11 @@
    *                           type of a view will randomly change and setting its type has no effect.
    *                           Use windowType() to get the type. Also added the toolbar title in the
    *                           permanent toolbar constructor. 
-   *
-   *
->>>>>>> 7baff3e1
+   *   @history 2018-06-20 Makayla Shepherd - ipce now defaults to full screen if there is not an
+   *                           ipce.config in the project or in ~/.Isis/ipce.
+   *   @history 2018-06-20 Makayla Shepherd - Stopped saving the state of a temporary project.
+   *   @history 2018-06-20 Makayla Shepherd - Save and Save As now save the geometry and state of 
+   *                           the project.
    */
   class IpceMainWindow : public QMainWindow {
       Q_OBJECT
