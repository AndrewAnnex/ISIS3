#ifndef IpceMainWindow_H
#define IpceMainWindow_H
/**
 * @file
 * $Revision: 1.19 $
 * $Date: 2010/03/22 19:44:53 $
 *
 *   Unless noted otherwise, the portions of Isis written by the USGS are
 *   public domain. See individual third-party library and package descriptions
 *   for intellectual property information, user agreements, and related
 *   information.
 *
 *   Although Isis has been used by the USGS, no warranty, expressed or
 *   implied, is made by the USGS as to the accuracy and functioning of such
 *   software and related material nor shall the fact of distribution
 *   constitute any such warranty, and no responsibility is assumed by the
 *   USGS in connection therewith.
 *
 *   For additional information, launch
 *   $ISISROOT/doc//documents/Disclaimers/Disclaimers.html
 *   in a browser or see the Privacy &amp; Disclaimers page on the Isis website,
 *   http://isis.astrogeology.usgs.gov, and the USGS privacy and disclaimers on
 *   http://www.usgs.gov/privacy.html.
 */

#include "ViewSubWindow.h"
#include <QEvent>
#include <QMainWindow>
#include <QPointer>
#include <QProgressBar>
#include <QMdiSubWindow>

namespace Isis {
  class AbstractProjectItemView;
  class Directory;
  class Project;

  /**
   * The main window for the ipce appication. This handles most of the top-level GUI aspects of the program.
   *
   * @author 2012-??-?? Steven Lambright and Stuart Sides
   *
   * @internal
   *   @history 2012-07-27 Kimberly Oyama and Steven Lambright - Removed progress and warnings
   *                           tab widgets. They are now dock widgets.
   *   @history 2012-08-28 Tracie Sucharski - The Directory no longer takes a container it its
   *                           constructor.
   *   @history 2012-09-17 Steven Lambright - Dock widgets now delete themselves on close. This
   *                           gives the user the correct options when proceeding in the interface,
   *                           but undo/redo are not implemented (it needs to eventually be
   *                           encapsulated in a work order). The undo/redo didn't work correctly
   *                           anyways before setting this flag, so it's an improvement. Example
   *                           change: If I close Footprint View 1, I'm no longer asked if I want
   *                           to view images in footprint view 1.
   *   @history 2015-10-05 Jeffrey Covington - Replaced the ProjectTreeWidget
   *                           with a ProjectItemTreeView. Added the
   *                           eventFilter() method for intercepting some
   *                           events from views.
   *   @history 2016-01-04 Jeffrey Covington - Added a QMdiArea as the central widget
   *                           of the main window. The menus and toolbars are now solely
   *                           handled by the main window. Menus, context menus, and
   *                           toolbars are populated with actions recieved from the Directory
   *                           the active view, and the main window. Both WorkOrders and
   *                           regular QActions can be used in menus and toolbars. Views can
   *                           now be detached from the main window into their own independent
   *                           window with internalized menus and toolbars.
   *   @history 2016-10-20 Tracie Sucharski - Clean up included headers that are commented out,
   *                           updated for Qt5, comment call to saveState for window which caused
   *                           errors.  TODO:  Determine problem with saveState call.
   *   @history 2016-11-09 Tyler Wilson - Move a segment of code in the constructor from the beginning
   *                           to the end.  This code loads a project from the command line instead of the
   *                           GUI, and it wasn't outputting warnings/errors to the warnings/error tab
   *                           when the project was loaded because it was being called before the GUI
   *                           was created.  Fixes #4488.  References #4526, ##4487.
   *   @history 2016-11-09 Ian Humphrey - Modified readSettings() and writeSettings() to take in
   *                           Project pointers to be used to properly read and write settings
   *                           for the IpceMainWindow. Note that when running ipce without
   *                           opening a Project, the config file ipce_Project.config is used.
   *                           Otherwise, when a project is open, the config file
   *                           ipce_ProjectName will be used to restore window geom.
   *                           The m_permToolBar, m_activeToolBar, and m_toolPad now have object
   *                           names set, so the saveState() call within writeSettings() now works.
   *                           Fixes #4358.
   *   @history 2016-12-09 Tracie Sucharski - One of the previous 2 changes caused a problem with
   *                           view toolbars not to be restored.  Added setActiveSubWindow and
   *                           show to the ::addView method.  Fixes #4546.
   *   @history 2017-04-17 Ian Humphrey - Updated createMenus() to set tool tips (hover text)
   *                           visible so the JigsawWorkOrder tool tip can be displayed to user
   *                           (which indicates why it is disabled by default). Fixes #4749.
   *   @history 2017-06-22 Tracie Sucharski - Renamed from CNetSuiteMainWindow when application was
   *                           renamed to ipce from cnetsuite.
   *   @history 2017-07-12 Cole Neubauer - Added removeAllViews function and m_detachedViews member
   *                           variable. Needed to clear out an old projects views from the window
   *                           when opening a new project. Fixes #4969
   *   @history 2017-07-14 Cole Neubauer - Added private slot raiseWarningTab to be able to raise
   *                           the warning tab when a new warning happens.
   *                           Fixes #5041
   *   @history 2017-07-14 Cole Neubauer - Set Object name for Target/Sensor Widgets in addView
   *                           Fixes #5059
   *                           Fixes #5041
   *   @history 2017-07-26 Cole Neubauer - Changed the closevent funtion to check if a project is
   *                           and prompt user accordingly Fixes #4960
   *   @history 2017-08-09 Marjorie Hahn - Hard-coded the size of the icons in the toolbar to
   *                           temporarily fix the shift in size when switching between views
   *                           until docked widgets are implemented. Fixes #5084.
   *   @history 2017-10-06 Cole Neubauer - Made the open from command line use the WorkOrder
   *                           Fixes #5171
   *   @history 2017-11-02 Tyler Wilson - Added the ability to read/write settings for recent
   *                           projects.  Also re-implemented the functionality for loading
   *                           recent projects in IPCE.  Fixes #4492.
   *   @history 2017-11-03 Adam Goins - Modified the detached QMainWindow to be a ViewSubWindow
   *                           so that we can capture the windowClose() signal and remove
   *                           detached views from the m_detachedViews list appropriately.
   *                           This fixes an issue where a detached view would appear to be
   *                           open even after it has been closed. Fixes #5109.
   *   @history 2017-11-12  Tyler Wilson - Removed a resize call in readSettings because it
   *                           was screwing up the display of widgets when a project is loaded.
   *                           Also switched the order in which a project is saved.  A project is
   *                           cleared after it is saved, and not before (which had been the previous
   *                           behavior.  Fixes #5175.
   *   @history 2017-12-08 Tracie Sucharski - Removed project path.  Project root has been
   *                           fixed to correctly show the path. References #5276, #5289.
   *   @history 2018-01-18 Tracie Sucharski - Commented out progressDock until we decide if it's
   *                           needed.  Currently, it is not being used, the progress bar appears in
   *                           the history dock. Fixes #5151.
   *   @history 2018-03-02 Tracie Sucharski - added static keyword to the m_maxRecentProject member
   *                           variable, fixes OSX compile warning.  References #5341.
   *   @history 2018-04-04 Tracie Sucharski - Added removeView slot which removes the view
   *                           containing the given widget. In the closeEvent method check whether
   *                           there is an active control and if it has been modified as additional
   *                           test to determine whether project needs saving.
   *   @history 2018-05-01 Tracie Sucharski - Code accidently left commented from previous checking.
   *                           Fixes #5412.
<<<<<<< HEAD
   *  
=======
   *   @history 2018-05-31 Christopher Combs - Added support for JigsawRunWidget to be created as a
   *                           dockable widget in addView(). Fixes #5428.
   *   @history 2018-05-30 Tracie Sucharski - Fix to handle the re-factored docked views.
   *                           Changed from MDI to SDI, changing the centralWidget to a dumy, unused
   *                           widget. Remove all methods having to do with MDI sub-windows,
   *                           detached views.  The dock widgets holding the views are saved off
   *                           for cleanup because there is no way to get the dock from the view.
   *                           Cleanup connections are made for the views and the docks to ensure
   *                           that cleanup happens for both.  Fixes #5433.
   *   @history 2018-06-13 Tracie Sucharski - Fixed cleanup of views and QDockWidgets.
   *   @history 2018-06-13 Kaitlyn Lee - Since views now inherit from QMainWindow, each individual
   *                           view has its own toolbar, so having an active toolbar and tool pad is
   *                           not needed. Removed code adding the save active control net button
   *                           and the toolpad, since control nets can be saved with the project
   *                           save button.
   *   @history 2018-06-14 Christopher Combs - Changed addView method to take in JigsawRunWidget as
   *                           a QDockWidget object instead of wrapping it in one.
   *   @history 2018-06-15 Tracie Sucharski - Fixed break to recent projects.  The readSettings
   *                           must be called before initializeActions to get the recent projects
   *                           from the config file.
   *   @history 2018-06-18 Makayla Shepherd - Set the QApplication name so that BundleAdjust does
   *                           not output text to the command line for ipce. Fixes #4171.
   *   @history 2018-06-19 Kaitlyn Lee - Added tabViews() and the menu option under the View menu to
   *                           tab the views. Currently, this can tab all attached/detached views.
   *                           I left the line setting dock options to allow grouped dragging, but
   *                           tabbing views does not always work with this enabled. With this
   *                           option enabled, the type of a view will randomly change and setting
   *                           its type has no effect. Use windowType() to get the type. Also added
   *                           the toolbar title in the permanent toolbar constructor.
   *   @history 2018-06-22 Tracie Sucharski - Cleanup destruction of dock widgets and the views they
   *                           hold.  Extra destroy slots were causing double deletion of memory.
   *   @history 2018-06-22 Tracie Sucharski - Added a showEvent handler so that the project clean
   *                           state can be reset after the IpceMainWindow::show() causes resize and
   *                           move events which in turn cause the project clean flag to be false
   *                           even though the project has just opened.
   *   @history 2018-07-07 Summer Stapleton - Added check in the closeEvent() for changes to any
   *                           TemplateEditorWidget currently open to create a pop-up warning/
   *                           option to save.
   *   @history 2018-07-09 Kaitlyn Lee - Added tileViews() and the menu option to tile all
   *                           docked/undocked and tabbed/untabbed views. Changed removeView() to
   *                           delete the parent dock widget. If we do not delete the dock widget,
   *                           an empty dock widget will remain where the view used to be.
   *   @history 2018-07-10 Tracie Sucharski - Change initial interface of views to tabbed view.
   *                           Changed the QMainWindow separator to a different color and wider size
   *                           for ease of use.  Create the QMainWindow initial size to prevent the
   *                           Viewports in CubeDnView from being created as a small size.
   *   @history 2018-07-11 Kaitlyn Lee - Added a value in the project settings that stores whether a
   *                           project was in fullscreen or not when saved. If not, we call showNormal()
   *                           to restore the poject's window size. This also fixes the warning/history tabs
   *                           being misplaced when opening a project. Fixes #5175. References #5436.
   *   @history 2018-07-12 Tracie Sucharski - Renamed the signal Directory::viewClosed to
   *                           Directory::closeView since Directory does not close the view but
   *                           indicate that the view needs closing.  This signal is now used by
   *                           more than the cnetEditorView, so updated documentation.  Did a little
   *                           cleanup on the removeView  method by removing some code that
   *                           automatically happens due to connection made on destroyed signal.
   *   @history 2018-07-12 Kaitlyn Lee - Removed code that makes the window fullscreen in memory,
   *                           since this was causing a project's window size to not be restored
   *                           when opening from the command line. Decreased the size and changed
   *                           the color of the splitter. In writeGlobalSettings(), check to see if
   *                           the geometry value does not exist in the config file. This allows the
   *                           geometry to be saved if the config file does not exist and a user
   *                           opens a project. Before, it would not save the geometry because the
   *                           opened project was not temporary. References #5433
>>>>>>> 8a7a7e13
   */
  class IpceMainWindow : public QMainWindow {
      Q_OBJECT
    public:
      explicit IpceMainWindow(QWidget *parent = 0);
      ~IpceMainWindow();

    public slots:
<<<<<<< HEAD
      void addView(QWidget *newWidget);
=======
      void addView(QWidget *newWidget, Qt::DockWidgetArea area = Qt::LeftDockWidgetArea,
                   Qt::Orientation orientation = Qt::Horizontal);
>>>>>>> 8a7a7e13
      void removeView(QWidget *view);
      void removeAllViews();

      void readSettings(Project *);
      void writeSettings(Project *project);
      void writeGlobalSettings(Project *project);

    protected:
      void showEvent(QShowEvent *event);
      void closeEvent(QCloseEvent *event);
      bool eventFilter(QObject *watched, QEvent *event);

    private slots:
      void configureThreadLimit();
      void enterWhatsThisMode();

      void tabViews();
      void tileViews();

      void raiseWarningTab();

      void cleanupViewDockList(QObject *obj);

    private:
      Q_DISABLE_COPY(IpceMainWindow);

      void applyMaxThreadCount();

      void initializeActions();
      void createMenus();
      void createToolBars();

    private:
      /**
       * The directory stores all of the work orders that this program is capable of doing. This
       *   drives most of the functionality.
       */
      QPointer<Directory> m_directory;

      QDockWidget *m_projectDock;
      QDockWidget *m_warningsDock;

      QList<QDockWidget *> m_viewDocks; //!< QDockWidgets holding the views

      /**
       * This is the "goal" or "estimated" maximum number of active threads running in this program
       *   at once. For now, the GUI consumes 1 thread and QtConcurrent
       *   (QThreadPool::globalInstance) consumes the remaining threads. Anything <= 1 means that we
       *   should perform a best-guess for best perfomance.
       */
      int m_maxThreadCount;
      static const int m_maxRecentProjects = 5;

      QToolBar *m_permToolBar; //!< The toolbar for actions that rarely need to be changed.

      QMenu *m_fileMenu; //!< Menu for the file actions
      QMenu *m_projectMenu; //!< Menu for the project actions
      QMenu *m_editMenu; //!< Menu for edit actions
      QMenu *m_viewMenu; //!< Menu for view and window actions
      QMenu *m_settingsMenu; //!< Menu for settings actions
      QMenu *m_helpMenu; //!< Menu for help actions

      QList<QAction *> m_fileMenuActions; //!< Internal list of file actions
      QList<QAction *> m_projectMenuActions;//!< Internal list of project actions
      QList<QAction *> m_editMenuActions;//!< Internal list of edit actions
      QList<QAction *> m_viewMenuActions;//!< Internal list of view actions
      QList<QAction *> m_settingsMenuActions;//!< Internal list of settings actions
      QList<QAction *> m_helpMenuActions;//!< Internal list of help actions

      QList<QAction *> m_permToolBarActions;//!< Internal list of permanent toolbar actions

      QAction *m_cascadeViewsAction; //!< Action that cascades the mdi area
      QAction *m_tileViewsAction; //!< Action that tiles the mdi area
  };
}

#endif // IpceMainWindow_H<|MERGE_RESOLUTION|>--- conflicted
+++ resolved
@@ -131,9 +131,6 @@
    *                           test to determine whether project needs saving.
    *   @history 2018-05-01 Tracie Sucharski - Code accidently left commented from previous checking.
    *                           Fixes #5412.
-<<<<<<< HEAD
-   *  
-=======
    *   @history 2018-05-31 Christopher Combs - Added support for JigsawRunWidget to be created as a
    *                           dockable widget in addView(). Fixes #5428.
    *   @history 2018-05-30 Tracie Sucharski - Fix to handle the re-factored docked views.
@@ -198,7 +195,6 @@
    *                           geometry to be saved if the config file does not exist and a user
    *                           opens a project. Before, it would not save the geometry because the
    *                           opened project was not temporary. References #5433
->>>>>>> 8a7a7e13
    */
   class IpceMainWindow : public QMainWindow {
       Q_OBJECT
@@ -207,12 +203,8 @@
       ~IpceMainWindow();
 
     public slots:
-<<<<<<< HEAD
-      void addView(QWidget *newWidget);
-=======
       void addView(QWidget *newWidget, Qt::DockWidgetArea area = Qt::LeftDockWidgetArea,
                    Qt::Orientation orientation = Qt::Horizontal);
->>>>>>> 8a7a7e13
       void removeView(QWidget *view);
       void removeAllViews();
 
