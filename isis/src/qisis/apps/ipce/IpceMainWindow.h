--- conflicted
+++ resolved
@@ -159,20 +159,17 @@
    *                           state can be reset after the IpceMainWindow::show() causes resize and
    *                           move events which in turn cause the project clean flag to be false
    *                           even though the project has just opened.
-<<<<<<< HEAD
-   *   @history 2018-07-10 Tracie Sucharski - Change initial interface of views to tabbed view.
-   *                           Changed the QMainWindow separator to a different color and wider size
-   *                           for ease of use.  Create the QMainWindow initial size to prevent the
-   *                           Viewports in CubeDnView from being created as a small size.
-=======
-   *   @history 2018-07-07 Summer Stapleton - Added check in the closeEvent() for changes to any 
+   *   @history 2018-07-07 Summer Stapleton - Added check in the closeEvent() for changes to any
    *                           TemplateEditorWidget currently open to create a pop-up warning/
    *                           option to save.
    *   @history 2018-07-09 Kaitlyn Lee - Added tileViews() and the menu option to tile all docked/undocked
    *                           and tabbed/untabbed views. Changed removeView() to delete the parent dock widget.
    *                           If we do not delete the dock widget, an empty dock widget will remain where the
    *                           view used to be.
->>>>>>> a77b761c
+   *   @history 2018-07-10 Tracie Sucharski - Change initial interface of views to tabbed view.
+   *                           Changed the QMainWindow separator to a different color and wider size
+   *                           for ease of use.  Create the QMainWindow initial size to prevent the
+   *                           Viewports in CubeDnView from being created as a small size.
    *   @history 2018-07-11 Kaitlyn Lee - Added a value in the project settings that stores whether a
    *                           project was in fullscreen or not when saved. If not, we call showNormal()
    *                           to restore the poject's window size. This also fixes the warning/history tabs
