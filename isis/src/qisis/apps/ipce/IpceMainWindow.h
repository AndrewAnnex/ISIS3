#ifndef IpceMainWindow_H
#define IpceMainWindow_H
/**
 * @file
 * $Revision: 1.19 $
 * $Date: 2010/03/22 19:44:53 $
 *
 *   Unless noted otherwise, the portions of Isis written by the USGS are
 *   public domain. See individual third-party library and package descriptions
 *   for intellectual property information, user agreements, and related
 *   information.
 *
 *   Although Isis has been used by the USGS, no warranty, expressed or
 *   implied, is made by the USGS as to the accuracy and functioning of such
 *   software and related material nor shall the fact of distribution
 *   constitute any such warranty, and no responsibility is assumed by the
 *   USGS in connection therewith.
 *
 *   For additional information, launch
 *   $ISISROOT/doc//documents/Disclaimers/Disclaimers.html
 *   in a browser or see the Privacy &amp; Disclaimers page on the Isis website,
 *   http://isis.astrogeology.usgs.gov, and the USGS privacy and disclaimers on
 *   http://www.usgs.gov/privacy.html.
 */

#include "ViewSubWindow.h"
#include <QEvent>
#include <QMainWindow>
#include <QPointer>
#include <QProgressBar>
#include <QMdiSubWindow>

namespace Isis {
  class AbstractProjectItemView;
  class Directory;
  class Project;

  /**
   * The main window for the ipce appication. This handles most of the top-level GUI aspects of the program.
   *
   * @author 2012-??-?? Steven Lambright and Stuart Sides
   *
   * @internal
   *   @history 2012-07-27 Kimberly Oyama and Steven Lambright - Removed progress and warnings
   *                           tab widgets. They are now dock widgets.
   *   @history 2012-08-28 Tracie Sucharski - The Directory no longer takes a container it its
   *                           constructor.
   *   @history 2012-09-17 Steven Lambright - Dock widgets now delete themselves on close. This
   *                           gives the user the correct options when proceeding in the interface,
   *                           but undo/redo are not implemented (it needs to eventually be
   *                           encapsulated in a work order). The undo/redo didn't work correctly
   *                           anyways before setting this flag, so it's an improvement. Example
   *                           change: If I close Footprint View 1, I'm no longer asked if I want
   *                           to view images in footprint view 1.
   *   @history 2015-10-05 Jeffrey Covington - Replaced the ProjectTreeWidget
   *                           with a ProjectItemTreeView. Added the
   *                           eventFilter() method for intercepting some
   *                           events from views.
   *   @history 2016-01-04 Jeffrey Covington - Added a QMdiArea as the central widget
   *                           of the main window. The menus and toolbars are now solely
   *                           handled by the main window. Menus, context menus, and
   *                           toolbars are populated with actions recieved from the Directory
   *                           the active view, and the main window. Both WorkOrders and
   *                           regular QActions can be used in menus and toolbars. Views can
   *                           now be detached from the main window into their own independent
   *                           window with internalized menus and toolbars.
   *   @history 2016-10-20 Tracie Sucharski - Clean up included headers that are commented out,
   *                           updated for Qt5, comment call to saveState for window which caused
   *                           errors.  TODO:  Determine problem with saveState call.
   *   @history 2016-11-09 Tyler Wilson - Move a segment of code in the constructor from the beginning
   *                           to the end.  This code loads a project from the command line instead of the
   *                           GUI, and it wasn't outputting warnings/errors to the warnings/error tab
   *                           when the project was loaded because it was being called before the GUI
   *                           was created.  Fixes #4488.  References #4526, ##4487.
   *   @history 2016-11-09 Ian Humphrey - Modified readSettings() and writeSettings() to take in
   *                           Project pointers to be used to properly read and write settings
   *                           for the IpceMainWindow. Note that when running ipce without
   *                           opening a Project, the config file ipce_Project.config is used.
   *                           Otherwise, when a project is open, the config file
   *                           ipce_ProjectName will be used to restore window geom.
   *                           The m_permToolBar, m_activeToolBar, and m_toolPad now have object
   *                           names set, so the saveState() call within writeSettings() now works.
   *                           Fixes #4358.
   *   @history 2016-12-09 Tracie Sucharski - One of the previous 2 changes caused a problem with
   *                           view toolbars not to be restored.  Added setActiveSubWindow and
   *                           show to the ::addView method.  Fixes #4546.
   *   @history 2017-04-17 Ian Humphrey - Updated createMenus() to set tool tips (hover text)
   *                           visible so the JigsawWorkOrder tool tip can be displayed to user
   *                           (which indicates why it is disabled by default). Fixes #4749.
   *   @history 2017-06-22 Tracie Sucharski - Renamed from CNetSuiteMainWindow when application was
   *                           renamed to ipce from cnetsuite.
   *   @history 2017-07-12 Cole Neubauer - Added removeAllViews function and m_detachedViews member
   *                           variable. Needed to clear out an old projects views from the window
   *                           when opening a new project. Fixes #4969
   *   @history 2017-07-14 Cole Neubauer - Added private slot raiseWarningTab to be able to raise
   *                           the warning tab when a new warning happens.
   *                           Fixes #5041
   *   @history 2017-07-14 Cole Neubauer - Set Object name for Target/Sensor Widgets in addView
   *                           Fixes #5059
   *                           Fixes #5041
   *   @history 2017-07-26 Cole Neubauer - Changed the closevent funtion to check if a project is
   *                           and prompt user accordingly Fixes #4960
   *   @history 2017-08-09 Marjorie Hahn - Hard-coded the size of the icons in the toolbar to
   *                           temporarily fix the shift in size when switching between views
   *                           until docked widgets are implemented. Fixes #5084.
   *   @history 2017-10-06 Cole Neubauer - Made the open from command line use the WorkOrder
   *                           Fixes #5171
   *   @history 2017-11-02 Tyler Wilson - Added the ability to read/write settings for recent
   *                           projects.  Also re-implemented the functionality for loading
   *                           recent projects in IPCE.  Fixes #4492.
   *   @history 2017-11-03 Adam Goins - Modified the detached QMainWindow to be a ViewSubWindow
   *                           so that we can capture the windowClose() signal and remove
   *                           detached views from the m_detachedViews list appropriately.
   *                           This fixes an issue where a detached view would appear to be
   *                           open even after it has been closed. Fixes #5109.
   *   @history 2017-11-12  Tyler Wilson - Removed a resize call in readSettings because it
   *                           was screwing up the display of widgets when a project is loaded.
   *                           Also switched the order in which a project is saved.  A project is
   *                           cleared after it is saved, and not before (which had been the previous
   *                           behavior.  Fixes #5175.
   *   @history 2017-12-08 Tracie Sucharski - Removed project path.  Project root has been
   *                           fixed to correctly show the path. References #5276, #5289.
   *   @history 2018-01-18 Tracie Sucharski - Commented out progressDock until we decide if it's
   *                           needed.  Currently, it is not being used, the progress bar appears in
   *                           the history dock. Fixes #5151.
   *   @history 2018-03-02 Tracie Sucharski - added static keyword to the m_maxRecentProject member
   *                           variable, fixes OSX compile warning.  References #5341.
   *   @history 2018-04-04 Tracie Sucharski - Added removeView slot which removes the view
   *                           containing the given widget. In the closeEvent method check whether
   *                           there is an active control and if it has been modified as additional
   *                           test to determine whether project needs saving.
   *   @history 2018-05-01 Tracie Sucharski - Code accidently left commented from previous checking.
   *                           Fixes #5412.
   *   @history 2018-05-30 Tracie Sucharski - Fix to handle the re-factored docked views.
   *                           Changed from MDI to SDI, changing the centralWidget to a dumy, unused
   *                           widget. Remove all methods having to do with MDI sub-windows,
   *                           detached views.  The dock widgets holding the views are saved off
   *                           for cleanup because there is no way to get the dock from the view.
   *                           Cleanup connections are made for the views and the docks to ensure
   *                           that cleanup happens for both.  Fixes #5433.
   *   @history 2018-06-13 Tracie Sucharski - Fixed cleanup of views and QDockWidgets.
   *   @history 2018-06-13 Kaitlyn Lee - Since views now inherit from QMainWindow, each individual
   *                           view has its own toolbar, so having an active toolbar and tool pad is
   *                           not needed. Removed code adding the save active control net button and
   *                           the toolpad, since control nets can be saved with the project save button.
   *   @history 2018-06-15 Tracie Sucharski - Fixed break to recent projects.  The readSettings
   *                           must be called before initializeActions to get the recent projects
   *                           from the config file.
   *   @history 2018-06-19 Kaitlyn Lee - Added tabViews() and the menu option under the View menu to
   *                           tab the views. Currently, this can tab all attached/detached views. I
   *                           left the line setting dock options to allow grouped dragging, but tabbing
   *                           views does not always work with this enabled. With this option enabled, the
   *                           type of a view will randomly change and setting its type has no effect.
   *                           Use windowType() to get the type. Also added the toolbar title in the
   *                           permanent toolbar constructor.
   *   @history 2018-06-22 Tracie Sucharski - Cleanup destruction of dock widgets and the views they
   *                           hold.  Extra destroy slots were causing double deletion of memory.
   *   @history 2018-06-22 Tracie Sucharski - Added a showEvent handler so that the project clean
   *                           state can be reset after the IpceMainWindow::show() causes resize and
   *                           move events which in turn cause the project clean flag to be false
   *                           even though the project has just opened.
<<<<<<< HEAD
   *   @history 2018-07-05 Kaitlyn Lee - Added tilViews() and the menu option to tile all docked/undocked
   *                           and tabbed/untabbed views.
   *   @history 2018-07-07 Summer Stapleton - Added check in the closeEvent() for changes to any 
   *                           TemplateEditorWidget currently open to create a pop-up warning/
   *                           option to save.
=======
   *   @history 2018-07-09 Kaitlyn Lee - Added tileViews() and the menu option to tile all docked/undocked
   *                           and tabbed/untabbed views. Changed removeView() to delete the parent dock widget.
   *                           If we do not delete the dock widget, an empty dock widget will remain where the
   *                           view used to be.
>>>>>>> 6d6b285d
   */
  class IpceMainWindow : public QMainWindow {
      Q_OBJECT
    public:
      explicit IpceMainWindow(QWidget *parent = 0);
      ~IpceMainWindow();

    public slots:
      void addView(QWidget *newWidget, Qt::DockWidgetArea area = Qt::LeftDockWidgetArea,
                   Qt::Orientation orientation = Qt::Horizontal);
      void removeView(QWidget *view);
      void removeAllViews();

      void readSettings(Project *);
      void writeSettings(Project *project);
      void writeGlobalSettings(Project *project);

    protected:
      void showEvent(QShowEvent *event);
      void closeEvent(QCloseEvent *event);
      bool eventFilter(QObject *watched, QEvent *event);

    private slots:
      void configureThreadLimit();
      void enterWhatsThisMode();

      void tabViews();
      void tileViews();

      void raiseWarningTab();
      void cleanupViewDockList(QObject *obj);

    private:
      Q_DISABLE_COPY(IpceMainWindow);

      void applyMaxThreadCount();

      void initializeActions();
      void createMenus();
      void createToolBars();

    private:
      /**
       * The directory stores all of the work orders that this program is capable of doing. This
       *   drives most of the functionality.
       */
      QPointer<Directory> m_directory;

      QDockWidget *m_projectDock;
      QDockWidget *m_warningsDock;

      QList<QDockWidget *> m_viewDocks; //!< QDockWidgets holding the views

      /**
       * This is the "goal" or "estimated" maximum number of active threads running in this program
       *   at once. For now, the GUI consumes 1 thread and QtConcurrent
       *   (QThreadPool::globalInstance) consumes the remaining threads. Anything <= 1 means that we
       *   should perform a best-guess for best perfomance.
       */
      int m_maxThreadCount;
      static const int m_maxRecentProjects = 5;

      QToolBar *m_permToolBar; //!< The toolbar for actions that rarely need to be changed.

      QMenu *m_fileMenu; //!< Menu for the file actions
      QMenu *m_projectMenu; //!< Menu for the project actions
      QMenu *m_editMenu; //!< Menu for edit actions
      QMenu *m_viewMenu; //!< Menu for view and window actions
      QMenu *m_settingsMenu; //!< Menu for settings actions
      QMenu *m_helpMenu; //!< Menu for help actions

      QList<QAction *> m_fileMenuActions; //!< Internal list of file actions
      QList<QAction *> m_projectMenuActions;//!< Internal list of project actions
      QList<QAction *> m_editMenuActions;//!< Internal list of edit actions
      QList<QAction *> m_viewMenuActions;//!< Internal list of view actions
      QList<QAction *> m_settingsMenuActions;//!< Internal list of settings actions
      QList<QAction *> m_helpMenuActions;//!< Internal list of help actions

      QList<QAction *> m_permToolBarActions;//!< Internal list of permanent toolbar actions

      QAction *m_cascadeViewsAction; //!< Action that cascades the mdi area
      QAction *m_tileViewsAction; //!< Action that tiles the mdi area
  };
}

#endif // IpceMainWindow_H<|MERGE_RESOLUTION|>--- conflicted
+++ resolved
@@ -159,18 +159,15 @@
    *                           state can be reset after the IpceMainWindow::show() causes resize and
    *                           move events which in turn cause the project clean flag to be false
    *                           even though the project has just opened.
-<<<<<<< HEAD
    *   @history 2018-07-05 Kaitlyn Lee - Added tilViews() and the menu option to tile all docked/undocked
    *                           and tabbed/untabbed views.
    *   @history 2018-07-07 Summer Stapleton - Added check in the closeEvent() for changes to any 
    *                           TemplateEditorWidget currently open to create a pop-up warning/
    *                           option to save.
-=======
    *   @history 2018-07-09 Kaitlyn Lee - Added tileViews() and the menu option to tile all docked/undocked
    *                           and tabbed/untabbed views. Changed removeView() to delete the parent dock widget.
    *                           If we do not delete the dock widget, an empty dock widget will remain where the
    *                           view used to be.
->>>>>>> 6d6b285d
    */
   class IpceMainWindow : public QMainWindow {
       Q_OBJECT
