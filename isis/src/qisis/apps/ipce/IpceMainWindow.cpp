/**
 * @file
 * $Revision: 1.19 $
 * $Date: 2010/03/22 19:44:53 $
 *
 *   Unless noted otherwise, the portions of Isis written by the USGS are
 *   public domain. See individual third-party library and package descriptions
 *   for intellectual property information, user agreements, and related
 *   information.
 *
 *   Although Isis has been used by the USGS, no warranty, expressed or
 *   implied, is made by the USGS as to the accuracy and functioning of such
 *   software and related material nor shall the fact of distribution
 *   constitute any such warranty, and no responsibility is assumed by the
 *   USGS in connection therewith.
 *
 *   For additional information, launch
 *   $ISISROOT/doc//documents/Disclaimers/Disclaimers.html
 *   in a browser or see the Privacy &amp; Disclaimers page on the Isis website,
 *   http://isis.astrogeology.usgs.gov, and the USGS privacy and disclaimers on
 *   http://www.usgs.gov/privacy.html.
 */
#include "IpceMainWindow.h"

#include <QApplication>
#include <QColor>
#include <QDebug>
#include <QDesktopWidget>
#include <QDockWidget>
#include <QMap>
#include <QMapIterator>
#include <QMdiArea>
#include <QObject>
#include <QRect>
#include <QRegExp>
#include <QStringList>
#include <QtWidgets>
#include <QSettings>
#include <QSize>
#include <QStatusBar>
#include <QStringList>
#include <QDateTime>
#include <QTreeView>
#include <QVariant>
#include <QTabWidget>


#include "AbstractProjectItemView.h"
#include "Directory.h"
#include "FileName.h"
#include "IException.h"
#include "IString.h"
#include "MosaicSceneWidget.h"
#include "ProgressWidget.h"
#include "Project.h"
#include "ProjectItemModel.h"
#include "ProjectItemTreeView.h"
#include "OpenProjectWorkOrder.h"
#include "SensorInfoWidget.h"
#include "TargetInfoWidget.h"
#include "TemplateEditorWidget.h"
#include "ViewSubWindow.h"

namespace Isis {
  /**
   * Construct the main window. This will create a Directory, the menus, and the dock areas.
   *
   * @param parent The Qt-relationship parent widget (usually NULL in this case)
   *
   * @internal
   *   @history 2016-11-09 Tyler Wilson - Moved the if-block which loads a project from the
   *                             command line from the start of the constructor to the end
   *                             because if there were warnings and errors, they were not
   *                             being output to the Warnings widget since the project is loaded
   *                             before the GUI is constructed.  Fixes #4488
   *   @history 2016-11-09 Ian Humphrey - Added default readSettings() call to load initial
   *                           default project window state. References #4358.
   */
  IpceMainWindow::IpceMainWindow(QWidget *parent) :
      QMainWindow(parent) {
    m_maxThreadCount = -1;

    //  Set the initialize size of the mainwindow to fullscreen so that created views do not
    //  get squished.  Saved projects with view had the internal widgets squished because the
    //  initial size of this mainwindow was small and it does not get restored to the saved project
    //  size until after views are created.  For instance, the viewports within a CubeDnView were
    //  restored to a small size based on the original mainwindow size.  If the internal state
    //  of the views such as the viewport sizes, zooms, etc get serialized, this code will not be
    //  needed.
    QDesktopWidget deskTop;
    QRect mainScreenSize = deskTop.availableGeometry(deskTop.primaryScreen());
    resize(mainScreenSize.width(), mainScreenSize.height());

    QWidget *centralWidget = new QWidget;
    setCentralWidget(centralWidget);
<<<<<<< HEAD
    setTabPosition(Qt::LeftDockWidgetArea, QTabWidget::South);
    //setDockOptions(GroupedDragging | AllowTabbedDocks);

    setDockNestingEnabled(true);

    //  Set the splitter frames to a reasonable color/size for resizing the docks.
    setStyleSheet("QMainWindow::separator {background: black; width: 3; height: 3px;}");
=======
    //centralWidget->hide();
    setDockNestingEnabled(true);

    //  Set the splitter frames to a reasonable color/size for resizing the docks.
    setStyleSheet("QMainWindow::separator {background: gray; width: 10; height: 10px;}");
>>>>>>> ba193d07

    try {
      m_directory = new Directory(this);
      connect(m_directory, SIGNAL( newWidgetAvailable(QWidget *) ),
              this, SLOT( addView(QWidget *) ) );

      // Currently this connection is only used by Directory when a new active is chosen & user
      // chooses to discard any edits in the old active control which is in a CnetEditorWidget.
      // The only view which will not be updated with the new control are any CnetEditorViews
      // showing the old active control.  CnetEditorWidget classes do not have the ability to reload
      // a control net, so the CnetEditor view displaying the old control is removed, then recreated.
      connect(m_directory, SIGNAL(viewClosed(QWidget *)),
              this, SLOT(removeView(QWidget *)));

      connect(m_directory, SIGNAL( directoryCleaned() ),
              this, SLOT( removeAllViews() ) );
      connect(m_directory->project(), SIGNAL(projectLoaded(Project *)),
              this, SLOT(readSettings(Project *)));
      connect(m_directory->project(), SIGNAL(projectSaved(Project *)),
              this, SLOT(writeSettings(Project *)));
      connect(m_directory, SIGNAL( newWarning() ),
              this, SLOT( raiseWarningTab() ) );
    }
    catch (IException &e) {
      throw IException(e, IException::Programmer,
          "Could not create Directory.", _FILEINFO_);
    }

    m_projectDock = new QDockWidget("Project", this, Qt::SubWindow);
    m_projectDock->setObjectName("projectDock");
    m_projectDock->setFeatures(QDockWidget::DockWidgetMovable |
                              QDockWidget::DockWidgetFloatable);
    m_projectDock->setAllowedAreas(Qt::LeftDockWidgetArea | Qt::RightDockWidgetArea);

    ProjectItemTreeView *projectTreeView = m_directory->addProjectItemTreeView();
    projectTreeView->setInternalModel( m_directory->model() );
    projectTreeView->treeView()->expandAll();
    projectTreeView->installEventFilter(this);
    //projectTreeView->setSizePolicy(QSizePolicy::Minimum, QSizePolicy::Minimum);

    m_projectDock->setWidget(projectTreeView);
    addDockWidget(Qt::LeftDockWidgetArea, m_projectDock, Qt::Horizontal);

    m_warningsDock = new QDockWidget("Warnings", this, Qt::SubWindow);
    m_warningsDock->setObjectName("m_warningsDock");
    m_warningsDock->setFeatures(QDockWidget::DockWidgetClosable |
                         QDockWidget::DockWidgetMovable |
                         QDockWidget::DockWidgetFloatable);
    m_warningsDock->setWhatsThis(tr("This shows notices and warnings from all operations "
                          "on the current project."));
    m_warningsDock->setAllowedAreas(Qt::BottomDockWidgetArea);
    m_directory->setWarningContainer(m_warningsDock);
    addDockWidget(Qt::BottomDockWidgetArea, m_warningsDock);

    QDockWidget *historyDock = new QDockWidget("History", this, Qt::SubWindow);
    historyDock->setObjectName("historyDock");
    historyDock->setFeatures(QDockWidget::DockWidgetClosable |
                         QDockWidget::DockWidgetMovable |
                         QDockWidget::DockWidgetFloatable);
    historyDock->setWhatsThis(tr("This shows all operations performed on the current project."));
    historyDock->setAllowedAreas(Qt::BottomDockWidgetArea);
    addDockWidget(Qt::BottomDockWidgetArea, historyDock);
    m_directory->setHistoryContainer(historyDock);
    tabifyDockWidget(m_warningsDock, historyDock);

    historyDock->raise();

    setTabPosition(Qt::TopDockWidgetArea, QTabWidget::North);

    setCorner(Qt::TopLeftCorner, Qt::LeftDockWidgetArea);
    setCorner(Qt::TopRightCorner, Qt::RightDockWidgetArea);
    setCorner(Qt::BottomLeftCorner, Qt::BottomDockWidgetArea);
    setCorner(Qt::BottomRightCorner, Qt::BottomDockWidgetArea);

    statusBar()->showMessage("Ready");
    statusBar()->addWidget(m_directory->project()->progress());

    foreach (QProgressBar *progressBar, m_directory->progressBars()) {
      statusBar()->addWidget(progressBar);
    }

    // Read default app settings.  NOTE: This must be completed before initializing actions in order
    // to read the recent projects from the config file.
    readSettings(m_directory->project() );

    initializeActions();
    createMenus();
    createToolBars();

    QCoreApplication::setApplicationName("ipce");
    QStringList args = QCoreApplication::arguments();

    if (args.count() == 2) {
      OpenProjectWorkOrder *workorder = new OpenProjectWorkOrder(m_directory->project());
      workorder->execute();
    }
  }


  /**
   * This is connected from Directory's newWidgetAvailable signal
   *
   * @param[in] newWidget (QWidget *)
   */
  void IpceMainWindow::addView(QWidget *newWidget, Qt::DockWidgetArea area,
                               Qt::Orientation orientation) {

    QDockWidget *dock = new QDockWidget(newWidget->windowTitle(), this);
    dock->setWidget(newWidget);
    dock->setObjectName(newWidget->objectName());
    dock->setAttribute(Qt::WA_DeleteOnClose);
    dock->setFeatures(QDockWidget::DockWidgetClosable | QDockWidget::DockWidgetMovable |
                      QDockWidget::DockWidgetFloatable);

    if ( qobject_cast<SensorInfoWidget *>(newWidget) ||
         qobject_cast<TargetInfoWidget *>(newWidget) ||
         qobject_cast<TemplateEditorWidget *>(newWidget)) {
      splitDockWidget(m_projectDock, dock, Qt::Vertical);
    }
    else {
      if (m_viewDocks.count() == 0) {
<<<<<<< HEAD
        splitDockWidget(m_projectDock, dock, Qt::Horizontal);
=======
        splitDockWidget(m_projectDock, dock, Qt::Horizontal); 
>>>>>>> ba193d07
      }
      else {
        tabifyDockWidget(m_viewDocks.last(), dock);
        dock->show();
        dock->raise();
        //  Keeps expanding IpceMainWindow to fit new dock
        //  Below causes problems if the last dock has been tabbed, then a new view is created. All
        // views except for first disappear.
        //splitDockWidget(m_viewDocks.last(), dock, Qt::Horizontal);
      }
    }

    // When dock widget is destroyed, make sure the view it holds is also destroyed
    connect(dock, SIGNAL(destroyed(QObject *)), newWidget, SLOT(deleteLater()));
    // The list of dock widgets needs cleanup as each view is destroyed
    connect(dock, SIGNAL(destroyed(QObject *)), this, SLOT(cleanupViewDockList(QObject *)));

    // Save view docks for cleanup during a project close
    m_viewDocks.append(dock);
  }


  void IpceMainWindow::cleanupViewDockList(QObject *obj) {

    QDockWidget *dock = static_cast<QDockWidget *>(obj);
    if (dock) {
      m_viewDocks.removeAll(dock);
    }
  }


  /**
   * This slot is connected from Directory::viewClosed(QWidget *) signal.  It will
   * close the given view and delete the view. This was written to handle
   *
   * @param view QWidget* The view to close.
   */
  void IpceMainWindow::removeView(QWidget *view) {

    view->close();
    delete view;
  }


  /**
   * Removes All Views in main window, connected to directory signal directoryCleaned()
   */
  void IpceMainWindow::removeAllViews() {
    setWindowTitle("ipce");
    foreach (QDockWidget *dock, m_viewDocks) {
      if (dock) {
        removeDockWidget(dock);
        m_viewDocks.removeAll(dock);
        delete dock;
      }
    }
    m_viewDocks.clear();
  }


  /**
   * Cleans up the directory.
   */
  IpceMainWindow::~IpceMainWindow() {
    m_directory->deleteLater();
  }


  /**
   * This is needed so that the project clean flag is not set to false when move and resize events
   * are emitted from ipce.cpp when IpceMainWindow::show() is called.
   * The non-spontaneous or internal QShowEvent is only emitted once from ipce.cpp, so the project
   * clean flag can be reset.
   *
   * @param event QShowEvent*
   *
   */
  void IpceMainWindow::showEvent(QShowEvent *event) {
    if (!event->spontaneous()) {
      m_directory->project()->setClean(true);
    }
  }


  /**
   * Filters out events from views so they can be handled by the main
   * window. Filters out DragEnter Drop and ContextMenu events from
   * views.
   *
   * @param[in] watched (QObject *) The object being filtered.
   * @param[in] event (QEvent *) The event that may be filtered.
   */
  bool IpceMainWindow::eventFilter(QObject *watched, QEvent *event) {
    if ( AbstractProjectItemView *view = qobject_cast<AbstractProjectItemView *>(watched) ) {
      if (event->type() == QEvent::DragEnter) {
        return true;
      }
      else if (event->type() == QEvent::Drop) {
        return true;
      }
      else if (event->type() == QEvent::ContextMenu) {
        QMenu contextMenu;

        QList<QAction *> viewActions = view->contextMenuActions();

        if ( !viewActions.isEmpty() ) {
          foreach (QAction *action, viewActions) {
            if (action) {
              contextMenu.addAction(action);
            }
            else {
              contextMenu.addSeparator();
            }
          }
          contextMenu.addSeparator();
        }

        QList<QAction *> workOrders = m_directory->supportedActions( view->currentItem() );

        if ( !workOrders.isEmpty() ) {
          foreach (QAction *action, workOrders) {
            contextMenu.addAction(action);
          }
          contextMenu.addSeparator();
        }

        contextMenu.exec( static_cast<QContextMenuEvent *>(event)->globalPos() );

        return true;
      }
    }

    return QMainWindow::eventFilter(watched, event);
  }


  /**
   * This method takes the max thread count setting and asks
   * QtConcurrent to respect it.
   */
  void IpceMainWindow::applyMaxThreadCount() {
    if (m_maxThreadCount <= 1) {
      // Allow QtConcurrent to use every core and starve the GUI thread
      QThreadPool::globalInstance()->setMaxThreadCount(QThread::idealThreadCount());
    }
    else {
      // subtract 1 to account for the GUI thread
      QThreadPool::globalInstance()->setMaxThreadCount(m_maxThreadCount - 1);
    }
  }


  /**
   * Initializes the internal lists of actions of the main window for
   * use in the menus and toolbars.
   */
  void IpceMainWindow::initializeActions() {
    QAction *exitAction = new QAction("E&xit", this);
    exitAction->setIcon( QIcon::fromTheme("window-close") );
    connect(exitAction, SIGNAL(triggered()), this, SLOT(close()));
    m_fileMenuActions.append(exitAction);
    m_permToolBarActions.append(exitAction);

    QAction *tabViewsAction = new QAction("Tab Views", this);
    connect( tabViewsAction, SIGNAL(triggered()), this, SLOT(tabViews()) );
    m_viewMenuActions.append(tabViewsAction);

    QAction *tileViewsAction = new QAction("Tile Views", this);
    connect( tileViewsAction, SIGNAL(triggered()), this, SLOT(tileViews()) );
    m_viewMenuActions.append(tileViewsAction);

    QAction *undoAction = m_directory->undoAction();
    undoAction->setShortcut(Qt::Key_Z | Qt::CTRL);

    QAction *redoAction = m_directory->redoAction();
    redoAction->setShortcut(Qt::Key_Z | Qt::CTRL | Qt::SHIFT);

    m_editMenuActions.append(undoAction);
    m_editMenuActions.append(redoAction);

    QAction *threadLimitAction = new QAction("Set Thread &Limit", this);
    connect(threadLimitAction, SIGNAL(triggered()),
            this, SLOT(configureThreadLimit()));

    m_settingsMenuActions.append(m_directory->project()->userPreferenceActions());
    m_settingsMenuActions.append(threadLimitAction);

    QAction *activateWhatsThisAct = new QAction("&What's This", this);
    activateWhatsThisAct->setShortcut(Qt::SHIFT | Qt::Key_F1);
    activateWhatsThisAct->setIcon(
        QPixmap(FileName("$base/icons/contexthelp.png").expanded()));
    activateWhatsThisAct->setToolTip("Activate What's This and click on parts "
        "this program to see more information about them");
    connect(activateWhatsThisAct, SIGNAL(triggered()), this, SLOT(enterWhatsThisMode()));

    m_helpMenuActions.append(activateWhatsThisAct);
  }


  /**
   * Creates and fills the application menus of the menu bar.
   */
  void IpceMainWindow::createMenus() {

    m_fileMenu = menuBar()->addMenu(tr("&File"));
    m_fileMenu->setObjectName("fileMenu");
    // Get Directory FileMenu actions
    foreach ( QAction *action, m_directory->fileMenuActions() ) {
      m_fileMenu->addAction(action);
    }
    m_fileMenu->addSeparator();
    // Get FileMenu actions from the ipceMainWindow, Exit is the only action
    foreach ( QAction *action, m_fileMenuActions ) {
      m_fileMenu->addAction(action);
    }

    m_projectMenu = menuBar()->addMenu(tr("&Project"));
    m_projectMenu->setObjectName("projectMenu");
    //  Get Project menu actions from Directory
    foreach ( QAction *action, m_directory->projectMenuActions() ) {
      m_projectMenu->addAction(action);
    }
    // Allow tool tips to be displayed for the project menu's actions (e.g. "Bundle Adjustment")
    // This is a work around for Qt's what this text not working on disabled actions
    // (even though the Qt documentation says it should work on disabled QAction's).
    m_projectMenu->setToolTipsVisible(true);

    m_editMenu = menuBar()->addMenu(tr("&Edit"));
    m_editMenu->setObjectName("editMenu");
    m_editMenu->addSeparator();
    // Get Edit menu actions from Directory
    foreach ( QAction *action, m_directory->editMenuActions() ) {
      m_editMenu->addAction(action);
    }
    // Get Edit menu actions from IpceMainWindow
    foreach ( QAction *action, m_editMenuActions ) {
      m_editMenu->addAction(action);
    }

    m_viewMenu = menuBar()->addMenu("&View");
    m_viewMenu->setObjectName("viewMenu");
    // Get View menu actions from Directory
    foreach ( QAction *action, m_directory->viewMenuActions() ) {
      m_viewMenu->addAction(action);
    }
    m_viewMenu->addSeparator();
    // Get View menu actions from IpceMainWindow
    foreach ( QAction *action, m_viewMenuActions ) {
      m_viewMenu->addAction(action);
    }

    m_settingsMenu = menuBar()->addMenu("&Settings");
    m_settingsMenu->setObjectName("settingsMenu");
    // Get Settings menu actions from Directory
    foreach ( QAction *action, m_directory->settingsMenuActions() ) {
      m_settingsMenu->addAction(action);
    }
    m_settingsMenu->addSeparator();
    // Get Settings menu actions from IpceMainWindow
    foreach ( QAction *action, m_settingsMenuActions ) {
      m_settingsMenu->addAction(action);
    }

    m_helpMenu = menuBar()->addMenu("&Help");
    m_helpMenu->setObjectName("helpMenu");
    // Get Help menu actions from Directory
    foreach ( QAction *action, m_directory->helpMenuActions() ) {
      m_helpMenu->addAction(action);
    }
    m_helpMenu->addSeparator();
    // Get Help menu actions from IpceMainWindow
    foreach ( QAction *action, m_helpMenuActions ) {
      m_helpMenu->addAction(action);
    }
  }


  /**
   * Create the tool bars and populates them with QActions from several sources. Actions are taken
   * from an internal list of QActions and the Directory.
   */
  void IpceMainWindow::createToolBars() {
    m_permToolBar = new QToolBar(this);
    QSize iconSize(25, 45);
    m_permToolBar->setIconSize(iconSize);
    m_permToolBar->setObjectName("PermanentToolBar");
    addToolBar(m_permToolBar);

    foreach ( QAction *action, m_directory->permToolBarActions() ) {
      m_permToolBar->addAction(action);
    }

    foreach (QAction *action, m_permToolBarActions) {
      m_permToolBar->addAction(action);
    }
  }


  /**
   * Writes the global settings like recent projects and thread count.
   */
  void IpceMainWindow::writeGlobalSettings(Project *project) {

    QString appName = QApplication::applicationName();

    QSettings globalSettings(FileName("$HOME/.Isis/" + appName + "/ipce.config").expanded(),
        QSettings::NativeFormat);

    // If no config file exists and a user immediately opens a project,
    // the project's geometry will be saved as a default for when ipce is
    // opened again. Previously, the ipce's default size was small,
    // until a user opened ipce (but not a project) and resized to how they
    // wanted it to be sized, then closed ipce.
    if (project->isTemporaryProject() || !globalSettings.contains("geometry")) {
      globalSettings.setValue("geometry", QVariant(geometry()));
    }

    globalSettings.setValue("maxThreadCount", m_maxThreadCount);
    globalSettings.setValue("maxRecentProjects",m_maxRecentProjects);

    globalSettings.beginGroup("recent_projects");
    QStringList keys = globalSettings.allKeys();
    QMap<QString,QString> recentProjects;

    foreach (QString key,keys) {
      recentProjects[key]=globalSettings.value(key).toString();
    }

    QList<QString> projectPaths = recentProjects.values();

    if (keys.count() >= m_maxRecentProjects) {

      //Clear out the recent projects before repopulating this group
      globalSettings.remove("");

      //If the currently open project is a project that has been saved and is not within the current
      //list of recently open projects, then remove the oldest project from the list.
      if (!project->projectRoot().contains("tmpProject") &&
          !projectPaths.contains(project->projectRoot()) ) {
        QString s=keys.first();
        recentProjects.remove( s );
      }

      //If the currently open project is already contained within the list,
      //then remove the earlier reference.
      if (projectPaths.contains(project->projectRoot())) {
        QString key = recentProjects.key(project->projectRoot());
        recentProjects.remove(key);

      }

      QMap<QString,QString>::iterator i;

      //Iterate through the recentProjects QMap and set the <key,val> pairs.
      for (i=recentProjects.begin();i!=recentProjects.end();i++) {
          globalSettings.setValue(i.key(),i.value());
      }

      //Get a unique time value for generating a key
      long t0 = QDateTime::currentMSecsSinceEpoch();

      QString projName = project->name();
      QString t0String=QString::number(t0);

      //Save the project location
      if (!project->projectRoot().contains("tmpProject") ) {
              globalSettings.setValue(t0String+"%%%%%"+projName,project->projectRoot());
      }
    }

    //The numer of recent open projects is less than m_maxRecentProjects
    else {

      long t0 = QDateTime::currentMSecsSinceEpoch();
      QString projName = project->name();
      QString t0String=QString::number(t0);

      if (!project->isTemporaryProject() &&
          !projectPaths.contains( project->projectRoot())) {
        globalSettings.setValue(t0String+"%%%%%"+projName,project->projectRoot());
      }
    }
    globalSettings.endGroup();
    globalSettings.sync();
  }


  /**
   * Write the window positioning and state information out to a
   * config file. This allows us to restore the settings when we
   * create another main window (the next time this program is run).
   *
   * The state will be saved according to the currently loaded project and its name.
   *
   * When no project is loaded (i.e. the default "Project" is open), the config file used is
   * $HOME/.Isis/$APPNAME/ipce.config.
   * When a project, ProjectName, is loaded, the config file used is
   * project->projectRoot()/ipce.config.
   *
   * @param[in] project Pointer to the project that is currently loaded (default is "Project")
   *
   * @internal
   *   @history 2016-11-09 Ian Humphrey - Settings are now written according to the loaded project.
   *                           References #4358.
   *   @history 2017-10-17 Tyler Wilson Added a [recent projects] group for the saving and
   *                           restoring of recently opened projects.  References #4492.
   *   @history Kaitlyn Lee 2018-07-09 - Added the value "maximized" in the project settings
   *                           so that a project remembers if it was in fullscreen when saved.
   *                           Fixes #5175.
   */
  void IpceMainWindow::writeSettings(Project *project) {

    // Ensure that we are not using a NULL pointer
    if (!project) {
      QString msg = "Cannot write settings with a NULL Project pointer.";
      throw IException(IException::Programmer, msg, _FILEINFO_);
    }
    QSettings projectSettings(FileName(project->newProjectRoot() + "/ipce.config").expanded(),
        QSettings::NativeFormat);

    projectSettings.setValue("geometry", QVariant(geometry()));
    projectSettings.setValue("windowState", saveState());
    projectSettings.setValue("maximized", isMaximized());
    projectSettings.sync();
  }


  /**
   * Read the window positioning and state information from the config file.
   *
   * When running ipce without opening a project, the config file read is
   * $HOME/.Isis/$APPNAME/ipce.config
   * When running ipce and opening a project (ProjectName), the config file read is
   * project->projectRoot()/ipce.config
   *
   * @param[in] project (Project *) The project that was loaded.
   *
   * @internal
   *   @history Ian Humphrey - Settings are now read on a project name basis. References #4358.
   *   @history Tyler Wilson 2017-11-02 - Settings now read recent projects.  References #4492.
   *   @history Tyler Wilson 2017-11-13 - Commented out a resize call near the end because it
   *                was messing with the positions of widgets after a project was loaded.
   *                Fixes #5075.
   *   @history Makayla Shepherd 2018-06-10 - Settings are read from the project root ipce.config.
   *                If that does not exist then we read from .Isis/ipce/ipce.config.
   *   @history Kaitlyn Lee 2018-07-09 - Added the call showNormal() so when a project is
   *                not saved in fullscreen, the window will resize to the project's
   *                window size. This also fixes the history/warning tabs being misplaced
   *                when opening a project. Fixes #5175.
   */
  void IpceMainWindow::readSettings(Project *project) {
    // Ensure that the Project pointer is not NULL
    if (!project) {
      QString msg = "Cannot read settings with a NULL Project pointer.";
      throw IException(IException::Programmer, msg, _FILEINFO_);
    }

    // Set the path of the settings file
    // The default is to assume that the project has an ipce.config in it
    // If the file does not exist then we read settings from .Isis/ipce/ipce.config
    QString appName = QApplication::applicationName();
    QString filePath = project->projectRoot() + "/ipce.config";
    bool isFullScreen = false;
    if (!FileName(filePath).fileExists()) {
      filePath = "$HOME/.Isis/" + appName + "/ipce.config";
      // If the $HOME/.Isis/ipce/ipce.config does not exist then we want ipce to show up in
      // in full screen. In other words the default geometry is full screen
      if (!FileName(filePath).fileExists()) {
        isFullScreen = true;
      }
    }

    if (project->name() == "Project") {
      setWindowTitle("ipce");
    }
    else {
      setWindowTitle( project->name() );
    }

    QSettings projectSettings(FileName(filePath).expanded(), QSettings::NativeFormat);

    if (!isFullScreen) {
      // If a project was not in fullscreen when saved, restore the project's window size.
      if (!projectSettings.value("maximized").toBool()) {
        showNormal();
      }
      setGeometry(projectSettings.value("geometry").value<QRect>());

      if (!project->isTemporaryProject()) {
        restoreState(projectSettings.value("windowState").toByteArray());
      }
    }
    else {
      this->showMaximized();
    }

    if (project->name() == "Project") {
      QSettings globalSettings(FileName("$HOME/.Isis/" + appName + "/ipce.config").expanded(),
                              QSettings::NativeFormat);

      QStringList projectNameList;
      QStringList projectPathList;
      globalSettings.beginGroup("recent_projects");
      QStringList keys = globalSettings.allKeys();
      QRegExp underscore("%%%%%");

      foreach (QString key, keys) {
        QString childKey = "recent_projects/"+key;
        QString projectPath = globalSettings.value(key).toString();
        QString projectName = projectPath.split("/").last();
        projectPathList.append(projectPath) ;
        projectNameList.append(projectName);
      }

      globalSettings.endGroup();

      QStringList projectPathReverseList;
      for (int i = projectPathList.count() - 1; i >= 0; i--) {
        projectPathReverseList.append(projectPathList[i]);
      }

      QStringList projectPathListTruncated;

      int i =0;

      foreach (QString proj,projectPathReverseList) {
        if (i <= m_maxRecentProjects) {
          projectPathListTruncated.append(proj);
          i++;
        }
        else
          break;
        }

      m_directory->setRecentProjectsList(projectPathListTruncated);
      m_directory->updateRecentProjects();
      m_maxThreadCount = globalSettings.value("maxThreadCount", m_maxThreadCount).toInt();
      applyMaxThreadCount();
    }

    // The geom/state isn't enough for main windows to correctly remember
    //   their position and size, so let's restore those on top of
    //   the geom and state.
    if (!projectSettings.value("pos").toPoint().isNull()) {
      move(projectSettings.value("pos").toPoint());
    }
//    m_directory->project()->setClean(true);
  }


  /**
   * Handle the close event by writing the window positioning and
   * state information before forwarding the event to the QMainWindow.
   */
  void IpceMainWindow::closeEvent(QCloseEvent *event) {

    foreach(TemplateEditorWidget *templateEditor, m_directory->templateEditorViews()) {
      templateEditor->saveOption();
    }
    // The active control is checked here for modification because this was the simplest solution
    // vs changing the project clean state every time the control is modified or saved.
    if (!m_directory->project()->isClean() || (m_directory->project()->activeControl() &&
                                               m_directory->project()->activeControl()->isModified())) {
      QMessageBox *box = new QMessageBox(QMessageBox::NoIcon, QString("Current Project Has Unsaved Changes"),
                             QString("Would you like to save your current project?"),
                             NULL, qobject_cast<QWidget *>(parent()), Qt::Dialog);
      QPushButton *save = box->addButton("Save", QMessageBox::AcceptRole);
      box->addButton("Don't Save", QMessageBox::RejectRole);
      QPushButton *cancel = box->addButton("Cancel", QMessageBox::NoRole);
      box->exec();

      if (box->clickedButton() == (QAbstractButton*)cancel) {
        event->ignore();
        return;
      }
      else if (box->clickedButton() == (QAbstractButton*)save) {
        m_directory->project()->save();
      }
    }
    //  Write global settings, for now this is for the project "Project"
    writeGlobalSettings(m_directory->project());
    m_directory->project()->clear();

    QMainWindow::closeEvent(event);
  }


  /**
   * Ask the user how many threads to use in this program. This
   * includes the GUI thread.
   */
  void IpceMainWindow::configureThreadLimit() {
    bool ok = false;

    QStringList options;

    int current = 0;
    options << tr("Use all available");

    for(int i = 1; i < 24; i++) {
      QString option = tr("Use %1 threads").arg(i + 1);

      options << option;
      if(m_maxThreadCount == i + 1)
        current = i;
    }

    QString res = QInputDialog::getItem(NULL, tr("Concurrency"),
        tr("Set the number of threads to use"),
        options, current, false, &ok);

    if (ok) {
      m_maxThreadCount = options.indexOf(res) + 1;

      if (m_maxThreadCount <= 1)
        m_maxThreadCount = -1;

      applyMaxThreadCount();
    }
  }


  /**
   * Activate the What's This? cursor. This is useful for he What's
   * This? action in the help menu.
   */
  void IpceMainWindow::enterWhatsThisMode() {
    QWhatsThis::enterWhatsThisMode();
  }


  /**
   * Tabs all open attached/detached views
   */
  void IpceMainWindow::tabViews() {
    // tabifyDockWidget() takes two widgets and tabs them, so an easy way to do
    // this is to grab the first view and tab the rest with the first.
    QDockWidget *firstView = m_viewDocks.first();

    foreach (QDockWidget *currentView, m_viewDocks) {
      // We have to reattach a view before it can be tabbed. If it is attached,
      // this will have no affect.
      currentView->setFloating(false);

      if (currentView == firstView) {
        continue;
      }
      tabifyDockWidget(firstView, currentView);
    }
  }


  /**
   * Tile all open attached/detached views
   */
  void IpceMainWindow::tileViews() {
    // splitDockWidget() takes two widgets and tiles them, so an easy way to do
    // this is to grab the first view and tile the rest with the first.
    QDockWidget *firstView = m_viewDocks.first();

    foreach (QDockWidget *currentView, m_viewDocks) {
      // We have to reattach a view before it can be tiled. If it is attached,
      // this will have no affect. We have to call addDockWidget() to untab any views.
      currentView->setFloating(false);
      addDockWidget(Qt::LeftDockWidgetArea, currentView, Qt::Horizontal);

      if (currentView == firstView) {
        continue;
      }
      splitDockWidget(firstView, currentView, Qt::Horizontal);
    }
  }


/**
 * Raises the warningWidget to the front of the tabs. Connected to warning signal from directory.
 */
  void IpceMainWindow::raiseWarningTab() {
    m_warningsDock->raise();
  }
}<|MERGE_RESOLUTION|>--- conflicted
+++ resolved
@@ -80,34 +80,17 @@
       QMainWindow(parent) {
     m_maxThreadCount = -1;
 
-    //  Set the initialize size of the mainwindow to fullscreen so that created views do not
-    //  get squished.  Saved projects with view had the internal widgets squished because the
-    //  initial size of this mainwindow was small and it does not get restored to the saved project
-    //  size until after views are created.  For instance, the viewports within a CubeDnView were
-    //  restored to a small size based on the original mainwindow size.  If the internal state
-    //  of the views such as the viewport sizes, zooms, etc get serialized, this code will not be
-    //  needed.
-    QDesktopWidget deskTop;
-    QRect mainScreenSize = deskTop.availableGeometry(deskTop.primaryScreen());
-    resize(mainScreenSize.width(), mainScreenSize.height());
-
     QWidget *centralWidget = new QWidget;
     setCentralWidget(centralWidget);
-<<<<<<< HEAD
+
     setTabPosition(Qt::LeftDockWidgetArea, QTabWidget::South);
     //setDockOptions(GroupedDragging | AllowTabbedDocks);
 
+    //centralWidget->hide();
     setDockNestingEnabled(true);
 
     //  Set the splitter frames to a reasonable color/size for resizing the docks.
     setStyleSheet("QMainWindow::separator {background: black; width: 3; height: 3px;}");
-=======
-    //centralWidget->hide();
-    setDockNestingEnabled(true);
-
-    //  Set the splitter frames to a reasonable color/size for resizing the docks.
-    setStyleSheet("QMainWindow::separator {background: gray; width: 10; height: 10px;}");
->>>>>>> ba193d07
 
     try {
       m_directory = new Directory(this);
@@ -229,11 +212,7 @@
     }
     else {
       if (m_viewDocks.count() == 0) {
-<<<<<<< HEAD
         splitDockWidget(m_projectDock, dock, Qt::Horizontal);
-=======
-        splitDockWidget(m_projectDock, dock, Qt::Horizontal); 
->>>>>>> ba193d07
       }
       else {
         tabifyDockWidget(m_viewDocks.last(), dock);
