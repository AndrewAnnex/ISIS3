/**
 * @file
 * $Revision: 1.19 $
 * $Date: 2010/03/22 19:44:53 $
 *
 *   Unless noted otherwise, the portions of Isis written by the USGS are
 *   public domain. See individual third-party library and package descriptions
 *   for intellectual property information, user agreements, and related
 *   information.
 *
 *   Although Isis has been used by the USGS, no warranty, expressed or
 *   implied, is made by the USGS as to the accuracy and functioning of such
 *   software and related material nor shall the fact of distribution
 *   constitute any such warranty, and no responsibility is assumed by the
 *   USGS in connection therewith.
 *
 *   For additional information, launch
 *   $ISISROOT/doc//documents/Disclaimers/Disclaimers.html
 *   in a browser or see the Privacy &amp; Disclaimers page on the Isis website,
 *   http://isis.astrogeology.usgs.gov, and the USGS privacy and disclaimers on
 *   http://www.usgs.gov/privacy.html.
 */
#include "IpceMainWindow.h"

#include <QApplication>
#include <QColor>
#include <QDebug>
#include <QDockWidget>
#include <QMap>
#include <QMapIterator>
#include <QMdiArea>
#include <QObject>
#include <QRegExp>
#include <QStringList>
#include <QtWidgets>
#include <QSettings>
#include <QSize>
#include <QStatusBar>
#include <QStringList>
#include <QDateTime>
#include <QTreeView>
#include <QVariant>

#include "AbstractProjectItemView.h"
#include "Directory.h"
#include "FileName.h"
#include "IException.h"
#include "IString.h"
#include "MosaicSceneWidget.h"
#include "ProgressWidget.h"
#include "Project.h"
#include "ProjectItemModel.h"
#include "ProjectItemTreeView.h"
#include "OpenProjectWorkOrder.h"
#include "SensorInfoWidget.h"
#include "TargetInfoWidget.h"
#include "TemplateEditorWidget.h"
#include "ViewSubWindow.h"

namespace Isis {
  /**
   * Construct the main window. This will create a Directory, the menus, and the dock areas.
   *
   * @param parent The Qt-relationship parent widget (usually NULL in this case)
   *
   * @internal
   *   @history 2016-11-09 Tyler Wilson - Moved the if-block which loads a project from the
   *                             command line from the start of the constructor to the end
   *                             because if there were warnings and errors, they were not
   *                             being output to the Warnings widget since the project is loaded
   *                             before the GUI is constructed.  Fixes #4488
   *   @history 2016-11-09 Ian Humphrey - Added default readSettings() call to load initial
   *                           default project window state. References #4358.
   */
  IpceMainWindow::IpceMainWindow(QWidget *parent) :
      QMainWindow(parent) {
    m_maxThreadCount = -1;

//  QMdiArea *centralWidget = new QMdiArea;
//  centralWidget->setActivationOrder(QMdiArea::StackingOrder);

//  connect(centralWidget, SIGNAL( subWindowActivated(QMdiSubWindow *) ),
//          this, SLOT( onSubWindowActivated(QMdiSubWindow *) ) );


    QWidget *centralWidget = new QWidget;
    setCentralWidget(centralWidget);
    //centralWidget->setSizePolicy(QSizePolicy::Minimum, QSizePolicy::Minimum);
    //centralWidget->hide();
    setDockNestingEnabled(true);

    try {
      m_directory = new Directory(this);
      connect(m_directory, SIGNAL( newWidgetAvailable(QWidget *) ),
              this, SLOT( addView(QWidget *) ) );
      connect(m_directory, SIGNAL(viewClosed(QWidget *)),
              this, SLOT(removeView(QWidget *)));
      connect(m_directory, SIGNAL( directoryCleaned() ),
              this, SLOT( removeAllViews() ) );
      connect(m_directory->project(), SIGNAL(projectLoaded(Project *)),
              this, SLOT(readSettings(Project *)));
      connect(m_directory->project(), SIGNAL(projectSaved(Project *)),
              this, SLOT(writeSettings(Project *)));
      connect(m_directory, SIGNAL( newWarning() ),
              this, SLOT( raiseWarningTab() ) );
    }
    catch (IException &e) {
      throw IException(e, IException::Programmer,
          "Could not create Directory.", _FILEINFO_);
    }

    m_projectDock = new QDockWidget("Project", this, Qt::SubWindow);
    m_projectDock->setObjectName("projectDock");
    m_projectDock->setFeatures(QDockWidget::DockWidgetMovable |
                              QDockWidget::DockWidgetFloatable);
    m_projectDock->setAllowedAreas(Qt::LeftDockWidgetArea | Qt::RightDockWidgetArea);

    ProjectItemTreeView *projectTreeView = m_directory->addProjectItemTreeView();
    projectTreeView->setInternalModel( m_directory->model() );
    projectTreeView->treeView()->expandAll();
    projectTreeView->installEventFilter(this);
    m_projectDock->setWidget(projectTreeView);
    m_projectDock->setSizePolicy(QSizePolicy::Minimum, QSizePolicy::Minimum);

    addDockWidget(Qt::LeftDockWidgetArea, m_projectDock, Qt::Horizontal);

    m_warningsDock = new QDockWidget("Warnings", this, Qt::SubWindow);
    m_warningsDock->setObjectName("m_warningsDock");
    m_warningsDock->setFeatures(QDockWidget::DockWidgetClosable |
                         QDockWidget::DockWidgetMovable |
                         QDockWidget::DockWidgetFloatable);
    m_warningsDock->setWhatsThis(tr("This shows notices and warnings from all operations "
                          "on the current project."));
    m_warningsDock->setAllowedAreas(Qt::BottomDockWidgetArea);
    m_directory->setWarningContainer(m_warningsDock);
    addDockWidget(Qt::BottomDockWidgetArea, m_warningsDock);

    QDockWidget *historyDock = new QDockWidget("History", this, Qt::SubWindow);
    historyDock->setObjectName("historyDock");
    historyDock->setFeatures(QDockWidget::DockWidgetClosable |
                         QDockWidget::DockWidgetMovable |
                         QDockWidget::DockWidgetFloatable);
    historyDock->setWhatsThis(tr("This shows all operations performed on the current project."));
    historyDock->setAllowedAreas(Qt::BottomDockWidgetArea);
    addDockWidget(Qt::BottomDockWidgetArea, historyDock);
    m_directory->setHistoryContainer(historyDock);
    tabifyDockWidget(m_warningsDock, historyDock);

    historyDock->raise();

    setTabPosition(Qt::TopDockWidgetArea, QTabWidget::North);

    setCorner(Qt::TopLeftCorner, Qt::LeftDockWidgetArea);
    setCorner(Qt::TopRightCorner, Qt::RightDockWidgetArea);
    setCorner(Qt::BottomLeftCorner, Qt::BottomDockWidgetArea);
    setCorner(Qt::BottomRightCorner, Qt::BottomDockWidgetArea);

    statusBar()->showMessage("Ready");
    statusBar()->addWidget(m_directory->project()->progress());

    foreach (QProgressBar *progressBar, m_directory->progressBars()) {
      statusBar()->addWidget(progressBar);
    }

    // Read default app settings.  NOTE: This must be completed before initializing actions in order
    // to read the recent projects from the config file.
    readSettings(m_directory->project() );

    initializeActions();
    createMenus();
    createToolBars();

    QStringList args = QCoreApplication::arguments();

    if (args.count() == 2) {
      OpenProjectWorkOrder *workorder = new OpenProjectWorkOrder(m_directory->project());
      workorder->execute();
    }
  }


  /**
   * This is connected from Directory's newWidgetAvailable signal
   *
   * @param[in] newWidget (QWidget *)
   */
  void IpceMainWindow::addView(QWidget *newWidget, Qt::DockWidgetArea area,
                               Qt::Orientation orientation) {

    QDockWidget *dock = new QDockWidget(newWidget->windowTitle(), this);
    dock->setWidget(newWidget);
    dock->setObjectName(newWidget->windowTitle());
    dock->setAttribute(Qt::WA_DeleteOnClose);
    dock->setFeatures(QDockWidget::DockWidgetClosable | QDockWidget::DockWidgetMovable |
                      QDockWidget::DockWidgetFloatable);

    if ( qobject_cast<SensorInfoWidget *>(newWidget) ||
         qobject_cast<TargetInfoWidget *>(newWidget) ||
         qobject_cast<TemplateEditorWidget *>(newWidget)) {
      splitDockWidget(m_projectDock, dock, Qt::Vertical);
    }
    else {
      addDockWidget(area, dock, orientation);
    }

    // Connections for cleanup in both directions to make sure both views and docks are cleaned up
    connect(newWidget, SIGNAL(destroyed(QObject *)), dock, SLOT(deleteLater()));
    connect(dock, SIGNAL(destroyed(QObject *)), newWidget, SLOT(deleteLater()));
    // The list of dock widgets needs cleanup as each view is destroyed
    connect(dock, SIGNAL(destroyed(QObject *)),
            this, SLOT(cleanupViewDockList(QObject *)));

    // Save view docks for cleanup during a project close
    m_viewDocks.append(dock);
  }


  void IpceMainWindow::cleanupViewDockList(QObject *obj) {
    QDockWidget *dock = static_cast<QDockWidget *>(obj);
    if (dock) {
      m_viewDocks.removeAll(dock);
    }
  }


  /**
<<<<<<< HEAD
   * @description This slot is connected from Directory::viewClosed(QWidget *) signal.  It will
   * close the given view and delete the view. This was written to handle
   *
   * @param view QWidget*
=======
   * This slot is connected from Directory::viewClosed(QWidget *) signal.  It will
   * close the given view and delete the view. This was written to handle
>>>>>>> 1001bc94
   *
   * @param view QWidget* The view to close.
   */
  void IpceMainWindow::removeView(QWidget *view) {
    view->close();
    delete view;
  }


  /**
   * Removes All Views in main window, connected to directory signal directoryCleaned()
   */
  void IpceMainWindow::removeAllViews() {
    setWindowTitle("ipce");
    foreach (QDockWidget *dock, m_viewDocks) {
      if (dock) {
        removeDockWidget(dock);
        m_viewDocks.removeAll(dock);
        delete dock;
      }
    }
    m_viewDocks.clear();
  }


  /**
   * Cleans up the directory.
   */
  IpceMainWindow::~IpceMainWindow() {
    m_directory->deleteLater();
  }


  /**
   * Filters out events from views so they can be handled by the main
   * window. Filters out DragEnter Drop and ContextMenu events from
   * views.
   *
   * @param[in] watched (QObject *) The object being filtered.
   * @param[in] event (QEvent *) The event that may be filtered.
   */
  bool IpceMainWindow::eventFilter(QObject *watched, QEvent *event) {
    if ( AbstractProjectItemView *view = qobject_cast<AbstractProjectItemView *>(watched) ) {
      if (event->type() == QEvent::DragEnter) {
        return true;
      }
      else if (event->type() == QEvent::Drop) {
        return true;
      }
      else if (event->type() == QEvent::ContextMenu) {
        QMenu contextMenu;

        QList<QAction *> viewActions = view->contextMenuActions();

        if ( !viewActions.isEmpty() ) {
          foreach (QAction *action, viewActions) {
            if (action) {
              contextMenu.addAction(action);
            }
            else {
              contextMenu.addSeparator();
            }
          }
          contextMenu.addSeparator();
        }

        QList<QAction *> workOrders = m_directory->supportedActions( view->currentItem() );

        if ( !workOrders.isEmpty() ) {
          foreach (QAction *action, workOrders) {
            contextMenu.addAction(action);
          }
          contextMenu.addSeparator();
        }

        contextMenu.exec( static_cast<QContextMenuEvent *>(event)->globalPos() );

        return true;
      }
    }

    return QMainWindow::eventFilter(watched, event);
  }


  /**
   * This method takes the max thread count setting and asks
   * QtConcurrent to respect it.
   */
  void IpceMainWindow::applyMaxThreadCount() {
    if (m_maxThreadCount <= 1) {
      // Allow QtConcurrent to use every core and starve the GUI thread
      QThreadPool::globalInstance()->setMaxThreadCount(QThread::idealThreadCount());
    }
    else {
      // subtract 1 to account for the GUI thread
      QThreadPool::globalInstance()->setMaxThreadCount(m_maxThreadCount - 1);
    }
  }


  /**
   * Initializes the internal lists of actions of the main window for
   * use in the menus and toolbars.
   */
  void IpceMainWindow::initializeActions() {
    QAction *exitAction = new QAction("E&xit", this);
    exitAction->setIcon( QIcon::fromTheme("window-close") );
    connect(exitAction, SIGNAL(triggered()), this, SLOT(close()));
    m_fileMenuActions.append(exitAction);
    m_permToolBarActions.append(exitAction);

    QAction *undoAction = m_directory->undoAction();
    undoAction->setShortcut(Qt::Key_Z | Qt::CTRL);

    QAction *redoAction = m_directory->redoAction();
    redoAction->setShortcut(Qt::Key_Z | Qt::CTRL | Qt::SHIFT);

    m_editMenuActions.append(undoAction);
    m_editMenuActions.append(redoAction);

//  m_cascadeViewsAction = new QAction("Cascade Views", this);
//  connect(m_cascadeViewsAction, SIGNAL( triggered() ),
//          centralWidget(), SLOT( cascadeSubWindows() ) );
//  m_viewMenuActions.append(m_cascadeViewsAction);
//
//  m_tileViewsAction = new QAction("Tile Views", this);
//  connect(m_tileViewsAction, SIGNAL( triggered() ),
//          centralWidget(), SLOT( tileSubWindows() ) );
//  m_viewMenuActions.append(m_tileViewsAction);


    QAction *threadLimitAction = new QAction("Set Thread &Limit", this);
    connect(threadLimitAction, SIGNAL(triggered()),
            this, SLOT(configureThreadLimit()));

    m_settingsMenuActions.append(m_directory->project()->userPreferenceActions());
    m_settingsMenuActions.append(threadLimitAction);

    QAction *activateWhatsThisAct = new QAction("&What's This", this);
    activateWhatsThisAct->setShortcut(Qt::SHIFT | Qt::Key_F1);
    activateWhatsThisAct->setIcon(
        QPixmap(FileName("$base/icons/contexthelp.png").expanded()));
    activateWhatsThisAct->setToolTip("Activate What's This and click on parts "
        "this program to see more information about them");
    connect(activateWhatsThisAct, SIGNAL(triggered()), this, SLOT(enterWhatsThisMode()));

    m_helpMenuActions.append(activateWhatsThisAct);
  }


  /**
   * Creates and fills the application menus of the menu bar.
   */
  void IpceMainWindow::createMenus() {

    m_fileMenu = menuBar()->addMenu(tr("&File"));
    m_fileMenu->setObjectName("fileMenu");
    // Get Directory FileMenu actions
    foreach ( QAction *action, m_directory->fileMenuActions() ) {
      m_fileMenu->addAction(action);
    }
    m_fileMenu->addSeparator();
    // Get FileMenu actions from the ipceMainWindow, Exit is the only action
    foreach ( QAction *action, m_fileMenuActions ) {
      m_fileMenu->addAction(action);
    }

    m_projectMenu = menuBar()->addMenu(tr("&Project"));
    m_projectMenu->setObjectName("projectMenu");
    //  Get Project menu actions from Directory
    foreach ( QAction *action, m_directory->projectMenuActions() ) {
      m_projectMenu->addAction(action);
    }
    // Allow tool tips to be displayed for the project menu's actions (e.g. "Bundle Adjustment")
    // This is a work around for Qt's what this text not working on disabled actions
    // (even though the Qt documentation says it should work on disabled QAction's).
    m_projectMenu->setToolTipsVisible(true);

    m_editMenu = menuBar()->addMenu(tr("&Edit"));
    m_editMenu->setObjectName("editMenu");
    m_editMenu->addSeparator();
    // Get Edit menu actions from Directory
    foreach ( QAction *action, m_directory->editMenuActions() ) {
      m_editMenu->addAction(action);
    }
    // Get Edit menu actions from IpceMainWindow
    foreach ( QAction *action, m_editMenuActions ) {
      m_editMenu->addAction(action);
    }

    m_viewMenu = menuBar()->addMenu("&View");
    m_viewMenu->setObjectName("viewMenu");
    // Get View menu actions from Directory
    foreach ( QAction *action, m_directory->viewMenuActions() ) {
      m_viewMenu->addAction(action);
    }
    m_viewMenu->addSeparator();
    // Get View menu actions from IpceMainWindow
    foreach ( QAction *action, m_viewMenuActions ) {
      m_viewMenu->addAction(action);
    }

    m_settingsMenu = menuBar()->addMenu("&Settings");
    m_settingsMenu->setObjectName("settingsMenu");
    // Get Settings menu actions from Directory
    foreach ( QAction *action, m_directory->settingsMenuActions() ) {
      m_settingsMenu->addAction(action);
    }
    m_settingsMenu->addSeparator();
    // Get Settings menu actions from IpceMainWindow
    foreach ( QAction *action, m_settingsMenuActions ) {
      m_settingsMenu->addAction(action);
    }

    m_helpMenu = menuBar()->addMenu("&Help");
    m_helpMenu->setObjectName("helpMenu");
    // Get Help menu actions from Directory
    foreach ( QAction *action, m_directory->helpMenuActions() ) {
      m_helpMenu->addAction(action);
    }
    m_helpMenu->addSeparator();
    // Get Help menu actions from IpceMainWindow
    foreach ( QAction *action, m_helpMenuActions ) {
      m_helpMenu->addAction(action);
    }
  }


  /**
   * Create the tool bars and populates them with QActions from several sources. Actions are taken
   * from an internal list of QActions and the Directory.
   */
  void IpceMainWindow::createToolBars() {
    m_permToolBar = new QToolBar(this);
    QSize iconSize(25, 45);
    m_permToolBar->setIconSize(iconSize);
    m_permToolBar->setObjectName("PermanentToolBar");
<<<<<<< HEAD
=======

>>>>>>> 1001bc94
    addToolBar(m_permToolBar);

    foreach ( QAction *action, m_directory->permToolBarActions() ) {
      m_permToolBar->addAction(action);
    }

    foreach (QAction *action, m_permToolBarActions) {
<<<<<<< HEAD
      if (action->text() == "&Save Active Control Network") {
        m_permToolBar->addSeparator();
        m_permToolBar->addAction(action);
        m_permToolBar->addSeparator();
      }
      else {
        m_permToolBar->addAction(action);
      }
=======
      m_permToolBar->addAction(action);
>>>>>>> 1001bc94
    }
  }


  /**
   * Write the window positioning and state information out to a
   * config file. This allows us to restore the settings when we
   * create another main window (the next time this program is run).
   *
   * The state will be saved according to the currently loaded project and its name.
   *
   * When no project is loaded (i.e. the default "Project" is open), the config file used is
   * $HOME/.Isis/$APPNAME/$APPNAME_Project.config.
   * When a project, ProjectName, is loaded, the config file used is
   * $HOME/.Isis/$APPNAME/$APPNAME_ProjectName.config.
   *
   * @param[in] project Pointer to the project that is currently loaded (default is "Project")
   *
   * @internal
   *   @history 2016-11-09 Ian Humphrey - Settings are now written according to the loaded project.
   *                           References #4358.
   *   @history 2017-10-17 Tyler Wilson Added a [recent projects] group for the saving and
   *                           restoring of recently opened projects.  References #4492.
   */
  void IpceMainWindow::writeSettings(Project *project) {

    // Ensure that we are not using a NULL pointer
    if (!project) {
      QString msg = "Cannot write settings with a NULL Project pointer.";
      throw IException(IException::Programmer, msg, _FILEINFO_);
    }
    QString appName = QApplication::applicationName();
    QSettings projectSettings(
        FileName("$HOME/.Isis/" + appName + "/" + appName + "_" + project->name() + ".config")
          .expanded(),
        QSettings::NativeFormat);

    QSettings globalSettings(
        FileName("$HOME/.Isis/" + appName + "/" + appName + "_" + "Project.config")
          .expanded(),
        QSettings::NativeFormat);

    projectSettings.setValue("geometry", QVariant(geometry()));
    projectSettings.setValue("windowState", saveState());
//  projectSettings.setValue("size", size());
//  projectSettings.setValue("pos", pos());

    projectSettings.setValue("maxThreadCount", m_maxThreadCount);

    globalSettings.setValue("maxThreadCount", m_maxThreadCount);
    globalSettings.setValue("maxRecentProjects",m_maxRecentProjects);

    globalSettings.beginGroup("recent_projects");
    QStringList keys = globalSettings.allKeys();
    QMap<QString,QString> recentProjects;

    foreach (QString key,keys) {
      recentProjects[key]=globalSettings.value(key).toString();
    }

    QList<QString> projectPaths = recentProjects.values();

    if (keys.count() >= m_maxRecentProjects) {

      //Clear out the recent projects before repopulating this group
      globalSettings.remove("");

      //If the currently open project is a project that has been saved and is not within the current
      //list of recently open projects, then remove the oldest project from the list.
      if (!project->projectRoot().contains("tmpProject") &&
          !projectPaths.contains(project->projectRoot()) ) {
        QString s=keys.first();
        recentProjects.remove( s );
      }

      //If the currently open project is already contained within the list,
      //then remove the earlier reference.
      if (projectPaths.contains(project->projectRoot())) {
        QString key = recentProjects.key(project->projectRoot());
        recentProjects.remove(key);

      }

      QMap<QString,QString>::iterator i;

      //Iterate through the recentProjects QMap and set the <key,val> pairs.
      for (i=recentProjects.begin();i!=recentProjects.end();i++) {
          globalSettings.setValue(i.key(),i.value());
      }

      //Get a unique time value for generating a key
      long t0 = QDateTime::currentMSecsSinceEpoch();

      QString projName = project->name();
      QString t0String=QString::number(t0);

      //Save the project location
      if (!project->projectRoot().contains("tmpProject") ) {
              globalSettings.setValue(t0String+"%%%%%"+projName,project->projectRoot());
      }
    }

    //The numer of recent open projects is less than m_maxRecentProjects
    else {

      long t0 = QDateTime::currentMSecsSinceEpoch();
      QString projName = project->name();
      QString t0String=QString::number(t0);

      if (!project->projectRoot().contains("tmpProject") &&
          !projectPaths.contains( project->projectRoot())) {
        globalSettings.setValue(t0String+"%%%%%"+projName,project->projectRoot());
      }
    }
    globalSettings.endGroup();
  }


  /**
   * Read the window positioning and state information from the config file.
   *
   * When running ipce without opening a project, the config file read is
   * $HOME/.Isis/$APPNAME/$APPNAME_Project.config
   * Otherwise, when running ipce and opening a project (ProjectName), the config file read is
   * $HOME/.Isis/$APPNAME/$APPNAME_ProjectName.config
   *
   * @param[in] project (Project *) The project that was loaded.
   *
   * @internal
   *   @history Ian Humphrey - Settings are now read on a project name basis. References #4358.
   *   @history Tyler Wilson 2017-11-02 - Settings now read recent projects.  References #4492.
   *   @history Tyler Wilson 2017-11-13 - Commented out a resize call near the end because it
   *                                      was messing with the positions of widgets after a
   *                                      project was loaded.  Fixes #5075.
   */
  void IpceMainWindow::readSettings(Project *project) {
    // Ensure that the Project pointer is not NULL
    if (!project) {
      QString msg = "Cannot read settings with a NULL Project pointer.";
      throw IException(IException::Programmer, msg, _FILEINFO_);
    }

    QString appName = QApplication::applicationName();

    QSettings settings(
        FileName("$HOME/.Isis/" + appName + "/" + appName + "_" + project->name() + ".config")
          .expanded(), QSettings::NativeFormat);

    // General settings
    if (project->name() == "Project") {
      setWindowTitle("ipce");

      QStringList projectNameList;
      QStringList projectPathList;
      settings.beginGroup("recent_projects");
      QStringList keys = settings.allKeys();
      QRegExp underscore("%%%%%");

      foreach (QString key, keys) {
        QString childKey = "recent_projects/"+key;
        QString projectPath = settings.value(key).toString();
        QString projectName = projectPath.split("/").last();
        projectPathList.append(projectPath) ;
        projectNameList.append(projectName);
      }

      settings.endGroup();

      QStringList projectPathReverseList;
      for (int i = projectPathList.count()-1;i>=0;i--) {
        projectPathReverseList.append(projectPathList[i]);
      }

      QStringList projectPathListTruncated;

      int i =0;

      foreach (QString proj,projectPathReverseList) {
        if (i <= m_maxRecentProjects) {
          projectPathListTruncated.append(proj);
          i++;
        }
        else
          break;
       }

      m_directory->setRecentProjectsList(projectPathListTruncated);
      m_directory->updateRecentProjects();
      m_maxThreadCount = settings.value("maxThreadCount", m_maxThreadCount).toInt();
      applyMaxThreadCount();
    }
    //  Project specific settings
    else {
      setWindowTitle( project->name() );
      if (settings.contains("geometry")) {
        setGeometry(settings.value("geometry").value<QRect>()); 
      }
      if (settings.contains("windowState")) {
        restoreState(settings.value("windowState").toByteArray()); 
      }

      // The geom/state isn't enough for main windows to correctly remember
      //   their position and size, so let's restore those on top of
      //   the geom and state.
      if (!settings.value("pos").toPoint().isNull()) {
        move(settings.value("pos").toPoint());
      }
    }
  }


  /**
   * Handle the close event by writing the window positioning and
   * state information before forwarding the event to the QMainWindow.
   */
  void IpceMainWindow::closeEvent(QCloseEvent *event) {

    // The active control is checked here for modification because this was the simplest solution
    // vs changing the project clean state every time the control is modified or saved.
    if (!m_directory->project()->isClean() || (m_directory->project()->activeControl() &&
                                               m_directory->project()->activeControl()->isModified())) {
      QMessageBox *box = new QMessageBox(QMessageBox::NoIcon, QString("Current Project Has Unsaved Changes"),
                             QString("Would you like to save your current project?"),
                             NULL, qobject_cast<QWidget *>(parent()), Qt::Dialog);
      QPushButton *save = box->addButton("Save", QMessageBox::AcceptRole);
      box->addButton("Don't Save", QMessageBox::RejectRole);
      QPushButton *cancel = box->addButton("Cancel", QMessageBox::NoRole);
      box->exec();

      if (box->clickedButton() == (QAbstractButton*)cancel) {
        event->ignore();
        return;
      }
      else if (box->clickedButton() == (QAbstractButton*)save) {
        m_directory->project()->save();
      }
    }
    writeSettings(m_directory->project());
    m_directory->project()->clear();

    QMainWindow::closeEvent(event);
  }


  /**
   * Ask the user how many threads to use in this program. This
   * includes the GUI thread.
   */
  void IpceMainWindow::configureThreadLimit() {
    bool ok = false;

    QStringList options;

    int current = 0;
    options << tr("Use all available");

    for(int i = 1; i < 24; i++) {
      QString option = tr("Use %1 threads").arg(i + 1);

      options << option;
      if(m_maxThreadCount == i + 1)
        current = i;
    }

    QString res = QInputDialog::getItem(NULL, tr("Concurrency"),
        tr("Set the number of threads to use"),
        options, current, false, &ok);

    if (ok) {
      m_maxThreadCount = options.indexOf(res) + 1;

      if (m_maxThreadCount <= 1)
        m_maxThreadCount = -1;

      applyMaxThreadCount();
    }
  }


  /**
   * Activate the What's This? cursor. This is useful for he What's
   * This? action in the help menu.
   */
  void IpceMainWindow::enterWhatsThisMode() {
    QWhatsThis::enterWhatsThisMode();
  }


  /**
   * PlaceHolder for the option to tab all views. (This was setTabbedViewMode in the old code)
   */
  void IpceMainWindow::tabAllViews() {
//  QMdiArea *mdiArea = qobject_cast<QMdiArea *>( centralWidget() );
//  mdiArea->setViewMode(QMdiArea::TabbedView);
//  m_cascadeViewsAction->setEnabled(false);
//  m_tileViewsAction->setEnabled(false);
  }


/**
 * Raises the warningWidget to the front of the tabs. Connected to warning signal from directory.
 */
  void IpceMainWindow::raiseWarningTab() {
    m_warningsDock->raise();
  }
}<|MERGE_RESOLUTION|>--- conflicted
+++ resolved
@@ -224,15 +224,8 @@
 
 
   /**
-<<<<<<< HEAD
-   * @description This slot is connected from Directory::viewClosed(QWidget *) signal.  It will
-   * close the given view and delete the view. This was written to handle
-   *
-   * @param view QWidget*
-=======
    * This slot is connected from Directory::viewClosed(QWidget *) signal.  It will
    * close the given view and delete the view. This was written to handle
->>>>>>> 1001bc94
    *
    * @param view QWidget* The view to close.
    */
@@ -471,10 +464,6 @@
     QSize iconSize(25, 45);
     m_permToolBar->setIconSize(iconSize);
     m_permToolBar->setObjectName("PermanentToolBar");
-<<<<<<< HEAD
-=======
-
->>>>>>> 1001bc94
     addToolBar(m_permToolBar);
 
     foreach ( QAction *action, m_directory->permToolBarActions() ) {
@@ -482,18 +471,7 @@
     }
 
     foreach (QAction *action, m_permToolBarActions) {
-<<<<<<< HEAD
-      if (action->text() == "&Save Active Control Network") {
-        m_permToolBar->addSeparator();
-        m_permToolBar->addAction(action);
-        m_permToolBar->addSeparator();
-      }
-      else {
-        m_permToolBar->addAction(action);
-      }
-=======
       m_permToolBar->addAction(action);
->>>>>>> 1001bc94
     }
   }
 
