--- conflicted
+++ resolved
@@ -54,12 +54,9 @@
    *   @history 2017-08-22 Cole Neuabuer - Added ability to search ImageFileListWidget. Fixes #1556
    *   @history 2018-05-15 Tracie Sucharski - Fixed xml serialization for Ipce project saves.  Fixes
    *                            #5422.
-<<<<<<< HEAD
-=======
    *   @history 2018-07-09 Tracie Sucharski - Serialize the objectName for this view so that the
    *                           view can be re-created with the same objectName for restoring the
    *                           project state. Qt's save/restoreState use the objectName.
->>>>>>> 8a7a7e13
    */
   class ImageFileListWidget : public QWidget {
       Q_OBJECT
