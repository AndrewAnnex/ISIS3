--- conflicted
+++ resolved
@@ -155,7 +155,6 @@
 
 
   /**
-<<<<<<< HEAD
    * @brief The Destructor
    */
   WorkOrder::~WorkOrder() {
@@ -175,10 +174,7 @@
 
 
   /**
-   * @description Re-implement this method if your work order utilizes controls for data
-=======
    * @brief Re-implement this method if your work order utilizes controls for data
->>>>>>> 3658d178
    * in order to operate. For example, "CnetEditorViewWorkOrder" works sometimes on controls
    * - the logic in side of CnetEditorViewWorkOrder::isExecutable() determines whethere or not a
    * user is prompted with this work order as a possibility.
@@ -691,14 +687,9 @@
 
 
   /**
-<<<<<<< HEAD
-   * @brief This is a virtual function whose role in child classes is to determine
-   * if this WorkOrder depends on the WorkOrder passed in as an argument.
-=======
    * @brief Indicate workorder dependency
    * This is a virtual function whose role in child classes is to determine
-   * if this WorkOrder deppends on the WorkOrder passed in as an argument.
->>>>>>> 3658d178
+   * if this WorkOrder depends on the WorkOrder passed in as an argument.
    * @param WorkOrder * The WorkOrder we are checking for dependency with this one.
    * @return @b bool Returns True if there is a dependency, and False if there is no
    * dependency.
@@ -934,13 +925,8 @@
 
 
   /**
-<<<<<<< HEAD
-   * @description Starts (or enqueues) a redo. This should not be re-implemented by children.
+   * @brief Starts (or enqueues) a redo. This should not be re-implemented by children.
    * 
-=======
-   * @brief Starts (or enqueues) a redo. This should not be re-implemented by children.
-   * TODO:  (Then why is it declared virtual?)
->>>>>>> 3658d178
    */
   void WorkOrder::redo() {
     if (!isInStableState()) {
@@ -1040,14 +1026,9 @@
 
 
   /**
-<<<<<<< HEAD
-   * @brief Starts (or enqueues) an undo. This should not be re-implemented by children.
-   * 
-=======
    * @brief Starts (or enqueues) an undo. 
    * This should not be re-implemented by children.
-   * (Why virtual then?)
->>>>>>> 3658d178
+   * 
    */
   void WorkOrder::undo() {
     if (!isInStableState()) {
@@ -1115,36 +1096,14 @@
   }
 
 
-<<<<<<< HEAD
   /** 
    * @brief This sets up the state for the work order.  Child should implement this to get user 
    *        input.
    *  
-   * @description This method is designed to be implemented by children work orders, but they need
-   * to call this version inside of their setupExecution (at the beginning).
-
-=======
-  /**
    * @brief Execute a workorder
    * This method is designed to be implemented by children work orders, but they need
-   * to call this version inside of their execute (at the beginning). The order of execution for
-   * work orders is:
-   *   execute() - GUI thread, can ask user for input*
-   *   syncRedo() - GUI thread, should not prompt the user for input
-   *   asyncRedo() - Pooled thread
-   *   postSyncRedo() - GUI thread
-   *
-   *   syncUndo() - GUI thread, always called after redo finishes
-   *   asyncUndo() - Pooled thread
-   *   postSyncUndo() - GUI thread
-   *
-   *   syncRedo() - GUI thread
-   *   asyncRedo() - Pooled thread
-   *   postSyncRedo() - GUI thread
-   *
-   *   and so on...
-   *
->>>>>>> 3658d178
+   * to call this version inside of their setupExecution (at the beginning).
+
    * State should only be set in the parent WorkOrder class in this method. You can set arbitrary
    *   state using setInternalData(). This method is always executed in the GUI thread and is the
    *   only place to ask the user questions.
@@ -1269,42 +1228,16 @@
 
 
   /**
-<<<<<<< HEAD
-   * @description Execute the workorder.
+   * @brief Execute the workorder.
    * Execute() does the actual work in the work order. All necessary data for the execution (and
    * undo) of the workorder should have been saved in the workorder prior to execute().  Execute()
    * is also called to redo a workorder for redoable workorders.  If the workorder is a synchrounous
    * workorder the workorder will be run on the GUI thread, otherwise it will be queued and run on a
    * separate thread.
-=======
-   * @brief This method is designed to be implemented by children work orders.
-   * The order of execution for
-   * redo is:
-   *   syncRedo() - GUI thread*
-   *   asyncRedo() - Pooled thread
-   *   postSyncRedo() - GUI thread
->>>>>>> 3658d178
    *
    * For Synchronous workorders:
    * State should only be read from the parent WorkOrder class in this method. You can set state to
-<<<<<<< HEAD
    * postExecution() safely. This method is always executed in the GUI thread.
-=======
-   * be used in asyncRedo() and postSyncRedo() safely. This method is always executed in the GUI
-   * thread and has no progress.
-   */
-  void WorkOrder::syncRedo() {
-  }
-
-
-  /**
-   * @brief This method is designed to be implemented by children work orders.
-   * The order of execution for
-   * redo is:
-   *   syncRedo() - GUI thread
-   *   asyncRedo() - Pooled thread*
-   *   postSyncRedo() - GUI thread
->>>>>>> 3658d178
    *
    * For asynchronous workorders:
    * State can be read from the parent WorkOrder class while in
@@ -1319,16 +1252,7 @@
 
 
   /**
-<<<<<<< HEAD
-   * @description Perform any necessary actions after execution of a workorder.
-=======
-   * @brief This method is designed to be implemented by children work orders.
-   * The order of execution for
-   *     redo is:
-   *   syncRedo() - GUI thread
-   *   asyncRedo() - Pooled thread
-   *   postSyncRedo() - GUI thread*
->>>>>>> 3658d178
+   * @brief Perform any necessary actions after execution of a workorder.
    *
    * State can be read from the parent WorkOrder class and from state set in either synchronous() or
    *   asyncRedo() while in this method. You can not set state to be used in any of the undo code
@@ -1339,7 +1263,7 @@
 
 
   /**
-   * @description Execute the steps necessary to undo this workorder.
+   * @brief Execute the steps necessary to undo this workorder.
    * The workorder should have all state necessary to undo itself stored in the workorder.
    *
    * For synchronous workorders:
@@ -1359,16 +1283,7 @@
 
 
   /**
-<<<<<<< HEAD
-   * @description Perform any steps necessary after an undo of a workorder.
-=======
-   * @brief This method is designed to be implemented by children work orders.
-   * The order of execution for
-   * undo is:
-   *   syncUndo() - GUI thread
-   *   asyncUndo() - Pooled thread
-   *   postSyncUndo() - GUI thread*
->>>>>>> 3658d178
+   * @brief Perform any steps necessary after an undo of a workorder.
    *
    *  State can be read from the parent WorkOrder class and from state set undoExecution() while
    *  in this method. You can not set state to be used in any of the redo code
