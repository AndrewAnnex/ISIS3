--- conflicted
+++ resolved
@@ -2238,15 +2238,10 @@
    *                          fileName, not the serial number.  The ground source serial number
    *                          will not be the fileName if the Instrument group is retained in the
    *                          labels.  Fixes #1018
-<<<<<<< HEAD
    *   @history 2015-05-19 Ian Humphrey and Makayla Shepherd - moved duplicated code to
-   *                           findPointLocation() and createTemporaryGroundMeasure().
-=======
-   *   @history 2015-05-19 Ian Humphrey and Makayla Shepherd - moved duplicated code to 
    *                          findPointLocation() and createTemporaryGroundMeasure().
    *   @history 2016-10-07 Makayla Shepherd - Added radius source handling if there is a ground 
    *                          source and there is not a radius source already open. 
->>>>>>> 70e71fea
    */
   void QnetTool::loadPoint () {
 
