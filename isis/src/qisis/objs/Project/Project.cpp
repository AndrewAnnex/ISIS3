
/**
 * @file
 * $Revision: 1.19 $
 * $Date: 2010/03/22 19:44:53 $
 *
 *   Unless noted otherwise, the portions of Isis written by the USGS are
 *   public domain. See individual third-party library and package descriptions
 *   for intellectual property information, user agreements, and related
 *   information.
 *
 *   Although Isis has been used by the USGS, no warranty, expressed or
 *   implied, is made by the USGS as to the accuracy and functioning of such
 *   software and related material nor shall the fact of distribution
 *   constitute any such warranty, and no responsibility is assumed by the
 *   USGS in connection therewith.
 *
 *   For additional information, launch
 *   $ISISROOT/doc//documents/Disclaimers/Disclaimers.html
 *   in a browser or see the Privacy &amp; Disclaimers page on the Isis website,
 *   http://isis.astrogeology.usgs.gov, and the USGS privacy and disclaimers on
 *   http://www.usgs.gov/privacy.html.
 */
#include "IsisDebug.h"
#include "Project.h"

#include <unistd.h>

#include <QApplication>
#include <QDateTime>
#include <QDir>
#include <QDebug>
#include <QFile>
#include <QFileDialog>
#include <QFuture>
#include <QFutureWatcher>
#include <QMessageBox>
#include <QMutex>
#include <QMutexLocker>
#include <QProgressBar>
#include <QRegExp>
#include <QSettings>
#include <QStringList>
#include <QtDebug>
#include <QTextStream>
#include <QWidget>
#include <QXmlStreamWriter>

#include "BundleSettings.h"
#include "BundleSolutionInfo.h"
#include "Camera.h"
#include "Control.h"
#include "ControlList.h"
#include "ControlNet.h"
#include "CorrelationMatrix.h"
#include "Cube.h"
#include "Directory.h"
#include "Environment.h"
#include "FileName.h"
#include "GuiCamera.h"
#include "GuiCameraList.h"
#include "ImageList.h"
#include "ImageReader.h"
#include "IException.h"
#include "ProgressBar.h"
#include "ProjectItem.h"
#include "ProjectItemModel.h"
#include "SerialNumberList.h"
#include "SetActiveControlWorkOrder.h"
#include "SetActiveImageListWorkOrder.h"
#include "Shape.h"
#include "ShapeList.h"
#include "ShapeReader.h"
#include "Target.h"
#include "TargetBodyList.h"
#include "Template.h"
#include "TemplateList.h"
#include "WorkOrder.h"
#include "WorkOrderFactory.h"
#include "XmlStackedHandlerReader.h"

namespace Isis {



  /**
   * Create a new Project. This creates a project on disk at /tmp/username_appname_pid.
   */
  Project::Project(Directory &directory, QObject *parent) :
      QObject(parent) {
    m_bundleSettings = NULL;
    m_clearing = false;
    m_directory = &directory;
    m_projectRoot = NULL;
    m_cnetRoot = NULL;
    m_idToControlMap = NULL;
    m_idToImageMap = NULL;
    m_idToShapeMap = NULL;
    m_idToTargetBodyMap = NULL;
    m_idToGuiCameraMap = NULL;
    m_images = NULL;
    m_imageReader = NULL;
    m_shapeReader = NULL;
    m_shapes = NULL;
    m_templates = NULL;
    m_warnings = NULL;
    m_workOrderHistory = NULL;
    m_isTemporaryProject = true;
    m_isOpen = false;
    m_isClean = true;
    m_activeControl = NULL;
    m_activeImageList = NULL;

    m_numImagesCurrentlyReading = 0;

    m_mutex = NULL;
    m_workOrderMutex = NULL;
    m_imageReadingMutex = NULL;

    m_numShapesCurrentlyReading = 0;
    m_shapeMutex = NULL;
    m_shapeReadingMutex = NULL;

    m_idToControlMap = new QMap<QString, Control *>;
    m_idToImageMap = new QMap<QString, Image *>;
    m_idToShapeMap = new QMap<QString, Shape *>;
    m_idToTargetBodyMap = new QMap<QString, TargetBody *>;
    m_idToGuiCameraMap = new QMap<QString, GuiCamera *>;
    m_idToBundleSolutionInfoMap = new QMap<QString, BundleSolutionInfo *>;

    m_name = "Project";

    // Look for old projects
    QDir tempDir = QDir::temp();
    QStringList nameFilters;
    nameFilters.append(Environment::userName() + "_" +
                       QApplication::applicationName() + "_*");
    tempDir.setNameFilters(nameFilters);

    QStringList existingProjects = tempDir.entryList();
    bool crashedPreviously = false;

    foreach (QString existingProject, existingProjects) {
      FileName existingProjectFileName(tempDir.absolutePath() + "/" + existingProject);
      QString pidString = QString(existingProject).replace(QRegExp(".*_"), "");
      int otherPid = pidString.toInt();

      if (otherPid != 0) {
        if ( !QFile::exists("/proc/" + pidString) ) {
          crashedPreviously = true;
          int status = system( ("rm -rf '" +
                                existingProjectFileName.expanded() + "' &").toLatin1().data() );
          if (status != 0) {
            QString msg = "Executing command [rm -rf" + existingProjectFileName.expanded() +
                          "' &] failed with return status [" + toString(status) + "]";
            throw IException(IException::Programmer, msg, _FILEINFO_);
          }
        }
      }
    }

    if (crashedPreviously && false) {
      QMessageBox::information( NULL,
                                QObject::tr("Crashed"),
                                QObject::tr("It appears %1 crashed. We're sorry.").
                                         arg( QApplication::applicationName() ) );
    }

    QCoreApplication* ipce_app = static_cast<QCoreApplication *>(directory.parent());

    try {
      QString tmpFolder = QDir::temp().absolutePath() + "/"
            + Environment::userName() + "_"
            + QApplication::applicationName() + "_" + QString::number( getpid() );
      QDir temp(tmpFolder + "/tmpProject");
      m_projectRoot = new QDir(temp);

      if (ipce_app->arguments().count() == 1) {
        createFolders();
      }
    }
    catch (IException &e) {
      throw IException(e, IException::Programmer, "Error creating project folders.", _FILEINFO_);
    }
    catch (std::exception &e) {
      //  e.what()
      throw IException(IException::Programmer,
          tr("Error creating project folders [%1]").arg( e.what() ), _FILEINFO_);
    }
    //  TODO TLS 2016-07-13  This seems to only be used by ControlNet when SetTarget is called.
    //     This needs to be better documented, possibly renamed or redesigned??
    m_mutex = new QMutex;
    m_workOrderMutex = new QMutex;
    // image reader
    m_imageReader = new ImageReader(m_mutex, true);

    connect( m_imageReader, SIGNAL( imagesReady(ImageList) ),
             this, SLOT( imagesReady(ImageList) ) );

    // Project will be listening for when both cnets and images have been added.
    // It will emit a signal, controlsAndImagesAvailable, when this occurs.
    // Directory sets up a listener on the JigsawWorkOrder clone to enable itself
    // when it hears this signal.
    connect(this, SIGNAL(imagesAdded(ImageList *)),
            this, SLOT(checkControlsAndImagesAvailable()));
    connect(this, SIGNAL(controlListAdded(ControlList *)),
            this, SLOT(checkControlsAndImagesAvailable()));
    connect(m_directory, SIGNAL(cleanProject(bool)),
            this, SLOT(setClean(bool)));

    m_images = new QList<ImageList *>;

    // Shape reader
    m_shapeMutex = new QMutex;

    m_shapeReader = new ShapeReader(m_shapeMutex, false);

    connect( m_shapeReader, SIGNAL( shapesReady(ShapeList) ),
             this, SLOT( shapesReady(ShapeList) ) );

    m_shapes = new QList<ShapeList *>;

    m_controls = new QList<ControlList *>;

    m_targets = new TargetBodyList;

    m_templates = new QList<TemplateList *>;

    m_guiCameras = new GuiCameraList;

    m_bundleSolutionInfo = new QList<BundleSolutionInfo *>;

    m_warnings = new QStringList;
    m_workOrderHistory = new QList< QPointer<WorkOrder> >;

    m_imageReadingMutex = new QMutex;

    m_shapeReadingMutex = new QMutex;

    // Listen for when an active control is set and when an active image list is set.
    // This is used for enabling the JigsawWorkOrder (the Bundle Adjustment menu action).
//  connect(this, &Project::activeControlSet,
//          this, &Project::checkActiveControlAndImageList);
//  connect(this, &Project::activeImageListSet,
//          this, &Project::checkActiveControlAndImageList);
    // TODO: ken testing
//    m_bundleSettings = NULL;
//    m_bundleSettings = new BundleSettings();
  }


  /**
   * Clean up the project. This will bring the Project back to a safe on-disk state.
   */
  Project::~Project() {


    if (m_images) {
      foreach (ImageList *imageList, *m_images) {
        foreach (Image *image, *imageList) {
          delete image;
        }

        delete imageList;
      }

      delete m_images;
      m_images = NULL;
    }

    if (m_shapes) {
      foreach (ShapeList *shapeList, *m_shapes) {
        foreach (Shape *shape, *shapeList) {
          delete shape;
        }

        delete shapeList;
      }

      delete m_shapes;
      m_shapes = NULL;
    }


    if (m_controls) {
      foreach (ControlList *controlList, *m_controls) {
        foreach (Control *control, *controlList) {
          delete control;
        }

        delete controlList;
      }
      delete m_controls;
      m_controls = NULL;
    }

    m_activeControl = NULL;
    m_activeImageList = NULL;

    if (m_bundleSolutionInfo) {
      foreach (BundleSolutionInfo *bundleSolutionInfo, *m_bundleSolutionInfo) {
        delete bundleSolutionInfo;
      }

      delete m_bundleSolutionInfo;
      m_bundleSolutionInfo = NULL;
    }

    delete m_idToControlMap;
    m_idToControlMap = NULL;

    delete m_idToImageMap;
    m_idToImageMap = NULL;

    delete m_idToShapeMap;
    m_idToShapeMap = NULL;

    delete m_idToTargetBodyMap;
    m_idToTargetBodyMap = NULL;

    delete m_idToGuiCameraMap;
    m_idToGuiCameraMap = NULL;

    delete m_idToBundleSolutionInfoMap;
    m_idToBundleSolutionInfoMap = NULL;

    m_directory = NULL;

    delete m_projectRoot;
    m_projectRoot = NULL;

    delete m_cnetRoot;
    m_cnetRoot = NULL;

    delete m_imageReader;
    delete m_shapeReader;

    delete m_warnings;
    m_warnings = NULL;

    m_workOrderHistory->removeAll(NULL);
    m_workOrderHistory = NULL;

    delete m_bundleSettings;
    m_bundleSettings = NULL;
  }


  /**
   * This creates the project root, image root, and control net root directories.
   */
  void Project::createFolders() {
    QDir dir;
    if ( !dir.mkpath( m_projectRoot->path() ) ) {
      warn("Cannot create project directory.");
      throw IException(IException::Io,
                       tr("Unable to create folder [%1] when trying to initialize project")
                         .arg(m_projectRoot->path() ),
                       _FILEINFO_);
    }

    try {
      if ( !dir.mkdir( cnetRoot() ) ) {
        QString msg = QString("Unable to create folder [%1] when trying to initialize project")
                        .arg( cnetRoot() );
        warn(msg);
        throw IException(IException::Io, msg, _FILEINFO_);
      }

      if ( !dir.mkdir( imageDataRoot() ) ) {
        QString msg = QString("Unable to create folder [%1] when trying to initialize project")
                        .arg( imageDataRoot() );
        warn(msg);
        throw IException(IException::Io, msg, _FILEINFO_);
      }

      if ( !dir.mkdir( shapeDataRoot() ) ) {
        QString msg = QString("Unable to create folder [%1] when trying to initialize project")
                        .arg( shapeDataRoot() );
        warn(msg);
        throw IException(IException::Io, msg, _FILEINFO_);
      }

      if ( !dir.mkdir( resultsRoot() ) ) {
        QString msg = QString("Unable to create folder [%1] when trying to initialize project")
                        .arg( resultsRoot() );
        warn(msg);
        throw IException(IException::Io, msg, _FILEINFO_);
      }
      if ( !dir.mkdir( bundleSolutionInfoRoot() ) ) {
        QString msg = QString("Unable to create folder [%1] when trying to initialize project")
                        .arg( bundleSolutionInfoRoot() );
        warn(msg);
        throw IException(IException::Io, msg, _FILEINFO_);
      }
      if ( !dir.mkdir( templateRoot() ) ) {
        QString msg = QString("Unable to create folder [%1] when trying to initialize project")
                        .arg( templateRoot() );
        warn(msg);
        throw IException(IException::Io, msg, _FILEINFO_);
      }
      if ( !dir.mkdir( templateRoot() + "/maps" ) ) {
        QString msg = QString("Unable to create folder [%1] when trying to initialize project")
                        .arg( templateRoot() );
        warn(msg);
        throw IException(IException::Io, msg, _FILEINFO_);
      }
      if ( !dir.mkdir( templateRoot() + "/registrations" ) ) {
        QString msg = QString("Unable to create folder [%1] when trying to initialize project")
                        .arg( templateRoot() );
        warn(msg);
        throw IException(IException::Io, msg, _FILEINFO_);
      }
    }
    catch (...) {
      warn("Failed to create project directory structure");
      throw;
    }
  }


  /**
   * Function to clear out all values in a project essentially making it a new project object.
   * This function is also respoinsible for cleaning any directories created when importing but
   * are no longer a part of the project.
   */
  void Project::clear() {
    m_clearing = true;

    // We need to look through the project.xml and remove every directory not in the project
    QStringList shapeDirList;
    bool shapes = false;
    QStringList imageDirList;
    bool images = false;
    QStringList cnetDirList;
    bool controls = false;
    QStringList bundleDirList;
    bool bundles = false;
    QFile projectXml(projectRoot() + "/project.xml");

    if (projectXml.open(QIODevice::ReadOnly)) {
      QTextStream projectXmlInput(&projectXml);

      while (!projectXmlInput.atEnd() ) {
        QString line = projectXmlInput.readLine();

        if (controls || line.contains("<controlNets>") ) {
          controls = true;

          if (line.contains("</controlNets>") ) {
            controls = false;
          }

          else if (!line.contains("<controlNets>") ) {
            cnetDirList.append(line.split('"').at(3));
          }
        }

        else if (images || line.contains("<imageLists>") ) {
          images = true;

          if (line.contains("</imageLists>")) {
            images = false;
          }

          else if (!line.contains("<imageLists>") ) {
            imageDirList.append(line.split('"').at(3).simplified());
          }
        }

        else if (shapes ||line.contains("<shapeLists>")) {
          shapes = true;

          if (line.contains("</shapeLists>") ) {
            shapes = false;
          }

          else if (!line.contains("<shapeLists>") ) {
            shapeDirList.append(line.split('"').at(3));
          }
        }

        else if (bundles ||line.contains("<bundleSolutionInfo>") ) {
          bundles = true;

          if (line.contains("</bundleSolutionInfo>") ) {
            bundles = false;
          }

          else if (line.contains("<runTime>") ) {
            bundleDirList.append(line.split('>').at(1).split('<').at(0));
          }
        }
      }

        QDir cnetsDir(m_projectRoot->path() + "/cnets/");
        cnetsDir.setFilter(QDir::NoDotAndDotDot | QDir::Dirs);
        QStringList cnetsList = cnetsDir.entryList();
        foreach (QString dir, cnetsList) {
          dir = dir.simplified();

          if ( !cnetDirList.contains(dir) ) {
            QDir tempDir(cnetsDir.path() + "/" + dir);
            tempDir.removeRecursively();
          }
        }

        QDir imagesDir(m_projectRoot->path() + "/images/");
        imagesDir.setFilter(QDir::NoDotAndDotDot | QDir::Dirs);
        QStringList imagesList = imagesDir.entryList();
        foreach (QString dir, imagesList) {
          dir = dir.simplified();

          if ( !imageDirList.contains(dir) ) {
            QDir tempDir(imagesDir.path() + "/" + dir);
            tempDir.removeRecursively();
          }
        }

        QDir shapesDir(m_projectRoot->path() + "/shapes/");
        shapesDir.setFilter(QDir::NoDotAndDotDot | QDir::Dirs);
        QStringList shapesList = shapesDir.entryList();
        foreach (QString dir, shapesList) {
          dir = dir.simplified();

          if ( !shapeDirList.contains(dir) ) {
            QDir tempDir(shapesDir.path() + "/" + dir);
            tempDir.removeRecursively();
          }
        }

        QDir bundlesDir(m_projectRoot->path() + "/results/bundle/");
        bundlesDir.setFilter(QDir::NoDotAndDotDot | QDir::Dirs);
        QStringList bundleList = bundlesDir.entryList();
        foreach (QString dir, bundleList) {
          dir = dir.simplified();

          if ( !bundleDirList.contains(dir) ) {
            QDir tempDir(bundlesDir.path() + "/" + dir);
            tempDir.removeRecursively();
          }
        }

        projectXml.close();
      }

    try {
      QString tmpFolder = QDir::temp().absolutePath() + "/"
            + Environment::userName() + "_"
            + QApplication::applicationName() + "_" + QString::number( getpid() );
      QDir temp(tmpFolder + "/tmpProject");
      m_projectRoot = new QDir(temp);
    }

    catch (IException &e) {
      throw IException(e, IException::Programmer, "Error creating project folders.", _FILEINFO_);
    }

    catch (std::exception &e) {
      throw IException(IException::Programmer,
          tr("Error creating project folders [%1]").arg( e.what() ), _FILEINFO_);
    }

    m_images->clear();
    m_shapes->clear();
    m_controls->clear();
    m_templates->clear();
    m_targets->clear();
    m_guiCameras->clear();
    m_bundleSolutionInfo->clear();
    m_workOrderHistory->clear();

    directory()->clean();
    setClean(true);
  }


  bool Project::clearing() {
    return m_clearing;
  }


  ImageList *Project::createOrRetrieveImageList(QString name, QString path) {
    ImageList *result = imageList(name);
    if (!result) {
      result = new ImageList;

      result->setName(name);
      if (path == "") {
        result->setPath(name);
      }
      else {
        result->setPath(path);
      }

      connect( result, SIGNAL( destroyed(QObject *) ),
               this, SLOT( imageListDeleted(QObject *) ) );
      m_images->append(result);
    }
    return result;
  }


  ShapeList *Project::createOrRetrieveShapeList(QString name, QString path) {
    ShapeList *result = shapeList(name);
    if (!result) {
      result = new ShapeList;

      result->setName(name);
      if (path == "") {
        result->setPath(name);
      }
      else {
        result->setPath(path);
      }

      connect( result, SIGNAL( destroyed(QObject *) ),
               this, SLOT( shapeListDeleted(QObject *) ) );
      m_shapes->append(result);
    }
    return result;
  }


  /**
   * Converts the project settings into XML.
   *
   * The format of the project settings is:
   *
   *  <pre>
   *   <project>
   *     <controlNets>
   *       <controlNet name="..." />
   *     </controlNets>
   *   </project>
   *  </pre>
   */
  void Project::save(QXmlStreamWriter &stream, FileName newProjectRoot) const {
    stream.writeStartElement("project");

    stream.writeAttribute("name", m_name);

    if ( !m_controls->isEmpty() ) {
      stream.writeStartElement("controlNets");

      for (int i = 0; i < m_controls->count(); i++) {
        m_controls->at(i)->save(stream, this, newProjectRoot);
      }

      stream.writeEndElement();
    }

    if ( !m_images->isEmpty() ) {
      stream.writeStartElement("imageLists");
      for (int i = 0; i < m_images->count(); i++) {
        m_images->at(i)->save(stream, this, newProjectRoot);
      }

      stream.writeEndElement();
    }

    if ( !m_shapes->isEmpty() ) {
      stream.writeStartElement("shapeLists");

      for (int i = 0; i < m_shapes->count(); i++) {
        m_shapes->at(i)->save(stream, this, newProjectRoot);
      }

      stream.writeEndElement();
    }

    if ( !m_templates->isEmpty() ) {
      stream.writeStartElement("templateLists");

      for (int i = 0; i < m_templates->count(); i++) {
        m_templates->at(i)->save(stream, this, newProjectRoot);
      }

      stream.writeEndElement();
    }

    // TODO:  Finish implementing serialization of TargetBody & GuiCameras
//  if (!m_targets->isEmpty()) {
//    stream.writeStartElement("targets");
//
//    for (int i = 0; i < m_targets->count(); i++) {
//      m_targets->at(i)->save(stream, this, newProjectRoot);
//    }
//
//    stream.writeEndElement();
//  }
//
//  if (!m_guiCameras->isEmpty()) {
//    stream.writeStartElement("cameras");
//
//    for (int i = 0; i < m_guiCameras->count(); i++) {
//      m_guiCameras->at(i)->save(stream, this, newProjectRoot);
//    }
//
//    stream.writeEndElement();
//  }

//  Write general look of gui, including docked widges
//  QVariant geo_data = saveGeometry();
//  QVariant layout_data = saveState();
//
//  stream.writeStartElement("dockRestore");
//  stream.writeAttribute("geometry", geo_data.toString());
//  stream.writeAttribute("state", layout_data.toString());


    if ( !m_bundleSolutionInfo->isEmpty() ) {
      stream.writeStartElement("results");

      for (int i = 0; i < m_bundleSolutionInfo->count(); i++) {
        m_bundleSolutionInfo->at(i)->save(stream, this, newProjectRoot);
      }

      stream.writeEndElement();
    }

    if (m_activeImageList) {
      stream.writeStartElement("activeImageList");
      stream.writeAttribute("displayName", m_activeImageList->name());
      stream.writeEndElement();
    }

    if (m_activeControl) {
      stream.writeStartElement("activeControl");
      stream.writeAttribute("displayName", m_activeControl->displayProperties()->displayName());
      stream.writeEndElement();
    }

    stream.writeEndElement();
  }


  /**
   * Serialize the work orders into the given XML
   *
   * The format of the history xml is:
   * <pre>
   *   <history>
   *     <workOrder>
   *        ...
   *     </workOrder>
   *     <workOrder>
   *        ...
   *     </workOrder>
   *   </history>
   * </pre>
   */
  void Project::saveHistory(QXmlStreamWriter &stream) const {
    stream.writeStartElement("history");

    foreach (WorkOrder *workOrder, *m_workOrderHistory) {
      if (workOrder) {
        workOrder->save(stream);
      }
    }

    stream.writeEndElement();
  }

  /**
   * Serialize the warnings into the given XML
   *
   * The format of the warnings xml is:
   * <pre>
   *   <warnings>
   *     <warning text="..." />
   *     <warning text="..." />
   *   </warnings>
   * </pre>
   */
  void Project::saveWarnings(QXmlStreamWriter &stream) const {
    stream.writeStartElement("warnings");

    foreach (QString warning, *m_warnings) {
      stream.writeStartElement("warning");
      stream.writeAttribute("text", warning);
      stream.writeEndElement();
    }

    stream.writeEndElement();
  }


  /**
   * Verify that the input fileNames are image files.
   *
   * @param fileNames names of files on disk
   * @returns the files that are images.
   */
  // TODO: thread via ImageReader
  QStringList Project::images(QStringList fileNames) {

    QStringList result;

    foreach (QString fileName, fileNames) {
      try {
        Cube tmp(fileName);
        result.append(fileName);
      }
      catch (IException &) {
      }
    }

    return result;
  }


  /**
   * Get a list of configuration/settings actions related to reading images into this Project.
   *
   * These are things like default opacity, default filled, etc.
   */
  QList<QAction *> Project::userPreferenceActions() {
    return m_imageReader->actions(ImageDisplayProperties::FootprintViewProperties);
  }


  /**
   * Create and return the name of a folder for placing control networks.
   *
   * This can be called from multiple threads, but should only be called by one thread at a time.
   */
  QDir Project::addCnetFolder(QString prefix) {
    QDir cnetFolder = cnetRoot();
    prefix += "%1";
    int prefixCounter = 0;

    QString numberedPrefix;
    do {
      prefixCounter++;
      numberedPrefix = prefix.arg( QString::number(prefixCounter) );
    }
    while ( cnetFolder.exists(numberedPrefix) );

    if ( !cnetFolder.mkpath(numberedPrefix) ) {
      throw IException(IException::Io,
          tr("Could not create control network directory [%1] in [%2].")
            .arg(numberedPrefix).arg( cnetFolder.absolutePath() ),
          _FILEINFO_);
    }

    cnetFolder.cd(numberedPrefix);

    m_currentCnetFolder = cnetFolder;

    return cnetFolder;
  }


  /**
   * Add the given Control's to the current project. This will cause the controls to be
   *   saved/restored from disk, Project-related GUIs to display the control, and enable access to
   *   the controls given access to the project.
   */
  void Project::addControl(Control *control) {

    connect( control, SIGNAL( destroyed(QObject *) ),
             this, SLOT( controlClosed(QObject *) ) );
    connect( this, SIGNAL( projectRelocated(Project *) ),
             control, SLOT( updateFileName(Project *) ) );

    createOrRetrieveControlList( FileName( control->fileName() ).dir().dirName(), "" )->append(control);

    (*m_idToControlMap)[control->id()] = control;

    emit controlAdded(control);
  }


  ControlList *Project::createOrRetrieveControlList(QString name, QString path) {
    ControlList *result = controlList(name);

    if (!result) {
      result = new ControlList;

      result->setName(name);
      if (path == "") {
        result->setPath(name);
      }
      else {
        result->setPath(path);
      }

      connect( result, SIGNAL( destroyed(QObject *) ),
               this, SLOT( controlListDeleted(QObject *) ) );

      m_controls->append(result);
      emit controlListAdded(result);
    }

    return result;
  }


  /**
   * Create and return the name of a folder for placing images.
   *
   * This can be called from multiple threads, but should only be called by one thread at a time.
   */
  QDir Project::addImageFolder(QString prefix) {
    QDir imageFolder = imageDataRoot();
    prefix += "%1";
    int prefixCounter = 0;

    QString numberedPrefix;
    do {
      prefixCounter++;
      numberedPrefix = prefix.arg( QString::number(prefixCounter) );
    }
    while ( imageFolder.exists(numberedPrefix) );

    if ( !imageFolder.mkpath(numberedPrefix) ) {
      throw IException(IException::Io,
          tr("Could not create image directory [%1] in [%2].")
            .arg(numberedPrefix).arg( imageFolder.absolutePath() ),
          _FILEINFO_);
    }

    imageFolder.cd(numberedPrefix);

    return imageFolder;
  }


  /**
   * Read the given cube file names as Images and add them to the project.
   * @param QStringList names of imageFiles
   */
  void Project::addImages(QStringList imageFiles) {
    if (m_numImagesCurrentlyReading == 0) {
      m_imageReadingMutex->lock();
    }

    m_numImagesCurrentlyReading += imageFiles.count();
    m_imageReader->read(imageFiles);
  }


  /**
   * Read the given cube file names as Images and add them to the project.
   * @param ImageList
   */
  void Project::addImages(ImageList newImages) {
    imagesReady(newImages);

    //  The each
    emit guiCamerasAdded(m_guiCameras);
    emit targetsAdded(m_targets);
  }


  /**
   * Create and return the name of a folder for placing shape models.
   *
   * This can be called from multiple threads, but should only be called by one thread at a time.
   */
  QDir Project::addShapeFolder(QString prefix) {
    QDir shapeFolder = shapeDataRoot();
    prefix += "%1";
    int prefixCounter = 0;

    QString numberedPrefix;
    do {
      prefixCounter++;
      numberedPrefix = prefix.arg( QString::number(prefixCounter) );
    }
    while ( shapeFolder.exists(numberedPrefix) );

    if ( !shapeFolder.mkpath(numberedPrefix) ) {
      throw IException(IException::Io,
          tr("Could not create shape directory [%1] in [%2].")
            .arg(numberedPrefix).arg( shapeFolder.absolutePath() ),
          _FILEINFO_);
    }

    shapeFolder.cd(numberedPrefix);

    return shapeFolder;
  }


  /**
   * Read the given shape model cube file names as Images and add them to the project.
   * @param QStringList of shape Files names
   */
  void Project::addShapes(QStringList shapeFiles) {
    if (m_numShapesCurrentlyReading == 0) {
      m_shapeReadingMutex->lock();
    }

    m_numShapesCurrentlyReading += shapeFiles.count();
    m_shapeReader->read(shapeFiles);
  }


  /**
   * Read the given shape model cube file names as Images and add them to the project.
   * @param ShapeList
   */
  void Project::addShapes(ShapeList newShapes) {
    shapesReady(newShapes);
  }


  /**
   * Add new templates to m_templates and update project item model
   *
   * @param newFileList QList of FileNames for each new imported template
   */
  void Project::addTemplates(TemplateList *templateList) {
    foreach (Template *templateFile, *templateList) {
      connect( this, SIGNAL( projectRelocated(Project *) ),
               templateFile, SLOT( updateFileName(Project *) ) );
    }
    m_templates->append(templateList);
    emit templatesAdded(templateList);
  }

  /**
   * Create and navigate to the appropriate template type folder in the project directory.
   *
   * @param prefix The name of the director under templates/ to store the template file.
   */
  QDir Project::addTemplateFolder(QString prefix) {

    QDir templateFolder = templateRoot();
    prefix += "%1";
    int prefixCounter = 0;
    QString numberedPrefix;

    do {
      prefixCounter++;
      numberedPrefix = prefix.arg( QString::number(prefixCounter) );
    }
    while ( templateFolder.exists(numberedPrefix) );

    if ( !templateFolder.mkpath(numberedPrefix) ) {
      throw IException(IException::Io,
          tr("Could not create template directory [%1] in [%2].")
            .arg(numberedPrefix).arg( templateFolder.absolutePath() ),
          _FILEINFO_);
    }

    templateFolder.cd(numberedPrefix);

    return templateFolder;
  }


  /**
   * Given the id return the corrsponding control net
   * @param QString id of control net
   */
  Control *Project::control(QString id) {
    return (*m_idToControlMap)[id];
  }


  /**
   * Create and return the name of a folder for placing BundleSolutionInfo.
   *
   * TODO: don't know if sentence below is accurate.
   * This can be called from multiple threads, but should only be called by one thread at a time.
   */
  QDir Project::addBundleSolutionInfoFolder(QString folder) {
    QDir bundleSolutionInfoFolder(bundleSolutionInfoRoot());

    if (!bundleSolutionInfoFolder.mkpath(folder)) {
      throw IException(IException::Io,
                       tr("Could not create bundle results directory [%1] in [%2].")
                       .arg(folder).arg(bundleSolutionInfoFolder.absolutePath()),
                       _FILEINFO_);
    }

    bundleSolutionInfoFolder.cd(folder);
    return bundleSolutionInfoFolder;
  }


  /**
   * Add the given BundleSolutionInfo to the current project. This will cause the
   * BundleSolutionInfo to be saved/restored from disk, Project-related GUIs to display the
   * BundleSolutionInfo, and enable access to the BundleSolutionInfo given access to the project.
   */
  void Project::addBundleSolutionInfo(BundleSolutionInfo *bundleSolutionInfo) {
    connect(bundleSolutionInfo, SIGNAL(destroyed(QObject *)),
            this, SLOT(bundleSolutionInfoClosed(QObject *)));//???
    connect(this, SIGNAL(projectRelocated(Project *)),
            bundleSolutionInfo, SLOT(updateFileName(Project *)));//DNE???


    loadBundleSolutionInfo(bundleSolutionInfo);
  }


  /**
   * Loads bundle solution info into project
   *
   * @param BundleSolutionInfo
   */
  void Project::loadBundleSolutionInfo(BundleSolutionInfo *bundleSolutionInfo) {
    m_bundleSolutionInfo->append(bundleSolutionInfo);

    // add BundleSolutionInfo to project's m_idToBundleSolutionInfoMap
    (*m_idToBundleSolutionInfoMap)[bundleSolutionInfo->id()] = bundleSolutionInfo;

    // add BundleSolutionInfo's control to project's m_idToControlMap
    (*m_idToControlMap)[bundleSolutionInfo->control()->id()] = bundleSolutionInfo->control();

    emit bundleSolutionInfoAdded(bundleSolutionInfo);
  }


  /**
   * Returns the directory associated with this Project. The directory is not part of the project
   *   so a non-const pointer is returned and this is okay.
   *
   * @return The Directory that was used to create this Project.
   */
  Directory *Project::directory() const {
    return m_directory;
  }


  void Project::writeSettings() {

    QString appName = QApplication::applicationName();


    QSettings globalSettings(
        FileName("$HOME/.Isis/" + appName + "/" + appName + "_" + "Project.config")
          .expanded(),
        QSettings::NativeFormat);

    globalSettings.beginGroup("recent_projects");
    QStringList keys = globalSettings.allKeys();
    QMap<QString,QString> recentProjects;

    foreach (QString key,keys) {

      recentProjects[key]=globalSettings.value(key).toString();

    }

    QList<QString> projectPaths = recentProjects.values();

    if (keys.count() >= m_maxRecentProjects) {

      //Clear out the recent projects before repopulating this group
      globalSettings.remove("");



      //If the currently open project is a project that has been saved and is not within the current
      //list of recently open projects, then remove the oldest project from the list.
      if (!this->projectRoot().contains("tmpProject") && !projectPaths.contains(this->projectRoot()) ) {
        QString s=keys.first();
        recentProjects.remove( s );
      }

      //If the currently open project is already contained within the list,
      //then remove the earlier reference.

      if (projectPaths.contains(this->projectRoot())) {
        QString key = recentProjects.key(this->projectRoot());
        recentProjects.remove(key);
      }

      QMap<QString,QString>::iterator i;

      //Iterate through the recentProjects QMap and set the <key,val> pairs.
      for (i=recentProjects.begin();i!=recentProjects.end();i++) {

          globalSettings.setValue(i.key(),i.value());

      }

      //Get a unique time value for generating a key
      long t0 = QDateTime::currentMSecsSinceEpoch();
      QString projName = this->name();

      QString t0String=QString::number(t0);

      //Save the project location
      if (!this->projectRoot().contains("tmpProject") ) {
              globalSettings.setValue(t0String+"%%%%%"+projName,this->projectRoot());

      }

    }

    //The numer of recent open projects is less than m_maxRecentProjects
    else {

      //Clear out the recent projects before repopulating this group
      globalSettings.remove("");
      if (projectPaths.contains(this->projectRoot())) {
        QString key = recentProjects.key(this->projectRoot());
        recentProjects.remove(key);
      }
      QMap<QString,QString>::iterator i;

      //Iterate through the recentProjects QMap and set the <key,val> pairs.
      for ( i=recentProjects.begin(); i!=recentProjects.end(); i++ ) {
          globalSettings.setValue(i.key(),i.value());
      }

      long t0 = QDateTime::currentMSecsSinceEpoch();
      QString projName = this->name();
      QString t0String=QString::number(t0);

      //if (!this->projectRoot().contains("tmpProject") && !projectPaths.contains( this->projectRoot() ) ) {
      if (!this->projectRoot().contains("tmpProject") ) {
        globalSettings.setValue(t0String+"%%%%%"+projName,this->projectRoot());
      }

    }


    globalSettings.endGroup();
  }


  /**
   * Open the project at the given path.
   * @param The path to the project folder
   * @internal
   *   @history Tyler Wilson - Added try-catch blocks around all reader.parse
   *                  calls.  The exception information is not piped to the Warnings tab
   *                  in the GUI instead of the command line, and the application starts
   *                  instead of executing prematurely.  Fixes #4488.
   *   @history 2017-07-24 Cole Neubauer -  Moved all exception checking in Open function to
   *                  beginning of function to avoid clearing a project when an invalid
   *                  directory is chosen Fixes #4969
   * */
  void Project::open(QString projectPathStr) {
    // Expand projectPathStr to contain absolute path
    QString projectAbsolutePathStr = QDir(projectPathStr).absolutePath();

    QString projectXmlPath = projectAbsolutePathStr + "/project.xml";
    QFile file(projectXmlPath);

    if ( !file.open(QFile::ReadOnly) ) {
      throw IException(IException::Io,
                       QString("Unable to open [%1] with read access")
                       .arg(projectXmlPath),
                       _FILEINFO_);
    }

    QString projectXmlHistoryPath = projectAbsolutePathStr + "/history.xml";
    QFile historyFile(projectXmlHistoryPath);

    if ( !historyFile.open(QFile::ReadOnly) ) {
      throw IException(IException::Io,
                       QString("Unable to open [%1] with read access")
                               .arg(projectXmlHistoryPath),
                       _FILEINFO_);
    }

    QString projectXmlWarningsPath = projectAbsolutePathStr + "/warnings.xml";
    QFile warningsFile(projectXmlWarningsPath);

    if (!warningsFile.open(QFile::ReadOnly)) {
      throw IException(IException::Io,
                       QString("Unable to open [%1] with read access")
                       .arg(projectXmlWarningsPath),
                       _FILEINFO_);
    }

    QString directoryXmlPath = projectAbsolutePathStr + "/directory.xml";
    QFile directoryFile(directoryXmlPath);

    if (!directoryFile.open(QFile::ReadOnly)) {
      throw IException(IException::Io,
                       QString("Unable to open [%1] with read access")
                       .arg(directoryXmlPath),
                       _FILEINFO_);
    }

    if (isOpen() || !isClean()) {
      clear();
    }
    m_clearing = false;
    m_isTemporaryProject = false;

    XmlHandler handler(this);

    XmlStackedHandlerReader reader;
    reader.pushContentHandler(&handler);
    reader.setErrorHandler(&handler);

    QDir oldProjectRoot(*m_projectRoot);
    *m_projectRoot =  QDir(projectAbsolutePathStr);

    QXmlInputSource xmlInputSource(&file);

    //This prevents the project from not loading if everything
    //can't be loaded, and outputs the warnings/errors to the
    //Warnings Tab
    try {
      reader.parse(xmlInputSource);
        }
    catch (IException &e) {
      directory()->showWarning(QString("Failed to open project completely [%1]")
                               .arg(projectAbsolutePathStr));
      directory()->showWarning(e.toString());
      }
    catch (std::exception &e) {
      directory()->showWarning(QString("Failed to open project completely[%1]")
                               .arg(projectAbsolutePathStr));
      directory()->showWarning(e.what());
    }

    reader.pushContentHandler(&handler);
    QXmlInputSource xmlHistoryInputSource(&historyFile);

    try {
        reader.parse(xmlHistoryInputSource);
        }

    catch (IException &e) {
      directory()->showWarning(QString("Failed to read history from project[%1]")
                               .arg(projectAbsolutePathStr));
      directory()->showWarning(e.toString());
      }
    catch (std::exception &e) {
      directory()->showWarning(QString("Failed to read history from project[%1]")
                                .arg(projectAbsolutePathStr));
      directory()->showWarning(e.what());
    }

    reader.pushContentHandler(&handler);

    QXmlInputSource xmlWarningsInputSource(&warningsFile);

    if (!reader.parse(xmlWarningsInputSource)) {
      warn(tr("Failed to read warnings from project [%1]").arg(projectAbsolutePathStr));
    }

    reader.pushContentHandler(&handler);

    QXmlInputSource xmlDirectoryInputSource(&directoryFile);

    try {
      reader.parse(xmlDirectoryInputSource);
         }
    catch (IException &e) {
      directory()->showWarning(QString("Failed to read GUI state from project[%1]")
                               .arg(projectAbsolutePathStr));
      directory()->showWarning(e.toString());

      }
    catch (std::exception &e) {
      directory()->showWarning(QString("Failed to read GUI state from project[%1]")
                               .arg(projectAbsolutePathStr));
      directory()->showWarning(e.what());
    }

    QDir bundleRoot(bundleSolutionInfoRoot());
    if (bundleRoot.exists()) {
      // get QFileInfo for each directory in the bundle root
      bundleRoot.setFilter(QDir::AllDirs | QDir::NoDotAndDotDot | QDir::NoSymLinks); // sym links ok???

      QFileInfoList bundleDirs = bundleRoot.entryInfoList();

      for (int dirListIndex = 0; dirListIndex < bundleDirs.size(); dirListIndex++) {

        // get QFileInfo for each file in this directory
        QDir bundleSolutionDir(bundleDirs[dirListIndex].absoluteFilePath());
        bundleSolutionDir.setFilter(QDir::Files | QDir::NoSymLinks); // sym links ok???

//         QFileInfoList bundleSolutionFiles = bundleSolutionDir.entryInfoList();
//         for (int fileListIndex = 0; fileListIndex < bundleSolutionFiles.size(); fileListIndex++) {
//           // if the file is an hdf file with BundleSolutionInfo object, add it to the project tree
//           if (bundleSolutionFiles[fileListIndex].fileName().contains("_BundleSolutionInfo.hdf")) {
//             QString  absoluteFileName = bundleSolutionFiles[fileListIndex].absoluteFilePath();
//             FileName solutionFile(bundleSolutionFiles[fileListIndex].absoluteFilePath());
//             loadBundleSolutionInfo(new BundleSolutionInfo(solutionFile));
//           }
//         }
      }
    }
    m_isOpen = true;
    // TODO: TLS 2018-06-07  Why writeSettings here?
<<<<<<< HEAD
//     emit projectSave(this);
=======
    //writeSettings();
>>>>>>> 66d7bd3d
    emit projectLoaded(this);
  }


  QProgressBar *Project::progress() {
    return m_imageReader->progress();
  }


  /**
   * Return an image given its id
   * @param QString id
   * @return Image matching id
   */
  Image *Project::image(QString id) {

    return (*m_idToImageMap)[id];
  }


  /**
   * Return an imagelist given its name
   * @param QString name
   * @return Imagelist matching name
   */
  ImageList *Project::imageList(QString name) {
    QListIterator<ImageList *> it(*m_images);

    ImageList *result = NULL;
    while (it.hasNext() && !result) {
      ImageList *list = it.next();

      if (list->name() == name) result = list;
    }

    return result;
  }


  /**
   * Return a shape given its id
   * @param QString id
   * @return Shape matching id
   */
  Shape *Project::shape(QString id) {
    return (*m_idToShapeMap)[id];
  }


  /**
   * Return a shapelist given its name
   * @param QString name
   * @return Shapelist matching name
   */
  ShapeList *Project::shapeList(QString name) {
    QListIterator<ShapeList *> it(*m_shapes);

    ShapeList *result = NULL;
    while (it.hasNext() && !result) {
      ShapeList *list = it.next();

      if (list->name() == name) result = list;
    }

    return result;
  }


  /**
   * Returns if the project is a temp project or not
   * @return bool true if the project is temporary false otherwise
   */
  bool Project::isTemporaryProject() const {
    return m_isTemporaryProject;
  }


 /**
  * Accessor to determine whether a current project is Open
  */
  bool Project::isOpen() {
    return m_isOpen;
  }


 /**
  * Accessor to determine whether the current project is Unsaved. This is used to determine how the
  * program should react with things like opening a new project or closing he window.
  */
  bool Project::isClean() {
    return m_isClean;
  }


 /**
  * Function to change the clean state of the project. This is needed because not every action that
  * changes the project is a workorder. This needs to be called everytime a user would consider an
  * action changing the project. This also explicitely sets the undoStack to the same value passed.
  * @param the boolean value to set the clean state to
  */
  void Project::setClean(bool value) {
    m_isClean = value;
    m_undoStack.cleanChanged(value);
  }


  /**
   * Return the last not undone workorder
   * @return WorkOrder
   */
  WorkOrder *Project::lastNotUndoneWorkOrder() {
    WorkOrder *result = NULL;
    QListIterator< QPointer<WorkOrder> > it(*m_workOrderHistory);
    it.toBack();

    while ( !result && it.hasPrevious() ) {
      WorkOrder *workOrder = it.previous();

      if ( !workOrder->isUndone() && !workOrder->isUndoing() ) {
        result = workOrder;
      }
    }

    return result;
  }


  /**
   * Get the project's GUI name
   */
  QString Project::name() const {
    return m_name;
  }


  /**
   * Return the last not undone workorder
   * @return WorkOrder
   */
  const WorkOrder *Project::lastNotUndoneWorkOrder() const {
    const WorkOrder *result = NULL;
    QListIterator< QPointer<WorkOrder> > it(*m_workOrderHistory);
    it.toBack();

    while ( !result && it.hasPrevious() ) {
      WorkOrder *workOrder = it.previous();

      if ( !workOrder->isUndone() && !workOrder->isUndoing() ) {
        result = workOrder;
      }
    }

    return result;
  }


  /**
   * Return mutex used for Naif calls.  This method is thread-safe.
   *
   * @author 2012-09-11 Tracie Sucharski
   *
   * @return QMutex*
   */
  QMutex *Project::mutex() {
    return m_mutex;
  }


  /**
   * Get the top-level folder of the project. This is where the project is opened from/saved to.
   */
  QString Project::projectRoot() const {
    return m_projectRoot->path();
  }


  /**
   * Get the top-level folder of the new project. This is where the project is opened from/saved to.
   * This is set when a Save As operation is in progress.
   */
  QString Project::newProjectRoot() const {
    return m_newProjectRoot;
  }


  /**
   * Change the project's name (GUI only, doesn't affect location on disk).
   */

  void Project::setName(QString newName) {
    m_name = newName;
    emit nameChanged(m_name);
  }


  /**
   * Returns the Projects stack of QUndoCommands
   * @return QUndoStack
   */
  QUndoStack *Project::undoStack() {
    return &m_undoStack;
  }


  QString Project::nextImageListGroupName() {
    int numLists = m_images->size();
    QString maxName = "";
    QString newGroupName = "Group";

    foreach (ImageList *imageList, *m_images) {
      QString name = imageList->name();
      if ( !name.contains("Group") ) continue;
      if ( maxName.isEmpty() ) {
        maxName = name;
      }
      else if (name > maxName) {
        maxName = name;
      }
    }

    if ( maxName.isEmpty() ) {
      newGroupName += QString::number(numLists+1);
    }
    else {
      int maxNum = maxName.remove("Group").toInt();
      maxNum++;

      newGroupName += QString::number(maxNum);
    }
    return newGroupName;

  }


  /**
   * Locks program if another spot in code is still running and called this function
   */
  void Project::waitForImageReaderFinished() {
    QMutexLocker locker(m_imageReadingMutex);
  }


  /**
   * Locks program if another spot in code is still running and called this function
   */
  void Project::waitForShapeReaderFinished() {
    QMutexLocker locker(m_shapeReadingMutex);
  }


  /**
   * Get the entire list of work orders that have executed.
   */
  QList<WorkOrder *> Project::workOrderHistory() {
    QList<WorkOrder *> result;
    foreach (WorkOrder *workOrder, *m_workOrderHistory) {
      result.append(workOrder);
    }

    return result;
  }


  /**
   * @brief Checks if both an active control and active image list have been set.
   *
   * This can be used to check when both an active control and active image list have been set.
   * This is used for enabling the jigsaw work order on the Project menu when there is an active
   * control and image list set.
   *
   * @see Directory::initializeActions()
   */
  void Project::checkActiveControlAndImageList() {
    if (m_activeControl && m_activeImageList) {
      emit activeControlAndImageListSet();
    }
  }


  /**
   * @brief Checks if at least one control and image have been added to the project.
   *
   * This can be used to check whenever there are control nets and images available
   * in the project. This is used for enabling the jigsaw work order on the Project menu when
   * a control net and image are available / loaded in the project.
   *
   * @see Project::Project(Directory &directory, QObject *parent)
   * @see Directory::initializeActions()
   */
  void Project::checkControlsAndImagesAvailable() {
    if (controls().count() > 0 && images().count() > 0) {
      emit controlsAndImagesAvailable();
    }
  }


  /**
   * @brief Set the Active Control (control network)
   *
   * Set the active control (control network) for views which need to operate on the
   * same control, ie. Footprint2dView, CubeDnView, ControlPointEditView.
   *
   * @internal
   *   @history 2016-06-23 Tracie Sucharski - Original version.
   *   @history 2016-12-22 Tracie Sucharski - Changed to take a displayName, so that it can be used
   *                           when loading a saved project which has an active control saved with
   *                           the displayName.
   *   @history 2017-01-09 Tracie Sucharski - Moved SetImages step from
   *                           SetActiveControlWorkOrder::execute so that SetImages is always done
   *                           whether from the workorder or calling this method directly from the
   *                           project loading.  TODO:  should project loading call the WorkOrder
   *                           rather than this method directly?
   *  @history 2017-07-25 Cole Neubauer - Removed code that stops a new control from
   *                           being chosen Fixes #4969
   *  @history 2017-08-02 Cole Neubauer - Added functionality to switch between active controls
   *                           Fixes #4567
   *  @history 2018-03-30 Tracie Sucharski - If current activeControl has been modified, prompt for
   *                           saving. Emit signal to discardActiveControlEdits.
   *
   */
  void Project::setActiveControl(QString displayName) {
    Control *previousControl = m_activeControl;
    if (m_activeControl) {

      // If the current active control has been modified, ask user if they want to save or discard
      // changes.
      if (m_activeControl->isModified()) {
        QMessageBox msgBox;
        msgBox.setText("Save current active control");
        msgBox.setInformativeText("The current active control has been modified.  Do you want "
                                  "to save before setting a new active control?");
        msgBox.setStandardButtons(QMessageBox::Save | QMessageBox::Discard | QMessageBox::Cancel);
        msgBox.setDefaultButton(QMessageBox::Save);
        int ret = msgBox.exec();
        switch (ret) {
          // Save current active control
          case QMessageBox::Save:
            m_activeControl->write();
            break;
          // Discard any changes made to cnet
          case QMessageBox::Discard:
            emit discardActiveControlEdits();
            break;
          // Cancel operation
          case QMessageBox::Cancel:
            return;
        }
      }
      emit activeControlSet(false);
      ProjectItem *item = directory()->model()->findItemData(m_activeControl->
                          displayProperties()->displayName(), Qt::DisplayRole);
      item->setTextColor(Qt::black);
      // Make sure active not used in a CnetEditorWidget before closing
      if (!directory()->controlUsedInCnetEditorWidget(m_activeControl)) {
        m_activeControl->closeControlNet();
      }
    }

    ProjectItem *item = directory()->model()->findItemData(displayName, Qt::DisplayRole);
    if (item && item->isControl()) {
      m_activeControl = item->control();

      try {
          m_activeControl->controlNet()->SetImages(*(activeImageList()->serialNumberList()));
          item->setTextColor(Qt::darkGreen);
      }
      catch(IException e){
          if (previousControl) {
            m_activeControl = previousControl;
            item = directory()->model()->findItemData(m_activeControl->
                                displayProperties()->displayName(), Qt::DisplayRole);
            item->setTextColor(Qt::darkGreen);
            m_activeControl->controlNet()->SetImages(*(activeImageList()->serialNumberList()));
          }
          else {
            m_activeControl = NULL;
          }
          throw IException(e);
        }
      }
    emit activeControlSet(true);
  }


  /**
   * @brief Return the Active Control (control network)
   *
   * @description Returns the active control (control network) for views which need to operate on
   * the same control, ie. Footprint2dView, CubeDnView, ControlPointEditView.
   * IMPORTANT:  Returns NULL if no active Control.
   *
   * @return @b Control * Returns the active Control if set, otherwise returns NULL
   *
   * @internal
   *   @history 2016-06-23 Tracie Sucharski - Original version.
   *   @history 2017-05-17 Tracie Sucharski - If no active control set & there is only one control
   *                          in the project, default to that control.
   *   @history 2017-10-16 Ian Humphrey - Check to make sure we have imported images before trying
   *                           to set an active control when there is only one control in the
   *                           project. Fixes #5160.
   */
  Control *Project::activeControl() {

    if (!m_activeControl && (m_controls->count() == 1 && m_controls->at(0)->count() ==1)) {
      //  Can only set a default control if an active imageList exists or if a default can be set
      if (activeImageList()) {
        QString controlName = m_controls->at(0)->at(0)->displayProperties()->displayName();
        setActiveControl(controlName);
      }
    }

    return m_activeControl;
  }


  void Project::activeControlModified() {
    m_activeControl->setModified(true);
    setClean(false);
  }


  /**
   * @brief Set the Active ImageList from the displayName which is saved in project.xml
   *
   * Set the active ImageList for views which need to operate on the
   * same list of images, ie. Footprint2dView, CubeDnView, ControlPointEditView. This version of
   * the setActiveImageList method is used when loading a project which has an activeImageList
   * saved.
   *
   * @internal
   *   @history 2016-12-02 Tracie Sucharski - Original version.
   *   @history 2016-12-29 Tracie Sucharski - Combined the functionality of
   *                           setActiveImageList(ImageList *) in this method.  This will allow
   *                           projects saved with an active ImageList to be restored properly.
   *                           Only the displayName is saved in a project since the ImageList is
   *                           created when the project is loaded.  As long as the Images and
   *                           Controls are loaded before the setActiveImageList is loaded, there
   *                           will be a correct correspondence between the displayName and
   *                           ImageList.
   *  @history 2017-07-25 Cole Neubauer - Removed code that stops a new imageList from
   *                           being choosen Fixes #4969
   *  @history 2017-08-02 Cole Neubauer - Added functionality to switch between active imagelist
   *                           Fixes #4567
   */
  void Project::setActiveImageList(QString displayName) {
    ImageList *previousImageList = m_activeImageList;
    if (m_activeImageList) {
      ProjectItem *item = directory()->model()->findItemData(m_activeImageList->
                    name(), Qt::DisplayRole);
      item->setTextColor(Qt::black);
    }
    ProjectItem *item = directory()->model()->findItemData(displayName, Qt::DisplayRole);
    if (item && item->isImageList()) {
      m_activeImageList = item->imageList();

      if (m_activeControl) {
        try {
          activeControl()->controlNet()->SetImages(*(m_activeImageList->serialNumberList()));
        }
        catch(IException e){
          if (previousImageList) {
            m_activeImageList = previousImageList;
            item = directory()->model()->findItemData(m_activeImageList->
                          name(), Qt::DisplayRole);
            item->setTextColor(Qt::darkGreen);
            activeControl()->controlNet()->SetImages(*(m_activeImageList->serialNumberList()));
          }
          else {
            m_activeImageList = NULL;
          }
          throw IException(e);
        }
      }
      item->setTextColor(Qt::darkGreen);
      emit activeImageListSet();
    }
  }


  /**
   * @brief  Returns the active ImageList
   *
   * Returns the active ImageList for views which need to operate on the
   * same list of images, ie. Footprint2dView, CubeDnView, ControlPointEditView.
   * IMPORTANT:  Returns NULL if active ImageList is not set and a default cannot be set if there
   *             are multiple image lists in the project.
   *
   * @internal
   *   @history 2016-06-23 Tracie Sucharski - Original version.
   *   @history 2017-05-17 Tracie Sucharski - If no active ImageList set & there is only one
   *                          ImageList in the project, default to that ImageList.
   */
  ImageList *Project::activeImageList() {

    if (!m_activeImageList && m_images->count() == 1) {
      QString imageList = m_images->at(0)->name();

      setActiveImageList(imageList);
    }
    return m_activeImageList;
  }


  /**
   * Appends the root directory name 'cnets' to the project.
   *
   * @return The path to the root directory of the cnet data.
   */
  QString Project::cnetRoot(QString projectRoot) {
    return projectRoot + "/cnets";
  }


  /**
   * Get where control networks ought to be stored inside the project. This is a full path.
   *
   * @return The path to the root directory of the cnet data.
   */
  QString Project::cnetRoot() const {
    return cnetRoot( m_projectRoot->path() );
  }


  /**
   * Return controls in project
   * @return QList of ControlList
   */
  QList<ControlList *> Project::controls() {
    return *m_controls;
  }


  /**
   * Return controlslist matching name in Project
   * @param QString name of controllist to be returned
   * @return ControlList matching name
   */
  ControlList *Project::controlList(QString name) {
    QListIterator< ControlList * > it(*m_controls);

    ControlList *result  = NULL;
    while (it.hasNext() && !result) {
      ControlList *list = it.next();

      if (list->name() == name) result = list;
    }

    return result;
  }


  /**
   * Appends the root directory name 'images' to the project .
   *
   * @return The path to the root directory of the image data.
   */
  QString Project::imageDataRoot(QString projectRoot) {
    return projectRoot + "/images";
  }


  /**
   * Accessor for the root directory of the image data.
   *
   * @return The path to the root directory of the image data.
   */
  QString Project::imageDataRoot() const {
    return imageDataRoot( m_projectRoot->path() );
  }


  /**
   * Appends the root directory name 'shapes' to the project .
   *
   * @return The path to the root directory of the shape models data.
   */
  QString Project::shapeDataRoot(QString projectRoot) {
    return projectRoot + "/shapes";
  }


  /**
   * Accessor for the root directory of the shape model data.
   *
   * @return The path to the root directory of the shape model data.
   */
  QString Project::shapeDataRoot() const {
    return shapeDataRoot( m_projectRoot->path() );
  }


  /**
   * Return the projects shapelist
   * @return Qlist of Shapelist
   */
  QList<ShapeList *> Project::shapes() {
    return *m_shapes;
  }


  /**
   * Return projects imagelist
   * @return Imagelist
   */
  QList<ImageList *> Project::images() {
    return *m_images;
  }


  /**
   * Appends the root directory name 'templates' to the project .
   *
   * @return The path to the root directory of the templates data.
   */
  QString Project::templateRoot(QString projectRoot) {
    return projectRoot + "/templates";
  }


  /**
   * Accessor for the root directory of the template data.
   *
   * @return The path to the root directory of the template data.
   */
  QString Project::templateRoot() const {
    return templateRoot( m_projectRoot->path() );
  }


  /**
   * Return template FileNames
   *
   * @return QList of FileName
   */
  QList<TemplateList *> Project::templates() {
    return *m_templates;
  }


  /**
   * Appends the root directory name 'targets' to the project .
   *
   * @return The path to the root directory of the target body data.
   */
  QString Project::targetBodyRoot(QString projectRoot) {
    return projectRoot + "/targets";
  }


  /**
   * Accessor for the root directory of the target body data.
   *
   * @return The path to the root directory of the target body data.
   */
  QString Project::targetBodyRoot() const {
    return targetBodyRoot( m_projectRoot->path() );
  }


  /**
   * Return TargetBodyList in Project
   */
  TargetBodyList Project::targetBodies() {
    return *m_targets;
  }


  /**
   * Appends the root directory name 'results' to the project.
   *
   * @return The path to the root directory of bundleresults data.
   */
  QString Project::resultsRoot(QString projectRoot) {
    return projectRoot + "/results";
  }


  /**
   * Accessor for the root directory of the results data.
   *
   * @return The path to the root directory of the results data.
   */
  QString Project::resultsRoot() const {
    return resultsRoot( m_projectRoot->path() );
  }


  /**
   * Return BundleSolutionInfo objects in Project
   * @return QList of BundleSolutionInfo
   */
  QList<BundleSolutionInfo *> Project::bundleSolutionInfo() {
    return *m_bundleSolutionInfo;
  }


  /**
   * Appends the root directory name 'bundle' to the project results directory.
   *
   * @return The path to the root directory of bundle results data.
   */
  QString Project::bundleSolutionInfoRoot(QString projectRoot) {
    return projectRoot + "/results/bundle";
  }


  /**
   * Accessor for the root directory of the results data.
   *
   * @return The path to the root directory of the results data.
   */
  QString Project::bundleSolutionInfoRoot() const {
    return bundleSolutionInfoRoot( m_projectRoot->path() );
  }


  /**
   * Delete all of the files, that this project stores, from disk.
   */
  void Project::deleteAllProjectFiles() {

    // Currently the deleteFromDisk methods for Image and Shape delete the Cube if it exists, the
    //  other objects deleteFromDisk methods simply remove files.  This could be achieved easier
    //  in this method by simply calling QDir::removeRecursively(), but for future functionality
    //  call each objects deleteFromDisk.  Currently there are no cleanup methods for Bundle results
    //  or templates, so simply remove directory recursively.
    foreach (ImageList *imagesInAFolder, *m_images) {
      imagesInAFolder->deleteFromDisk(this);
    }

    if ( !m_projectRoot->rmdir( imageDataRoot() ) ) {
      warn( tr("Did not properly clean up images folder [%1] in project").arg( imageDataRoot() ) );
    }

    foreach (ShapeList *shapesInAFolder, *m_shapes) {
      shapesInAFolder->deleteFromDisk(this);
    }

    if ( !m_projectRoot->rmdir( shapeDataRoot() ) ) {
      warn( tr("Did not properly clean up shapes folder [%1] in project").
            arg( shapeDataRoot() ) );
    }

    foreach (ControlList *controlsInAFolder, *m_controls) {
      controlsInAFolder->deleteFromDisk(this);
    }

    if ( !m_projectRoot->rmdir( cnetRoot() ) ) {
      warn( tr("Did not properly clean up control network folder [%1] in project")
             .arg( cnetRoot() ) );
    }

    if ( !(QDir(resultsRoot()).removeRecursively()) ) {
      warn( tr("Did not properly clean up results folder [%1] in project")
             .arg( resultsRoot() ) );
    }

    if ( !(QDir(templateRoot()).removeRecursively()) ) {
      warn( tr("Did not properly clean up templates folder [%1] in project")
             .arg( templateRoot() ) );
    }

    if ( !m_projectRoot->rmpath( m_projectRoot->path() ) ) {
      warn( tr("Did not properly clean up project in [%1]").arg( m_projectRoot->path() ) );
    }
  }


  /**
   * This is called when the project is moved.
   *
   * @param newProjectRoot The new root directory for the project.
   */
  void Project::relocateProjectRoot(QString newProjectRoot) {
    *m_projectRoot = newProjectRoot;
    emit projectRelocated(this);
  }


  /**
   * Generic save method to save the state of the project.
   *
   * This method is used to save the state of the project. If the project is currently a temporary
   * project, this method will create a file dialog to prompt the user for a place/name to save
   * the project as. Otherwise, the existing project state will be saved. This method also informs
   * the caller whether or not the save occurred. It is possible for a save to NOT occur if the
   * project is a temporary project and the user cancels/closes the dialog prompt.
   *
   * @return @b bool Returns true if the save completed. The save is considered incomplete if the
   * project is a temporary project and the user either cancels or closes the file dialog prompt
   * that is created.
   */
  bool Project::save() {
    // Let caller know if the save dialog was cancelled
    bool saveDialogCompleted = true;

    if (m_isTemporaryProject) {
      QString newDestination = QFileDialog::getSaveFileName(NULL,
                                                            QString("Project Location"),
                                                            QString("."));

      if ( !newDestination.isEmpty() ) {
        save( QFileInfo(newDestination + "/").absolutePath() );
        
        
        // delete the temporary project
        deleteAllProjectFiles();
        relocateProjectRoot(newDestination);
        m_isTemporaryProject = false;

        emit projectSave(this);
        
        // 2014-03-14 kle This is a lame kludge because we think that relocateProjectRoot is not
        // working properly. For example, when we save a new project and try to view a control net
        // the it thinks it's still in the /tmp area
        // see ticket #5292
        open(newDestination);
      }
      // Dialog was cancelled
      else {
        saveDialogCompleted = false;
      }
    }
    else {
      //  Save current active control if it has been modified. If "Save As" is being processed,
      //  the active control is written in the Control::copyToNewProjectRoot so the control in
      //  current project is not modified.
      if (activeControl() && activeControl()->isModified()) {
        activeControl()->write();
      }

      save(m_projectRoot->absolutePath(), false);
      emit projectSave(this);
    }

    return saveDialogCompleted;
  }




  /**
   * @brief Project::save  Saves the project state out to an XML file
   * @param projectPath  The path to the project directory.
   * @param verifyPathDoesntExist A boolean variable which is set to true
   * if we wish to check that we are not overwriting a pre-existing save.
   *
   * XML Serialization.  Below is a tree listing the XML tag hiearchy.
   *
   * @startsalt{projectXMLTagHierarchy.png}"Project::Save XML Tag Hierarchy"
   *
   * {
   * {T
   * +project (project.xml)
   * ++controlNets
   * +++controlList 1 (controls.xml)
   * ++++controls
   * +++++controlNet
   * +++controlList 2
   * ++++controls
   * +++++controlNet
   * ++imageLists
   * +++imageList 1 (images.xml)
   * ++++images
   * +++++image
   * +++imageList 2 (images.xml)
   * ++++images
   * +++++image
   * ++shapeLists
   * +++shapeList 1 (shapes.xml)
   * ++++shapes
   * +++++shape
   * +++shapeList 2 (shapes.xml)
   * ++bundleRuns (currently the tag is output, but not run times)
   * ++activeImageList
   * ++activeControl
   * }
   * }
   * @endsalt
   *
   *
   * The figure below represents a flow chart for XML code generation which starts
   * with a call to this function:
   *
   *   @startuml {projectSaveWorkFlow.png} "Projec Save"
   *   |XML Processing|
   *   start
   *   - Project::save(FileName &, bool &)
   *    -Project::save(QxmlStreamWriter &stream,FileName &)[save project.xml]
   *     |XML Code|
   *     -project.xml
   *     |XML Processing|
   *    repeat
   *     - m_controls[i]->save(stream)
   *    repeat while (i < m_controls.size() )
   *   |XML Code|
   *   -controls.xml for each control list in separate folders.
   *   |XML Processing|
   *   repeat
   *     - m_imagesLists[i]->save(stream)
   *   repeat while (i < m_imageLists.size() )
   *   |XML Code|
   *   -images.xml
   *   |XML Processing|
   *   repeat
   *     - m_shapeLists[i]->save(stream)
   *   repeat while (i < m_shapeLists.size() )
   *
   *   |XML Code|
   *   -shapes.xml for each control list in separate folders.
   *   |XML Processing|
   *   -stream.write("bundleruns") [if it is non-empty]
   *   |XML Code|
   *     -project.xml
   *   |XML Processing|
   *   -stream.write("activeImageList") [if it exists]
   *   |XML Code|
   *     -project.xml
   *   |XML Processing|
   *   -stream.write("activeControl") [if it exists]
   *   |XML Code|
   *   -project.xml
   *   |XML Processing|
   *   -Project::saveHistory(stream)[save history.xml]
   *   |XML Code|
   *   -history.xml in project root folder
   *   |XML Processing|
   *   -Project::saveWarnings(stream)[save warnings.xml]
   *   |XML Code|
   *   -warnings.xml in project root folder
   *   |XML Processing|
   *   -Directory::save(stream)[save directory.xml]
   *   |XML Code|
   *   -directory.xml in project root folder
   *   |XML Processing|
   *   stop
   *   @enduml
   *
   *
   */
  void Project::save(FileName newPath, bool verifyPathDoesntExist) {
    if ( verifyPathDoesntExist && QFile::exists( newPath.toString() ) ) {
      throw IException(IException::Io,
                       QString("Projects may not be saved to an existing path [%1]; "
                               "please select a new path or delete the current folder")
                       .arg(newPath.original()),
                       _FILEINFO_);
    }

    QDir dir;
    if (!dir.mkpath(newPath.toString())) {
      throw IException(IException::Io,
                       QString("Unable to save project at [%1] "
                               "because we could not create the folder")
                       .arg(newPath.original()),
                       _FILEINFO_);
    }

    //  TODO Set newpath member variable.  This is used for some of the data copy methods and is not
    //  the ideal way to handle this.  Maybe change the data copy methods to either take the new
    //  project root in addition to the data root or put the data root in the dataList (ImageList,
    //  etc.). If performing a "Save", m_newProjectRoot == m_projectRoot
    m_newProjectRoot = newPath.toString();

    //  For now set the member variable rather than calling setName which emits signal and updates
    //  ProjectItemModel & the project name on the tree.  This will be updated when the new project
    //  is opened.
    m_name = newPath.name();

    QFile projectSettingsFile(newPath.toString() + "/project.xml");
    if (!projectSettingsFile.open(QIODevice::ReadWrite | QIODevice::Truncate)) {
      throw IException(IException::Io,
                       QString("Unable to save project at [%1] because the file [%2] "
                               "could not be opened for writing")
                       .arg(newPath.original()).arg(projectSettingsFile.fileName()),
                       _FILEINFO_);
    }

    QXmlStreamWriter writer(&projectSettingsFile);
    writer.setAutoFormatting(true);

    writer.writeStartDocument();

    // Do amazing, fantastical stuff here!!!
    save(writer, newPath);

    writer.writeEndDocument();

    QFile projectHistoryFile(newPath.toString() + "/history.xml");
    if (!projectHistoryFile.open(QIODevice::ReadWrite | QIODevice::Truncate)) {
      throw IException(IException::Io,
                       QString("Unable to save project at [%1] because the file [%2] "
                               "could not be opened for writing")
                       .arg(newPath.original()).arg(projectHistoryFile.fileName()),
                       _FILEINFO_);
    }

    QXmlStreamWriter historyWriter(&projectHistoryFile);
    historyWriter.setAutoFormatting(true);

    historyWriter.writeStartDocument();
    saveHistory(historyWriter);
    historyWriter.writeEndDocument();

    QFile projectWarningsFile(newPath.toString() + "/warnings.xml");
    if (!projectWarningsFile.open(QIODevice::ReadWrite | QIODevice::Truncate)) {
      throw IException(IException::Io,
                       QString("Unable to save project at [%1] because the file [%2] could not be "
                               "opened for writing")
                       .arg(newPath.original()).arg(projectWarningsFile.fileName()),
                       _FILEINFO_);
    }

    QXmlStreamWriter warningsWriter(&projectWarningsFile);
    warningsWriter.setAutoFormatting(true);

    warningsWriter.writeStartDocument();
    saveWarnings(warningsWriter);
    warningsWriter.writeEndDocument();

    //  Save the Directory structure
    QFile directoryStateFile(newPath.toString() + "/directory.xml");
    if (!directoryStateFile.open(QIODevice::ReadWrite | QIODevice::Truncate)) {
      throw IException(IException::Io,
                       QString("Unable to save project at [%1] because the file [%2] could not be "
                               "opened for writing")
                       .arg(newPath.original()).arg(directoryStateFile.fileName()),
                       _FILEINFO_);
    }

    QXmlStreamWriter directoryStateWriter(&directoryStateFile);
    directoryStateWriter.setAutoFormatting(true);

    directoryStateWriter.writeStartDocument();

    /*
     * TODO: Does Project need to know about Directory?
     * This is the only place that project uses m_directory. This makes me wonder if it is
     * necessary for project to have a Directory member variable.
     */
    m_directory->save(directoryStateWriter, newPath);

    directoryStateWriter.writeEndDocument();
    m_isOpen = true;
<<<<<<< HEAD
    
    emit projectSave(this);
    
=======

    emit projectSaved(this);
>>>>>>> 66d7bd3d
  }


  /**
   * @brief This executes the WorkOrder and stores it in the project.
   *
   * @decription Run the WorkOrder and stores it in the project. If WorkOrder::setupExecution()
   * returns true then the WorkOrder's redo is called. This takes ownership of WorkOrder.
   *
   * The order of events is:
   *   1) WorkOrder::setupExecution()
   *   2) emit workOrderStarting()
   *   3) WorkOrder::redo()
   *
   * @see WorkOrder::redo()
   *
   * @param workOrder The work order to be executed. This work order must not already be in the
   *                    project.
   */
  void Project::addToProject(WorkOrder *workOrder) {
    if (workOrder) {
      connect(workOrder, SIGNAL(finished(WorkOrder *)),
              this, SIGNAL(workOrderFinished(WorkOrder *)));

      workOrder->setPrevious(lastNotUndoneWorkOrder());

      if (workOrder->setupExecution()) {
        if (workOrder->previous()) workOrder->previous()->setNext(workOrder);

        m_workOrderHistory->append(workOrder);

        if (workOrder->isSavedToHistory()) {
          emit workOrderStarting(workOrder);
        }

        // Work orders that create clean states (save, save as) don't belong on the undo stack.
        //   Instead, we tell the undo stack that we're now clean.
        if (workOrder->createsCleanState()) {
          m_undoStack.setClean();
          workOrder->execute();
        }
        // All other work orders go onto the undo stack, unless specifically told not to
        else if (workOrder->isUndoable()) {
          // This calls WorkOrder::redo for us through Qt's QUndoStack::push method, redo is only
          // implemented in the base class.  Child work orders do not implement redo.
          m_undoStack.push(workOrder);
        }
        else {
          // If we get this far the WorkOrder is not-undoable therefore we have to call redo by
          // hand.

          workOrder->redo();
        }
        // Clean up deleted work orders (the m_undoStack.push() can delete work orders)
        m_workOrderHistory->removeAll(NULL);
      }
      else {
        delete workOrder;
        workOrder = NULL;
      }
    }
  }


  template<typename Data> void Project::warn(QString text, Data relevantData) {
    storeWarning(text, relevantData);
    directory()->showWarning(text, relevantData);
  }


  void Project::warn(QString text) {
    foreach (QString line, text.split("\n")) {
      storeWarning(line);
      directory()->showWarning(line);
    }
  }

  
  void Project::storeWarning(QString text) {
    m_warnings->append(text);
  }


  /**
   * Prepare new images for opening
   * @param Imagelist of images
   */
  void Project::imagesReady(ImageList images) {

    m_numImagesCurrentlyReading -= images.count();

    foreach (Image *image, images) {
      connect(image, SIGNAL(destroyed(QObject *)),
              this, SLOT(imageClosed(QObject *)));
      connect(this, SIGNAL(projectRelocated(Project *)),
              image, SLOT(updateFileName(Project *)));

      (*m_idToImageMap)[image->id()] = image;
      if (images.name() != "") {
        createOrRetrieveImageList(images.name(), images.path())->append(image);
      }
      else {
        createOrRetrieveImageList(FileName(images[0]->fileName()).dir().dirName(), "")->append(image);
      }
    }

    // We really can't have all of the cubes in memory before
    //   the OS stops letting us open more files.
    // Assume cameras are being used in other parts of code since it's
    //   unknown
    QMutexLocker lock(m_mutex);
    emit imagesAdded(m_images->last());

    Image *openImage;
    foreach (openImage, images) {
      openImage->closeCube();
    }

//     if(m_projectPvl && m_projectPvl->HasObject("MosaicFileList") )
//       m_fileList->fromPvl(m_projectPvl->FindObject("MosaicFileList") );

//     if(m_projectPvl && m_projectPvl->HasObject("MosaicScene") )
//       m_scene->fromPvl(m_projectPvl->FindObject("MosaicScene") );

    if (m_numImagesCurrentlyReading == 0) {
      m_imageReadingMutex->unlock();
    }
  }


  void Project::addTarget(Target *target) {

    bool found = false;

    // construct TargetBody QSharedPointer from this images cameras Target
    TargetBodyQsp targetBody = TargetBodyQsp(new TargetBody(target));

    foreach (TargetBodyQsp tb, *m_targets) {
      if (*tb == *targetBody) {
        found = true;
        break;
      }
    }

    // if this TargetBody is not already in the project, add it
    // below is how it probably should work, would have to I think
    // override the ::contains() method in the TargetBodyList class
//      if (!m_targets->contains(targetBody))
//        m_targets->append(targetBody);
    if (!found) {
      m_targets->append(targetBody);
      connect( targetBody.data(), SIGNAL( destroyed(QObject *) ),
               this, SLOT( targetBodyClosed(QObject *) ) );
//      connect( this, SIGNAL( projectRelocated(Project *) ),
//               targetBody.data(), SLOT( updateFileName(Project *) ) );

      (*m_idToTargetBodyMap)[targetBody->id()] = targetBody.data();
    }
  }


  void Project::addCamera(Camera *camera) {
    bool found = false;

    // construct guiCamera QSharedPointer from this images cameras Target
    GuiCameraQsp guiCamera = GuiCameraQsp(new GuiCamera(camera));

    foreach (GuiCameraQsp gc, *m_guiCameras) {
      if (*gc == *guiCamera) {
        found = true;
        break;
      }
    }

    // if this guiCamera is not already in the project, add it
    // below is how it probably should work, would have to I think
    // override the ::contains() method in the GuiCameraList class
//      if (!m_guiCameras->contains(guiCamera))
//        m_guiCameras->append(guiCamera);

    if (!found) {
      m_guiCameras->append(guiCamera);
//      connect( guiCamera.data(), SIGNAL( destroyed(QObject *) ),
//               this, SLOT( guiCameraClosed(QObject *) ) );
//      connect( this, SIGNAL( projectRelocated(Project *) ),
//               guiCamera.data(), SLOT( updateFileName(Project *) ) );

      (*m_idToGuiCameraMap)[guiCamera->id()] = guiCamera.data();
    }
  }


  /**
   * Add images to the id map which are not under the projects main data area, the Images node on
   * the project tree, such as the images under bundle results.  This is an interim solution since
   * the Project and model/view does not seem to be properly handling data which is not on the main
   * data part of the project tree.
   *
   * @param ImagesList of images
   */
  void Project::addImagesToIdMap(ImageList images) {

    foreach (Image *image, images) {
      (*m_idToImageMap)[image->id()] = image;
    }
  }


  void Project::removeImages(ImageList &imageList) {
    foreach (Image *image, imageList) {
      delete image;
    }
    foreach (ImageList *list, *m_images) {
      if (list->name() == imageList.name()) {
        m_images->removeOne(list);
      }
    }
  }


  /**
   * An image is being deleted from the project
   * @param QObject image object to be closed
   */
  void Project::imageClosed(QObject *imageObj) {
    QMutableListIterator<ImageList *> it(*m_images);
    while (it.hasNext()) {
      ImageList *list = it.next();

      int foundElement = list->indexOf((Image *)imageObj);

      if (foundElement != -1) {
        list->removeAt(foundElement);
      }
    }

    m_idToImageMap->remove(m_idToImageMap->key((Image *)imageObj));
  }


  /**
   * An image list is being deleted from the project.
   * @param QObject list of images to be deleted
   */
  void Project::imageListDeleted(QObject *imageListObj) {
    int indexToRemove = m_images->indexOf(static_cast<ImageList *>(imageListObj));
    if (indexToRemove != -1) {
      m_images->removeAt(indexToRemove);
    }
  }


  /**
   * A control is being deleted from the project
   */
  void Project::controlClosed(QObject *controlObj) {
    m_idToControlMap->remove(m_idToControlMap->key((Control *)controlObj));
  }


  /**
   * An control list is being deleted from the project.
   */
  void Project::controlListDeleted(QObject *controlListObj) {
    int indexToRemove = m_controls->indexOf(static_cast<ControlList *>(controlListObj));
    if (indexToRemove != -1) {
      m_controls->removeAt(indexToRemove);
    }

    if (controls().count() == 0) {
      emit allControlsRemoved();
    }
  }


  /**
   * A shape model list is being deleted from the project.
   */
  void Project::shapeListDeleted(QObject *shapeListObj) {
    int indexToRemove = m_shapes->indexOf(static_cast<ShapeList *>(shapeListObj));
    if (indexToRemove != -1) {
      m_shapes->removeAt(indexToRemove);
    }
  }


  /**
   * A BundleSolutionInfo object is being deleted from the project
   */
  void Project::bundleSolutionInfoClosed(QObject *bundleSolutionInfoObj) {
    QMutableListIterator<BundleSolutionInfo *> it(*m_bundleSolutionInfo);
    while (it.hasNext()) {
      BundleSolutionInfo *bundleSolutionInfo = it.next();
      if (!bundleSolutionInfo) {
        // throw error???
      }

      int foundElement = m_bundleSolutionInfo->indexOf(
          (BundleSolutionInfo *)bundleSolutionInfoObj);

      if (foundElement != -1) {
        m_bundleSolutionInfo->removeAt(foundElement);
      }
    }

    m_idToBundleSolutionInfoMap->remove(
        m_idToBundleSolutionInfoMap->key((BundleSolutionInfo * )bundleSolutionInfoObj));
  }


  /**
   * A target body is being deleted from the project.
   * TODO: should prevent deleting a target body if there are currently images in the project with
   *       this target?
   */
  void Project::targetBodyClosed(QObject *targetBodyObj) {
//    QMutableListIterator<TargetBody *> it(*m_targets);
//    while ( it.hasNext() ) {
//      TargetBody *targetBody = it.next();
//      if (!targetBody) {
//        // throw error???
//      }

//      int foundElement = m_targets->indexOf( (TargetBody *)targetBodyObj );

//      if (foundElement != -1) {
//        m_targets->removeAt(foundElement);
//      }
//    }

//    m_idToTargetBodyMap->remove(m_idToTargetBodyMap->key((TargetBody *)targetBodyObj));
  }



  void Project::shapesReady(ShapeList shapes) {

    m_numShapesCurrentlyReading -= shapes.count();

    foreach (Shape *shape, shapes) {
      connect(shape, SIGNAL(destroyed(QObject *)),
              this, SLOT(shapeClosed(QObject *)));
      connect(this, SIGNAL(projectRelocated(Project *)),
              shape, SLOT(updateFileName(Project *)));

      (*m_idToShapeMap)[shape->id()] = shape;
      if (shapes.name() != "") {
        createOrRetrieveShapeList(shapes.name(), shapes.path())->append(shape);
      }
      else {
        createOrRetrieveShapeList(FileName(shapes[0]->fileName()).dir().dirName(), "")->append(shape);
      }

    }

    // We really can't have all of the cubes in memory before
    //   the OS stops letting us open more files.
    // Assume cameras are being used in other parts of code since it's
    //   unknown
    QMutexLocker lock(m_shapeMutex);
    emit shapesAdded(m_shapes->last());

    Shape *openShape;
    foreach (openShape, shapes) {
      openShape->closeCube();
    }

    if (m_numShapesCurrentlyReading == 0) {
      m_shapeReadingMutex->unlock();
    }
  }


  /**
   * A shape model is being deleted from the project
   */
  void Project::shapeClosed(QObject *imageObj) {
    QMutableListIterator<ShapeList *> it(*m_shapes);
    while (it.hasNext()) {
      ShapeList *list = it.next();

      int foundElement = list->indexOf((Shape *)imageObj);

      if (foundElement != -1) {
        list->removeAt(foundElement);
      }
    }

    m_idToShapeMap->remove(m_idToShapeMap->key((Shape *)imageObj));
  }


  Project::XmlHandler::XmlHandler(Project *project) {
    m_project = project;
    m_workOrder = NULL;
  }


 /**
  * This function returns a QMutex. This was needed to be able to deal with a threading issue with
  * Work Order functions returning a member variable. This is used by creating a QMutexLocker
  * inside of a function accessing a member variable and using the returned QMutex from this
  * function as a parameter. Because the QMutexLocker was created in the function accessing the
  * member variable when the function exits the QMutexLocker is destroyed and the QMutex is
  * unlocked.
  *
  * @return QMutex
  */
  QMutex *Project::workOrderMutex() {
    return m_workOrderMutex;
  }


  bool Project::XmlHandler::startElement(const QString &namespaceURI, const QString &localName,
                                         const QString &qName, const QXmlAttributes &atts) {
    if (XmlStackedHandler::startElement(namespaceURI, localName, qName, atts)) {

      if (localName == "project") {
        QString name = atts.value("name");
        if (!name.isEmpty()) {
          m_project->setName(name);
        }
      }
      else if (localName == "controlNets") {
        m_controls.append(new ControlList(m_project, reader()));
      }
      else if (localName == "imageList") {
        m_imageLists.append(new ImageList(m_project, reader()));
      }
      else if (localName == "shapeList") {
        m_shapeLists.append(new ShapeList(m_project, reader()));
      }
      else if (localName == "templateList") {
        m_templates.append( new TemplateList(m_project, reader()));
      }
      //  workOrders are stored in history.xml, using same reader as project.xml
      else if (localName == "workOrder") {
        QString type = atts.value("type");

        m_workOrder = WorkOrderFactory::create(m_project, type);
        ASSERT(m_workOrder->metaObject()->className() == type);

        m_workOrder->read(reader());
      }
      //  warnings stored in warning.xml, using same reader as project.xml
      else if (localName == "warning") {
        QString warningText = atts.value("text");

        if (!warningText.isEmpty()) {
          m_project->warn(warningText);
        }
      }
      else if (localName == "directory") {
        m_project->directory()->load(reader());
      }
      else if (localName == "dockRestore") {
//    QVariant geo_data = QVariant(atts.value("geometry"));
//    restoreGeometry(geo_data);
//    QVariant layout_data = QVariant(atts.value("state"));
//    restoreState(layout_data);
      }

      else if (localName == "bundleSolutionInfo") {
        m_bundleSolutionInfos.append(new BundleSolutionInfo(m_project, reader()));
      }
      else if (localName == "activeImageList") {
        QString displayName = atts.value("displayName");
        m_project->setActiveImageList(displayName);
      }
      else if (localName == "activeControl") {
        // Find Control
        QString displayName = atts.value("displayName");
        m_project->setActiveControl(displayName);
      }
    }

    return true;
  }


  /**
   * The xml parser for ending tags
   *
   * @internal
   *   @history 2016-12-02 Tracie Sucharski - Changed localName == "project" to
   *                           localName == "imageLists", so that images and shapes
   *                           are added to the project as soon as their end tag is found.
   *                           Restoring activeImageList was not working since the project had
   *                           no images until the end tag for "project" was reached.
   *
   */
  bool Project::XmlHandler::endElement(const QString &namespaceURI, const QString &localName,
                                       const QString &qName) {
    if (localName == "imageLists") {
      foreach (ImageList *imageList, m_imageLists) {
        m_project->imagesReady(*imageList);
      }
    }
    else if (localName == "shapeLists") {
      // TODO does this go here under project or should it be under shapes?
      foreach (ShapeList *shapeList, m_shapeLists) {
        m_project->shapesReady(*shapeList);
      }
    }
    else if (localName == "workOrder") {
      m_project->m_workOrderHistory->append(m_workOrder);
      m_workOrder = NULL;
    }
    else if (localName == "controlNets") {
      foreach (ControlList *list, m_controls) {
        foreach (Control *control, *list) {
          m_project->addControl(control);
        }
        delete list;
      }
      m_controls.clear();
    }
    else if (localName == "results") {
      foreach (BundleSolutionInfo *bundleInfo, m_bundleSolutionInfos) {
        m_project->addBundleSolutionInfo(bundleInfo);

        // If BundleSolutionInfo contains adjusted images, add to the project id map.
        if (bundleInfo->adjustedImages().count()) {
          foreach (ImageList *adjustedImageList, bundleInfo->adjustedImages()) {
            m_project->addImagesToIdMap(*adjustedImageList);
          }
        }
      }
    }
    else if (localName == "templateLists") {
      foreach (TemplateList *list, m_templates) {
        m_project->addTemplates(list);
      }
    }

    return XmlStackedHandler::endElement(namespaceURI, localName, qName);
  }
}<|MERGE_RESOLUTION|>--- conflicted
+++ resolved
@@ -1386,12 +1386,7 @@
       }
     }
     m_isOpen = true;
-    // TODO: TLS 2018-06-07  Why writeSettings here?
-<<<<<<< HEAD
-//     emit projectSave(this);
-=======
-    //writeSettings();
->>>>>>> 66d7bd3d
+
     emit projectLoaded(this);
   }
 
@@ -2202,7 +2197,7 @@
         relocateProjectRoot(newDestination);
         m_isTemporaryProject = false;
 
-        emit projectSave(this);
+        emit projectSaved(this);
         
         // 2014-03-14 kle This is a lame kludge because we think that relocateProjectRoot is not
         // working properly. For example, when we save a new project and try to view a control net
@@ -2224,7 +2219,7 @@
       }
 
       save(m_projectRoot->absolutePath(), false);
-      emit projectSave(this);
+      emit projectSaved(this);
     }
 
     return saveDialogCompleted;
@@ -2436,14 +2431,8 @@
 
     directoryStateWriter.writeEndDocument();
     m_isOpen = true;
-<<<<<<< HEAD
-    
-    emit projectSave(this);
-    
-=======
 
     emit projectSaved(this);
->>>>>>> 66d7bd3d
   }
 
 
