--- conflicted
+++ resolved
@@ -89,15 +89,12 @@
    *                           or FootprintView if a ground source exists in the serial number list.
    *                           Fixes #5399.
    *   @history 2018-05-02 Tracie Sucharski - Colorize save buttons properly when creating new
-<<<<<<< HEAD
    *                           control point and loading a different control point. 
    *   @history 2018-06-11 Summer Stapleton - Stripped path from displayed filename of Control 
    *                           Network and set the tooltip to the full path for easier access.
-=======
    *                           control point and loading a different control point.
    *   @history 2018-06-19 Adam Goins - Fixed updating references in selectLeftMeasure and
    *                           selectRightMeasure to fix a segfault that was occuring. #Fixes #5435
->>>>>>> f9120520
    */
   class ControlPointEditWidget : public QWidget {
     Q_OBJECT
