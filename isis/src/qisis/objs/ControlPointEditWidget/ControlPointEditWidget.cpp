--- conflicted
+++ resolved
@@ -597,11 +597,7 @@
    * New control network being edited
    *
    * @param cnet (Control *) The control network to edit
-<<<<<<< HEAD
-   *  
-=======
-   *
->>>>>>> 8a7a7e13
+   *
    * @internal
   */
   void ControlPointEditWidget::setControl(Control *control) {
@@ -610,15 +606,11 @@
     m_controlNet = control->controlNet();
     m_cnetFileName = control->fileName();
 
-<<<<<<< HEAD
-    m_cnetFileNameLabel->setText("Control Network: " + m_cnetFileName);
-=======
     QStringList cnetDirs = m_cnetFileName.split('/');
     QString strippedCnetFilename = cnetDirs.value(cnetDirs.length() -1);
     m_cnetFileNameLabel->setText("Control Network: " + strippedCnetFilename);
     m_cnetFileNameLabel->setToolTip(m_cnetFileName);
     m_cnetFileNameLabel->setWhatsThis(m_cnetFileName);
->>>>>>> 8a7a7e13
     setWindowTitle("Control Point Editor- Control Network File: " + m_cnetFileName);
 
     emit newControlNetwork(m_controlNet);
@@ -626,17 +618,10 @@
 
 
   /**
-<<<<<<< HEAD
-   * New active control was set from ipce 
-   *  
-   * TODO:  This will need to be redesigned with the ::setControl method to better handle editing 
-   * points from different cnets. 
-=======
    * New active control was set from ipce
    *
    * TODO:  This will need to be redesigned with the ::setControl method to better handle editing
    * points from different cnets.
->>>>>>> 8a7a7e13
    */
   void ControlPointEditWidget::setControlFromActive() {
 
@@ -648,11 +633,7 @@
       m_cnetFileNameLabel->setText("Control Network: " + m_cnetFileName);
       setWindowTitle("Control Point Editor- Control Network File: " + m_cnetFileName);
 
-<<<<<<< HEAD
-      emit newControlNetwork(m_controlNet);    
-=======
       emit newControlNetwork(m_controlNet);
->>>>>>> 8a7a7e13
     }
   }
 
@@ -844,10 +825,7 @@
     //  is selected
     if (controlPoint->Parent() == NULL) {
       m_editPoint = controlPoint;
-<<<<<<< HEAD
-=======
-
->>>>>>> 8a7a7e13
+
       // New point in editor, so colorize all save buttons
       colorizeAllSaveButtons("red");
     }
@@ -873,11 +851,7 @@
       m_saveNet->setPalette(m_saveDefaultPalette);
     }
     else if (color == "red") {
-<<<<<<< HEAD
-      m_measureEditor->colorizeSaveButton(); 
-=======
       m_measureEditor->colorizeSaveButton();
->>>>>>> 8a7a7e13
       colorizeSavePointButton();
       colorizeSaveNetButton();
     }
@@ -2645,13 +2619,8 @@
   }
 
 
-<<<<<<< HEAD
-  /** 
-   * This was used when ipce used docked widgets. 
-=======
   /**
    * This was used when ipce used docked widgets.
->>>>>>> 8a7a7e13
    * This method is called from the constructor so that when the
    * Main window is created, it know's it's size and location.
    *
