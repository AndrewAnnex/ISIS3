#ifndef CnetEditorWidget_H
#define CnetEditorWidget_H


#include <QWidget>

#include "XmlStackedHandler.h"

class QAction;
class QBoxLayout;
class QGroupBox;
template< typename T > class QList;
class QMenu;
class QScrollArea;
class QSplitter;
class QString;
class QToolBar;
class QXmlStreamWriter;
class QXmlAttributes;

namespace Isis {
  class AbstractTableModel;
  class AbstractTreeItem;
  class Control;
  class ControlNet;
  class ControlPoint;
  class Directory;
  class FileName;
  class Image;
  class MosaicGraphicsView;
  class MosaicSceneItem;
  class MosaicTool;
  class ProgressBar;
  class Projection;
  class Project;
  class PvlGroup;
  class PvlObject;
  class ToolPad;
  class FilterWidget;
  class ImageImageTreeModel;
  class ImagePointTreeModel;
  class MeasureTableModel;
  class PointMeasureTreeModel;
  class PointTableModel;
  class TableView;
  class TreeView;

  /**
   * This widget provides full editing, filtering and viewing capabilities for
   * the raw data in a control network. The raw data is, for example, chooser
   * name or cube serial number. The display is all textual. Please use
   * the widget accessors to appropriately place the various ancillary sections
   * of the editor.
   *
   * @author ????-??-?? Eric Hyer
   *
   * @internal
   *   @history 2015-10-07 Ian Humphrey - Icons updated and no longer embedded (in order
   *                           to not violate licensing terms). Fixes #1041.
   *   @history 2017-05-18 Tracie Sucharski - Added a signal to indicate the control point chosen
   *                           from either the point table or the measure table.  If the point was
   *                           chosen from the measure table, the serial number of the measure is
   *                           also passed.  This was added for IPCE, for the interaction with other
   *                           views.
   *   @history 2017-07-25 Summer Stapleton - Removed the CnetViz namespace. Fixes #5054.
   *   @history 2017-07-24 Makayla Shepherd - Fixed a seg fault in ipce that occurs when attempting
   *                           to edit a control point when there is not an active control network.
   *                           Fixes #5048.
   *   @history 2017-08-10 Christopher Combs - Added Apriori lat, lon, and radius labels. Fixes#5066
   *   @history 2017-08-11 Christopher Combs - Changed constructor to take in a Control instead of
   *                           a ControlNet. Added load and save methods as well as an XmlHandler
   *                           to allow for serialization of the widget into the project.
   *                           Fixes #4989.
   */
  class CnetEditorWidget : public QWidget {
      Q_OBJECT

    public:
      enum View {
        PointView,
        ImageView,
        ConnectionView
      };

      CnetEditorWidget(Control *control, QString pathForSettings);
      virtual ~CnetEditorWidget();
      void readSettings();
      void writeSettings();

      QWidget *pointTreeView();
      QWidget *serialTreeView();
      QWidget *connectionTreeView();
      QWidget *pointFilterWidget();
      QWidget *serialFilterWidget();
      QWidget *connectionFilterWidget();
      TableView *pointTableView();
      TableView *measureTableView();
      ControlNet *control();


      AbstractTableModel *measureTableModel();
      AbstractTableModel *pointTableModel();

      QMap< QAction *, QList< QString > > menuActions();
      QMap< QString, QList< QAction * > > toolBarActions();

      ControlNet *filteredNetwork() const;

      bool measureTableSortingEnabled() const;
      int measureTableSortLimit() const;
      bool pointTableSortingEnabled() const;
      int pointTableSortLimit() const;

      void setMeasureTableSortingEnabled(bool enabled);
      void setMeasureTableSortLimit(int limit);
      void setPointTableSortingEnabled(bool enabled);
      void setPointTableSortLimit(int limit);

      void load(XmlStackedHandlerReader *xmlReader);
      void save(QXmlStreamWriter &stream, Project *project, FileName newProjectRoot);


    public slots:
      void configSorting();
      void setTablesFrozen(bool);
      void rebuildModels();


    signals:
      void cnetModified();
      void editControlPoint(ControlPoint *controlPoint, QString serialNumber);

    private slots:
      void rebuildModels(QList< AbstractTreeItem * > itemsToDelete);

      void pointColToggled();
      void measureColToggled();

      void handlePointTableFilterCountsChanged(int visibleRows, int totalRows);
      void handleMeasureTableFilterCountsChanged(int visibleRows,
          int totalRows);

    private:
      //methods
      void nullify();
      QBoxLayout *createMainLayout();
      void createActions();
      void createPointTreeView();
      void createSerialTreeView();
      void createConnectionTreeView();
      void createFilterArea();
      void createPointTableView();
      void createMeasureTableView();
      void upgradeVersion();
      void handleTableFilterCountsChanged(int visibleRows, int totalRows,
                                          QGroupBox *box, QString initialText);

      // data
      bool m_updatingSelection;                                 //!< Updates selection
      Control *m_control;                                       //!< Control for this widget
      QString *m_workingVersion;                                //!< Working version
      static const QString VERSION;                             //!< Version

      //widgets
      TreeView *m_pointTreeView;                       //!< Point tree view
      TreeView *m_imageTreeView;                       //!< Image tree view
      TreeView *m_connectionTreeView;                  //!< Connection tree view

      TableView *m_pointTableView;                     //!< Point table view
      TableView *m_measureTableView;                   //!< Measure table view

      QGroupBox *m_pointTableBox;                               //!< Point table box
      QGroupBox *m_measureTableBox;                             //!< Measure table box

      QScrollArea *m_filterArea;                                //!< Scroll area for filters

      QWidget *m_pointFilterWidget;                             //!< Point filter widget
      QWidget *m_serialFilterWidget;                            //!< Serial filter widget
      QWidget *m_connectionFilterWidget;                        //!< Connection filter widget

      PointMeasureTreeModel *m_pointModel;             //!< Point tree model
      ImagePointTreeModel *m_imageModel;               //!< Image tree model
      ImageImageTreeModel *m_connectionModel;          //!< Connection tree model

      PointTableModel *m_pointTableModel;              //!< Point table model
      MeasureTableModel *m_measureTableModel;          //!< Measure table model

      QSplitter *m_mainSplitter;                                //!< Splitter

      QMap< QAction *, QList< QString > > * m_menuActions;      //!< QMap of menu actions
      QMap< QString, QList< QAction * > > * m_toolBarActions;   //!< QMap of tool bar actions

      QString *m_settingsPath; //!< Path to read/write settings


    private:
      /**
<<<<<<< HEAD
       * @author 2017-07-25 Christopher Combs
       *
       * This class is a placeholder for future plans to serialize more of
       * CnetEditorWidget's configurations when saving a project.
=======
       * This class is a placeholder for future plans to serialize more of
       * CnetEditorWidget's configurations when saving a project.
       *  
       * @author 2017-07-25 Christopher Combs
       * @internal
       *   @history 2017-07-25 Christopher Combs - Added Xml StackedHandler class
       *                           to implement serialization of the CnetEditorWidget.
       *                           References #4989.
>>>>>>> 3ad5e2a6
       */
      class XmlHandler : public XmlStackedHandler {
        public:
          XmlHandler(CnetEditorWidget *cnetEditor);
          ~XmlHandler();

          virtual bool startElement(const QString &namespaceURI, const QString &localName,
                                    const QString &qName, const QXmlAttributes &atts);
          virtual bool endElement(const QString &namespaceURI, const QString &localName,
                                  const QString &qName);

        private:
          Q_DISABLE_COPY(XmlHandler);

          CnetEditorWidget *m_cnetEditor;
      };
  };
}

#endif<|MERGE_RESOLUTION|>--- conflicted
+++ resolved
@@ -195,12 +195,6 @@
 
     private:
       /**
-<<<<<<< HEAD
-       * @author 2017-07-25 Christopher Combs
-       *
-       * This class is a placeholder for future plans to serialize more of
-       * CnetEditorWidget's configurations when saving a project.
-=======
        * This class is a placeholder for future plans to serialize more of
        * CnetEditorWidget's configurations when saving a project.
        *  
@@ -209,7 +203,6 @@
        *   @history 2017-07-25 Christopher Combs - Added Xml StackedHandler class
        *                           to implement serialization of the CnetEditorWidget.
        *                           References #4989.
->>>>>>> 3ad5e2a6
        */
       class XmlHandler : public XmlStackedHandler {
         public:
