--- conflicted
+++ resolved
@@ -532,12 +532,9 @@
        * Emitted with current progress (0 to 100) when working
        */
       void progressChanged(int);
-<<<<<<< HEAD
-=======
       /**
        * Emitted when the current progress is complete (100)
        */
->>>>>>> 3ad5e2a6
       void progressComplete();
 
       /**
