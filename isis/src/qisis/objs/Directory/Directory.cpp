/**
 * @file
 * $Revision: 1.19 $
 * $Date: 2010/03/22 19:44:53 $
 *
 *   Unless noted otherwise, the portions of Isis written by the USGS are
 *   public domain. See individual third-party library and package descriptions
 *   for intellectual property information, user agreements, and related
 *   information.
 *
 *   Although Isis has been used by the USGS, no warranty, expressed or
 *   implied, is made by the USGS as to the accuracy and functioning of such
 *   software and related material nor shall the fact of distribution
 *   constitute any such warranty, and no responsibility is assumed by the
 *   USGS in connection therewith.
 *
 *   For additional information, launch
 *   $ISISROOT/doc//documents/Disclaimers/Disclaimers.html
 *   in a browser or see the Privacy &amp; Disclaimers page on the Isis website,
 *   http://isis.astrogeology.usgs.gov, and the USGS privacy and disclaimers on
 *   http://www.usgs.gov/privacy.html.
 */
#include "Directory.h"


#include <QAction>
#include <QApplication>
#include <QDockWidget>
#include <QGridLayout>
#include <QMainWindow>
#include <QMenu>
#include <QMenuBar>
#include <QMessageBox>
#include <QRegExp>
#include <QSettings>
#include <QSizePolicy>
#include <QSplitter>
#include <QStringList>
#include <QtDebug>
#include <QVariant>
#include <QXmlStreamWriter>


#include "BundleObservation.h"
#include "BundleObservationView.h"
#include "BundleObservationViewWorkOrder.h"
#include "ChipViewportsWidget.h"
#include "CloseProjectWorkOrder.h"
#include "CnetEditorView.h"
#include "CnetEditorViewWorkOrder.h"
#include "ControlHealthMonitorView.h"
#include "ControlHealthMonitorWorkOrder.h"
#include "CnetEditorWidget.h"
#include "Control.h"
#include "ControlDisplayProperties.h"
#include "ControlList.h"
#include "ControlNet.h"
#include "ControlNetTool.h"
#include "ControlPointEditView.h"
#include "ControlPointEditWidget.h"
#include "CubeDnView.h"
#include "CubeDnViewWorkOrder.h"
#include "ExportControlNetWorkOrder.h"
#include "ExportImagesWorkOrder.h"
#include "FileItem.h"
#include "FileName.h"
#include "Footprint2DView.h"
#include "Footprint2DViewWorkOrder.h"
#include "HistoryTreeWidget.h"
#include "IException.h"
#include "IString.h"
#include "ImageFileListViewWorkOrder.h"
#include "ImageFileListWidget.h"
#include "ImportControlNetWorkOrder.h"
#include "ImportImagesWorkOrder.h"
#include "ImportShapesWorkOrder.h"
#include "ImportMapTemplateWorkOrder.h"
#include "ImportRegistrationTemplateWorkOrder.h"
#include "JigsawWorkOrder.h"
#include "MatrixSceneWidget.h"
#include "MatrixViewWorkOrder.h"
#include "MosaicControlNetTool.h"
#include "MosaicSceneWidget.h"
#include "OpenProjectWorkOrder.h"
#include "Project.h"
#include "ProjectItem.h"
#include "ProjectItemModel.h"
#include "ProjectItemTreeView.h"
#include "RemoveImagesWorkOrder.h"
#include "RenameProjectWorkOrder.h"
#include "SaveProjectWorkOrder.h"
#include "SaveProjectAsWorkOrder.h"
#include "SensorGetInfoWorkOrder.h"
#include "SensorInfoWidget.h"
#include "SetActiveControlWorkOrder.h"
#include "SetActiveImageListWorkOrder.h"
#include "TableView.h"
#include "TableViewContent.h"
#include "TargetInfoWidget.h"
#include "TargetGetInfoWorkOrder.h"
#include "TemplateEditorWidget.h"
#include "TemplateEditViewWorkOrder.h"
#include "ToolPad.h"
#include "WarningTreeWidget.h"
#include "WorkOrder.h"
#include "Workspace.h"
#include "XmlStackedHandler.h"
#include "XmlStackedHandlerReader.h"

namespace Isis {

  /**
   * @brief The Constructor
   * @throws IException::Programmer To handle the event that a Project cannot be created.
   * @throws IException::Programmer To handle the event that a Directory cannot be created
   * because the WorkOrders we are attempting to add to the Directory are corrupt.
   */
  Directory::Directory(QObject *parent) : QObject(parent) {

    try {
      m_project = new Project(*this);
    }
    catch (IException &e) {
      throw IException(e, IException::Programmer,
          "Could not create directory because Project could not be created.",
          _FILEINFO_);
    }

    //connect( m_project, SIGNAL(imagesAdded(ImageList *) ),
             //this, SLOT(imagesAddedToProject(ImageList *) ) );

    //connect( m_project, SIGNAL(targetsAdded(TargetBodyList *) ),
             //this, SLOT(targetsAddedToProject(TargetBodyList *) ) );

    //connect( m_project, SIGNAL(guiCamerasAdded(GuiCameraList *) ),
             //this, SLOT(guiCamerasAddedToProject(GuiCameraList *) ) );

    connect( m_project, SIGNAL(projectLoaded(Project *) ),
              this, SLOT(updateRecentProjects(Project *) ) );

    connect(this, SIGNAL(cnetModified()), m_project, SLOT(activeControlModified()));

    connect(m_project, SIGNAL(activeControlSet(bool)), this, SLOT(newActiveControl(bool)));
    connect(m_project, SIGNAL(discardActiveControlEdits()),
            this, SLOT(reloadActiveControlInCnetEditorView()));

    m_projectItemModel = new ProjectItemModel(this);
    m_projectItemModel->addProject(m_project);
    connect(m_projectItemModel, SIGNAL(cleanProject(bool)), this, SIGNAL(cleanProject(bool)));

    try {

      //  Context menu actions
      createWorkOrder<SetActiveImageListWorkOrder>();
      createWorkOrder<SetActiveControlWorkOrder>();
      createWorkOrder<CnetEditorViewWorkOrder>();
      createWorkOrder<CubeDnViewWorkOrder>();
      createWorkOrder<Footprint2DViewWorkOrder>();
      createWorkOrder<MatrixViewWorkOrder>();
      createWorkOrder<SensorGetInfoWorkOrder>();
      //createWorkOrder<RemoveImagesWorkOrder>();
      createWorkOrder<TargetGetInfoWorkOrder>();
      createWorkOrder<BundleObservationViewWorkOrder>();
      createWorkOrder<TemplateEditViewWorkOrder>();
      createWorkOrder<ControlHealthMonitorWorkOrder>();

      //  Main menu actions
      m_exportControlNetWorkOrder = createWorkOrder<ExportControlNetWorkOrder>();
      m_exportImagesWorkOrder = createWorkOrder<ExportImagesWorkOrder>();
      m_importControlNetWorkOrder = createWorkOrder<ImportControlNetWorkOrder>();
      m_importImagesWorkOrder = createWorkOrder<ImportImagesWorkOrder>();
      m_importShapesWorkOrder = createWorkOrder<ImportShapesWorkOrder>();
      m_importMapTemplateWorkOrder = createWorkOrder<ImportMapTemplateWorkOrder>();
      m_importRegistrationTemplateWorkOrder = createWorkOrder<ImportRegistrationTemplateWorkOrder>();
      m_openProjectWorkOrder = createWorkOrder<OpenProjectWorkOrder>();
      m_saveProjectWorkOrder = createWorkOrder<SaveProjectWorkOrder>();
      m_saveProjectAsWorkOrder = createWorkOrder<SaveProjectAsWorkOrder>();
      m_runJigsawWorkOrder = createWorkOrder<JigsawWorkOrder>();
      m_closeProjectWorkOrder = createWorkOrder<CloseProjectWorkOrder>();
      m_renameProjectWorkOrder = createWorkOrder<RenameProjectWorkOrder>();
      m_recentProjectsLoaded = false;
    }
    catch (IException &e) {
      throw IException(e, IException::Programmer,
          "Could not create directory because work orders are corrupt.",
           _FILEINFO_);
    }

    initializeActions();
    m_editPointId = "";
  }


  /**
   * @brief The Destructor.
   */
  Directory::~Directory() {

    m_workOrders.clear();

    if (m_project) {
      m_project ->deleteLater();
      m_project = NULL;
    }
  }


  /**
   * @brief Get the list of actions that the Directory can provide for the file menu.
   * @return @b QList<QAction *> Returns a list of file menu actions.
   */
  QList<QAction *> Directory::fileMenuActions() {
    return m_fileMenuActions;
  }


  /**
   * @brief Get the list of actions that the Directory can provide for the project menu.
   * @return @b QList<QAction *> Returns a list of project menu actions.
   */
  QList<QAction *> Directory::projectMenuActions() {
    return m_projectMenuActions;
  }


  /**
   * @brief Get the list of actions that the Directory can provide for the edit menu.
   * @return @b QList<QAction *> Returns a list of edit menu actions.
   */
  QList<QAction *> Directory::editMenuActions() {
    return m_editMenuActions;
  }


  /**
   * @brief Get the list of actions that the Directory can provide for the view menu.
   * @return @b QList<QAction *>  Returns a list of view menu actions.
   */
  QList<QAction *> Directory::viewMenuActions() {
    return m_viewMenuActions;
  }


  /**
   * @brief Get the list of actions that the Directory can provide for the settings menu.
   * @return @b QList<QAction *>  Returns a list of menu actions for the settings.
   */
  QList<QAction *> Directory::settingsMenuActions() {
    return m_settingsMenuActions;
  }


  /**
   * @brief Get the list of actions that the Directory can provide for the help menu.
   * @return @b QList<QAction *> Returns a list of help menu actions.
   */
  QList<QAction *> Directory::helpMenuActions() {
    return m_helpMenuActions;
  }


  /**
   * @brief Get the list of actions that the Directory can provide for the permanent Tool Bar.
   * @return @b QList<QAction *> Returns a list of permanent tool bar menu actions.
   */
  QList<QAction *> Directory::permToolBarActions() {
    return m_permToolBarActions;
  }


  /**
   * @brief Get the list of actions that the Directory can provide for the active Tool Bar.
   * @return @b QList<QAction *>  Returns a list of active Tool Bar actions.
   */
  QList<QAction *> Directory::activeToolBarActions() {
    return m_activeToolBarActions;
  }


  /**
   * @brief Get the list of actions that the Directory can provide for the Tool Pad.
   * @return @b QList<QAction *>  Returns a list of Tool Pad actions.
   */
  QList<QAction *> Directory::toolPadActions() {
    return m_toolPadActions;
  }


  /**
   * @brief Cleans directory of everything to do with the current project.
   *
   * This function was implemented to be called from the Project::Open function
   * to allow for a new project to be opened in IPCE.
   */
  void Directory::clean() {
    emit directoryCleaned();

    m_historyTreeWidget->clear();
    m_warningTreeWidget->clear();
    m_bundleObservationViews.clear();
    m_cnetEditorViewWidgets.clear();
    m_cubeDnViewWidgets.clear();
    m_fileListWidgets.clear();
    m_footprint2DViewWidgets.clear();
    m_controlPointEditViewWidget.clear();
    m_matrixViewWidgets.clear();
    m_sensorInfoWidgets.clear();
    m_targetInfoWidgets.clear();
    m_templateEditorWidgets.clear();

    m_projectItemModel->clean();
  }


  /**
   * @brief Loads and displays a list of recently opened projects in the file menu.
   * @internal
   *   @history Tyler Wilson 2017-10-17 - This function updates the Recent Projects File
   *                                      menu.  References #4492.
   *   @history Adam Goins 2017-11-27 - Updated this function to add the most recent
   *                project to the recent projects menu. References #5216.
   */
  void Directory::updateRecentProjects() {

    if (m_recentProjectsLoaded)  {
      QMenu *recentProjectsMenu = new QMenu("&Recent Projects");

      foreach (QAction *action, m_fileMenuActions) {

        QString actionText(action->text());
        if (actionText == "&Recent Projects") {
          // Grab the pointer to the actual ""&Recent Projects" menu in IPCE
          recentProjectsMenu = qobject_cast<QMenu*>(action->parentWidget());
          break;
        }
      }

      QString projName = m_recentProjects.at(0).split("/").last();

      QAction *openRecentProjectAction = m_openProjectWorkOrder->clone();
      openRecentProjectAction->setText(projName);
      openRecentProjectAction->setToolTip(m_recentProjects.at(0));

      if (recentProjectsMenu->isEmpty())
      {
        recentProjectsMenu->addAction(openRecentProjectAction);
        return;
      }

      QAction *firstAction = recentProjectsMenu->actions().at(0);

      // If the opened project is already the most recent project, return.
      if (firstAction->text() == projName) {
        return;
      }

      // If the action we're placing at the first index already exists,
      // Then point to that action.
      foreach (QAction *action, recentProjectsMenu->actions()) {
        if (action->text() == projName) {
          openRecentProjectAction = action;
          break;
        }
      }

      recentProjectsMenu->insertAction(firstAction, openRecentProjectAction);
      if (recentProjectsMenu->actions().length() > Project::maxRecentProjects()) {
        recentProjectsMenu->removeAction(recentProjectsMenu->actions().last());
      }
    }
    else {

      QMenu *fileMenu = new QMenu();
      QMenu *recentProjectsMenu = fileMenu->addMenu("&Recent Projects");
      int nRecentProjects = m_recentProjects.size();

      for (int i = 0; i < nRecentProjects; i++) {
        FileName projectFileName = m_recentProjects.at(i);

        if (!projectFileName.fileExists() )
          continue;

        QAction *openRecentProjectAction = m_openProjectWorkOrder->clone();

        if ( !( (OpenProjectWorkOrder*)openRecentProjectAction )
             ->isExecutable(m_recentProjects.at(i),true ) )
          continue;


        QString projName = m_recentProjects.at(i).split("/").last();
        openRecentProjectAction->setText(m_recentProjects.at(i).split("/").last() );
        openRecentProjectAction->setToolTip(m_recentProjects.at(i));
        recentProjectsMenu->addAction(openRecentProjectAction);
        }
        fileMenu->addSeparator();
        m_fileMenuActions.append( fileMenu->actions() );
        m_recentProjectsLoaded = true;
      }
  }


  /**
   * @brief Initializes the actions that the Directory can provide to a main window.
   *
   * Any work orders that need to be disabled by default can be done so here.
   * You need to grab the clone pointer, setEnabled(false), then set up the proper connections
   * between the project signals (representing changes to state) and WorkOrder::enableWorkOrder.
   *
   * @todo 2017-02-14 Tracie Sucharski - As far as I can tell the created menus are never used.
   * Instead of creating menus to use the addAction method, can't we simply create actions and
   * add them to the member variables which save the list of actions for each menu?
   */
  void Directory::initializeActions() {
    // Menus are created temporarily to convinently organize the actions.
    QMenu *fileMenu = new QMenu();

    //fileMenu->addAction(m_importControlNetWorkOrder->clone());
    //fileMenu->addAction(m_importImagesWorkOrder->clone());

    QAction *openProjectAction = m_openProjectWorkOrder->clone();
    openProjectAction->setIcon(QIcon(FileName(
                "$base/icons/archive-insert-directory.png").expanded()));
    fileMenu->addAction(openProjectAction);
    m_permToolBarActions.append(openProjectAction);


    QAction *saveAction = m_saveProjectWorkOrder->clone();
    saveAction->setShortcut(Qt::Key_S | Qt::CTRL);
    saveAction->setIcon( QIcon(FileName("$base/icons/document-save.png")
                                        .expanded()));
    saveAction->setDisabled(true);
    connect( project()->undoStack(), SIGNAL( cleanChanged(bool) ),
             saveAction, SLOT( setDisabled(bool) ) );
    fileMenu->addAction(saveAction);
    m_permToolBarActions.append(saveAction);

    QAction *saveAsAction = m_saveProjectAsWorkOrder->clone();
    saveAsAction->setIcon(QIcon(FileName("$base/icons/document-save-as.png")
                                         .expanded()));
    fileMenu->addAction(saveAsAction);
    m_permToolBarActions.append(saveAsAction);

    fileMenu->addSeparator();

    QMenu *importMenu = fileMenu->addMenu("&Import");
    importMenu->addAction(m_importControlNetWorkOrder->clone() );
    importMenu->addAction(m_importImagesWorkOrder->clone() );
    importMenu->addAction(m_importShapesWorkOrder->clone() );
    
    QMenu *importTemplateMenu = importMenu->addMenu("&Import Templates");
    importTemplateMenu->addAction(m_importMapTemplateWorkOrder->clone() );
    importTemplateMenu->addAction(m_importRegistrationTemplateWorkOrder->clone() );

    QMenu *exportMenu = fileMenu->addMenu("&Export");

    // Temporarily grab the export control network clone so we can listen for the
    // signals that tell us when we can export a cnet. We cannot export a cnet unless at least
    // one has been imported to the project.
    WorkOrder *clone = m_exportControlNetWorkOrder->clone();
    clone->setEnabled(false);
    connect(m_project, SIGNAL(controlListAdded(ControlList *)),
            clone, SLOT(enableWorkOrder()));
    // TODO this is not setup yet
    // connect(m_project, &Project::allControlsRemoved,
    //         clone, &WorkOrder::disableWorkOrder);
    exportMenu->addAction(clone);

    // Similarly for export images, disable the work order until we have images in the project.
    clone = m_exportImagesWorkOrder->clone();
    clone->setEnabled(false);
    connect(m_project, SIGNAL(imagesAdded(ImageList *)),
            clone, SLOT(enableWorkOrder()));
    exportMenu->addAction(clone);

    fileMenu->addSeparator();
    fileMenu->addAction(m_closeProjectWorkOrder->clone() );
    m_fileMenuActions.append( fileMenu->actions() );

    m_projectMenuActions.append(m_renameProjectWorkOrder->clone());

    // For JigsawWorkOrder, disable the work order utnil we have both an active control and image
    // list. Setup a tool tip so user can see why the work order is disabled by default.
    // NOTE: Trying to set a what's this on the clone doesn't seem to work for disabled actions,
    // even though Qt's documentation says it should work on disabled actions.
    clone = m_runJigsawWorkOrder->clone();
    if (project()->controls().count() && project()->images().count()) {
      clone->setEnabled(true);
    }
    else {
      clone->setEnabled(false);
    }

    // Listen for when both images and control net have been added to the project.
    connect(m_project, SIGNAL(controlsAndImagesAvailable()),
            clone, SLOT(enableWorkOrder()));
    // Listen for when both an active control and active image list have been set.
    // When this happens, we can enable the JigsawWorkOrder.
//  connect(m_project, &Project::activeControlAndImageListSet,
//          clone, &WorkOrder::enableWorkOrder);

    m_projectMenuActions.append(clone);

//  m_projectMenuActions.append( projectMenu->actions() );

    m_editMenuActions = QList<QAction *>();
    m_viewMenuActions = QList<QAction *>();
    m_settingsMenuActions = QList<QAction *>();
    m_helpMenuActions = QList<QAction *>();
  }


  /**
   * @brief Set up the history info in the history dockable widget.
   * @param historyContainer The widget to fill.
   */
  void Directory::setHistoryContainer(QDockWidget *historyContainer) {
    if (!m_historyTreeWidget) {
      m_historyTreeWidget = new HistoryTreeWidget( project() );
    }
    historyContainer->setWidget(m_historyTreeWidget);
  }


  /**
   * @brief Set up the warning info in the warning dockable widget.
   * @param warningContainer The widget to fill.
   */
  void Directory::setWarningContainer(QDockWidget *warningContainer) {
    if (!m_warningTreeWidget) {
      m_warningTreeWidget = new WarningTreeWidget;
    }
    warningContainer->setWidget(m_warningTreeWidget);
  }


  /**
   * @brief Add recent projects to the recent projects list.
   * @param recentProjects List of projects to add to list.
   */
  void Directory::setRecentProjectsList(QStringList recentProjects) {

    m_recentProjects.append(recentProjects);
  }


  /**
   * @description This slot was created specifically for the CnetEditorWidgets when user chooses a
   * new active control and wants to discard any edits in the old active control.  The only view
   * which will not be updated with the new control are any CnetEditorViews showing the old active
   * control.  CnetEditorWidget classes do not have the ability to reload a control net, so the
   * CnetEditor view displaying the old control is removed, then recreated.
   *
   */
  void Directory::reloadActiveControlInCnetEditorView() {

    foreach(CnetEditorView *cnetEditorView, m_cnetEditorViewWidgets) {
      if (cnetEditorView->control() == project()->activeControl()) {
        emit viewClosed(cnetEditorView);
        project()->activeControl()->closeControlNet();
        project()->activeControl()->openControlNet();
        addCnetEditorView(project()->activeControl());
      }
    }
  }


  void Directory::newActiveControl(bool newControl) {

    if (newControl && m_controlPointEditViewWidget) {
     emit viewClosed(m_controlPointEditViewWidget);
     delete m_controlPointEditViewWidget;
    }

    // If the new active control is the same as what is showing in the cnetEditorWidget, allow
    // editing of control points from the widget, otherwise turnoff from context menu
    foreach(CnetEditorView *cnetEditorView, m_cnetEditorViewWidgets) {
      if (cnetEditorView->control() == project()->activeControl()) {
        cnetEditorView->cnetEditorWidget()->pointTableView()->content()->setActiveControlNet(true);
        cnetEditorView->cnetEditorWidget()->measureTableView()->content()->setActiveControlNet(true);
      }
      else {
        cnetEditorView->cnetEditorWidget()->pointTableView()->content()->setActiveControlNet(false);
        cnetEditorView->cnetEditorWidget()->measureTableView()->content()->setActiveControlNet(false);
      }
    }
  }


  /**
   * @brief Public accessor for the list of recent projects.
   * @return @b QStringList List of recent projects.
   */
   QStringList Directory::recentProjectsList() {
     return m_recentProjects;
  }


  /**
   * @brief Add the BundleObservationView to the window.
   * @return @b (BundleObservationView *) The BundleObservationView displayed.
   */
  BundleObservationView *Directory::addBundleObservationView(FileItemQsp fileItem) {
    BundleObservationView *result = new BundleObservationView(fileItem);

    connect( result, SIGNAL( destroyed(QObject *) ),
             this, SLOT( cleanupBundleObservationViews(QObject *) ) );

    connect(result, SIGNAL(windowChangeEvent(bool)),
             m_project, SLOT(setClean(bool)));

    m_bundleObservationViews.append(result);

    QString str = fileItem->fileName();
    FileName fileName = fileItem->fileName();

    // strip out bundle results name from fileName
    QString path = fileName.originalPath();
    int pos = path.lastIndexOf("/");
    QString bundleResultsName = "";
    if (pos != -1) {
      bundleResultsName = path.remove(0,pos+1);
    }

    if (str.contains("bundleout")) {
      result->setWindowTitle( tr("Summary (%1)").
                              arg( bundleResultsName ) );
      result->setObjectName( result->windowTitle() );
    }
    if (str.contains("residuals")) {
      result->setWindowTitle( tr("Measure Residuals (%1)").
                              arg( bundleResultsName ) );
      result->setObjectName( result->windowTitle() );
    }
    else if (str.contains("points")) {
      result->setWindowTitle( tr("Control Points (%1)").
                              arg( bundleResultsName ) );
      result->setObjectName( result->windowTitle() );
    }
    else if (str.contains("images")) {
      result->setWindowTitle( tr("Images (%1)").
                              arg( bundleResultsName ) );
      result->setObjectName( result->windowTitle() );
    }

    emit newWidgetAvailable(result);

    return result;
  }


  /**
   * @brief Add the widget for the cnet editor view to the window.
   * @param Control to edit.
   * @return @b (CnetEditorView *) The view to add to the window.
   */
  CnetEditorView *Directory::addCnetEditorView(Control *control, QString objectName) {

    QString title = tr("Cnet Editor View %1").arg( control->displayProperties()->displayName() );
    FileName configFile("$HOME/.Isis/" + QApplication::applicationName() + "/" + title + ".config");

    CnetEditorView *result = new CnetEditorView(this, control, configFile);

    if (project()->activeControl() && (control == project()->activeControl())) {
      result->cnetEditorWidget()->pointTableView()->content()->setActiveControlNet(true);
      result->cnetEditorWidget()->measureTableView()->content()->setActiveControlNet(true);
    }

    // connect destroyed signal to cleanupCnetEditorViewWidgets slot
    connect(result, SIGNAL( destroyed(QObject *) ),
            this, SLOT( cleanupCnetEditorViewWidgets(QObject *) ) );

    connect(result, SIGNAL(windowChangeEvent(bool)),
            m_project, SLOT(setClean(bool)));

    //  Connections for control point editing between views
    connect(result->cnetEditorWidget(), SIGNAL(editControlPoint(ControlPoint *, QString)),
            this, SLOT(modifyControlPoint(ControlPoint *, QString)));

    // !!!!!!!!!!!!!!!!!!!!!!!!!!!!!!!!!!!!!!!!!!!!!!!!!!!!!!!!!!!!
    // IMPORTANT TODO::  The following connections seem recursive
    // !!!!!!!!!!!!!!!!!!!!!!!!!!!!!!!!!!!!!!!!!!!!!!!!!!!!!!!!!!!!
    //
    // Connection between cneteditor view & other views
    connect(result->cnetEditorWidget(), SIGNAL(cnetModified()), this, SIGNAL(cnetModified()));

    // ControlPointEditWidget is only object that emits cnetModified when ControlPoint is
    // deleted or saved
    connect(this, SIGNAL(cnetModified()), result->cnetEditorWidget(), SLOT(rebuildModels()));

    m_cnetEditorViewWidgets.append(result);
    m_controlMap.insertMulti(control, result);

    result->setWindowTitle(title);
    if (objectName != "") {
      result->setObjectName(objectName);
    }
    else {
      //  If no objectName, create unique identifier
      QString newObjectName = QUuid::createUuid().toString().remove(QRegExp("[{}]"));
      result->setObjectName(newObjectName);
    }

    emit newWidgetAvailable(result);

    return result;
  }


  /**
   * @brief Add the qview workspace to the window.
   * @return @b (CubeDnView*) The work space to display.
   */
  CubeDnView *Directory::addCubeDnView(QString objectName) {
    CubeDnView *result = new CubeDnView(this, qobject_cast<QMainWindow *>(parent()));
    result->setModel(m_projectItemModel);
    m_cubeDnViewWidgets.append(result);
    connect( result, SIGNAL( destroyed(QObject *) ),
             this, SLOT( cleanupCubeDnViewWidgets(QObject *) ) );

    connect(result, SIGNAL(windowChangeEvent(bool)),
             m_project, SLOT(setClean(bool)));

    result->setWindowTitle( tr("Cube DN View %1").arg(m_cubeDnViewWidgets.count() ) );
    //  Unique objectNames are needed for the save/restoreState
    if (objectName != "") {
      result->setObjectName(objectName);
    }
    else {
      //  If no objectName, create unique identifier
      QString newObjectName = QUuid::createUuid().toString().remove(QRegExp("[{}]"));
      result->setObjectName(newObjectName);
    }

    emit newWidgetAvailable(result);

    //  Connections between mouse button events from view and control point editing
    connect(result, SIGNAL(modifyControlPoint(ControlPoint *, QString)),
            this, SLOT(modifyControlPoint(ControlPoint *, QString)));

    connect(result, SIGNAL(deleteControlPoint(ControlPoint *)),
            this, SLOT(deleteControlPoint(ControlPoint *)));

    connect(result, SIGNAL(createControlPoint(double, double, Cube *, bool)),
            this, SLOT(createControlPoint(double, double, Cube *, bool)));

    //  This signal is connected to the CubeDnView signal which connects to the slot,
    //  ControlNetTool::paintAllViewports().  ControlNetTool always redraws all control points, so
    //  both signals go to the same slot.
    connect(this, SIGNAL(redrawMeasures()), result, SIGNAL(redrawMeasures()));
    connect(this, SIGNAL(cnetModified()), result, SIGNAL(redrawMeasures()));

    connect (project(), SIGNAL(activeControlSet(bool)),
             result, SLOT(enableControlNetTool(bool)));

    return result;
  }

  /**
   * @brief Add the qmos view widget to the window.
   * @return @b (Footprint2DView*) A pointer to the Footprint2DView to display.
   */
  Footprint2DView *Directory::addFootprint2DView(QString objectName) {
    Footprint2DView *result = new Footprint2DView(this);

    //  Set source model on Proxy
    result->setModel(m_projectItemModel);
    m_footprint2DViewWidgets.append(result);
    result->setWindowTitle( tr("Footprint View %1").arg( m_footprint2DViewWidgets.count() ) );
    //  Unique objectNames are needed for the save/restoreState
    if (objectName != "") {
      result->setObjectName(objectName);
    }
    else {
      //  If no objectName, create unique identifier
      QString newObjectName = QUuid::createUuid().toString().remove(QRegExp("[{}]"));
      result->setObjectName(newObjectName);
    }

    connect(result, SIGNAL(destroyed(QObject *)),
            this, SLOT(cleanupFootprint2DViewWidgets(QObject *)));

    connect(result, SIGNAL(windowChangeEvent(bool)),
            m_project, SLOT(setClean(bool)));

    emit newWidgetAvailable(result);

    //  Connections between mouse button events from footprint2DView and control point editing
    connect(result, SIGNAL(modifyControlPoint(ControlPoint *)),
            this, SLOT(modifyControlPoint(ControlPoint *)));

    connect(result, SIGNAL(deleteControlPoint(ControlPoint *)),
            this, SLOT(deleteControlPoint(ControlPoint *)));

    connect(result, SIGNAL(createControlPoint(double, double)),
            this, SLOT(createControlPoint(double, double)));

    // The ControlPointEditWidget is only object that emits cnetModified when ControlPoint is
    // deleted or saved.  This requires the footprint view ControlNetGraphicsItems to be re-built.
    connect(this, SIGNAL(cnetModified()), result->mosaicSceneWidget(), SIGNAL(cnetModified()));

    //  This signal is connected to the MosaicGraphicsScene::update(), which eventually calls
    //  ControlNetGraphicsItem::paint(), then ControlPointGraphicsItem::paint().  This should only
    //  be used if ControlNet has not changed.  Used to update the current edit point in the view
    //  to be drawn with different color/shape.
    connect(this, SIGNAL(redrawMeasures()), result, SIGNAL(redrawMeasures()));

    connect (project(), SIGNAL(activeControlSet(bool)),
             result, SLOT(enableControlNetTool(bool)));

    return result;
  }

  ControlHealthMonitorView *Directory::controlHealthMonitorView() {
    return m_controlHealthMonitorView;
  }


  ControlHealthMonitorView *Directory::addControlHealthMonitorView() {

    if (!controlHealthMonitorView()) {

      Control *activeControl = project()->activeControl();
      if (activeControl == NULL) {
        QString message = "No active control network chosen.  Choose active control network on "
                          "project tree.\n";
        QMessageBox::critical(qobject_cast<QWidget *>(parent()), "Error", message);
        return NULL;
      }

      ControlHealthMonitorView *result = new ControlHealthMonitorView(this);
      result->setWindowTitle(tr("Control NetHealth Monitor"));
      result->setObjectName(result->windowTitle());

      m_controlHealthMonitorView = result;
      emit newWidgetAvailable(result);
    }
    return controlHealthMonitorView();
  }


  ControlPointEditView *Directory::addControlPointEditView() {

    if (!controlPointEditView()) {
      //  TODO  Need parent for controlPointWidget
      ControlPointEditView *result = new ControlPointEditView(this);
      result->setWindowTitle(tr("Control Point Editor"));
      result->setObjectName(result->windowTitle());

      Control *activeControl = project()->activeControl();
      if (activeControl == NULL) {
        // Error and return to Select Tool
        QString message = "No active control network chosen.  Choose active control network on "
                          "project tree.\n";
        QMessageBox::critical(qobject_cast<QWidget *>(parent()), "Error", message);
        return NULL;
      }
      result->controlPointEditWidget()->setControl(activeControl);

      if (!project()->activeImageList() || !project()->activeImageList()->serialNumberList()) {
        QString message = "No active image list chosen.  Choose an active image list on the project "
                          "tree.\n";
        QMessageBox::critical(qobject_cast<QWidget *>(parent()), "Error", message);
        return NULL;
      }
      result->controlPointEditWidget()->setSerialNumberList(
          project()->activeImageList()->serialNumberList());

      m_controlPointEditViewWidget = result;

      connect(result, SIGNAL(destroyed(QObject *)),
              this, SLOT(cleanupControlPointEditViewWidget(QObject *)));
      emit newWidgetAvailable(result);

// 2017-06-09 Ken commented out for Data Workshop demo
//      m_chipViewports = new ChipViewportsWidget(result);
//    connect(m_chipViewports, SIGNAL(destroyed(QObject *)), this, SLOT(cleanupchipViewportWidges()));
//      m_chipViewports->setWindowTitle(tr("ChipViewport View"));
//      m_chipViewports->setObjectName(m_chipViewports->windowTitle());
//      m_chipViewports->setSerialNumberList(project()->activeImageList()->serialNumberList());
//      m_chipViewports->setControlNet(activeControl->controlNet(), activeControl->fileName());
//      emit newWidgetAvailable(m_chipViewports);
// 2017-06-09 Ken commented out for Data Workshop demo


      //  Create connections between signals from control point edit view and equivalent directory
      //  signals that can then be connected to other views that display control nets.
//      connect(mainWidget, SIGNAL(cnetModified()),
//              this, SIGNAL(cnetModified()));
      connect(result->controlPointEditWidget(), SIGNAL(cnetModified()),
              this, SIGNAL(cnetModified()));
      connect(result->controlPointEditWidget(), SIGNAL(cnetModified()),
              m_project, SLOT(activeControlModified()));

      connect(result->controlPointEditWidget(), SIGNAL(saveControlNet()),
              this, SLOT(makeBackupActiveControl()));
      connect (project(), SIGNAL(activeControlSet(bool)),
              result->controlPointEditWidget(), SLOT(setControlFromActive()));

      connect(result, SIGNAL(windowChangeEvent(bool)),
              m_project, SLOT(setClean(bool)));
    }

    return controlPointEditView();
  }




#if 0
  ChipViewportsWidget *Directory::addControlPointChipView() {

    ChipViewportsWidget *result = new ChipViewportsWidget(this);
    connect(result, SIGNAL(destroyed(QObject *)), this, SLOT(cleanupchipViewportWidges()));
    m_controlPointChipViews.append(result);
    result->setWindowTitle(tr("ChipViewport View %1").arg(m_controlPointChipViews.count()));
    result->setObjectName(result->windowTitle());
    emit newWidgetAvailable(result);

    return result;
  }
#endif


  /**
   * @brief Add the matrix view widget to the window.
   * @return @b (MatrixSceneWidget*) The widget to view.
   */
  MatrixSceneWidget *Directory::addMatrixView() {
    MatrixSceneWidget *result = new MatrixSceneWidget(NULL, true, true, this);

    connect( result, SIGNAL( destroyed(QObject *) ),
             this, SLOT( cleanupMatrixViewWidgets(QObject *) ) );
<<<<<<< HEAD
             
=======

>>>>>>> a77b761c
    m_matrixViewWidgets.append(result);

    result->setWindowTitle( tr("Matrix View %1").arg( m_matrixViewWidgets.count() ) );
    result->setObjectName( result->windowTitle() );

    emit newWidgetAvailable(result);

    return result;
  }


  /**
   * @brief Add target body data view widget to the window.
   * @return (TargetInfoWidget*) The widget to view.
   */
  TargetInfoWidget *Directory::addTargetInfoView(TargetBodyQsp target) {
    TargetInfoWidget *result = new TargetInfoWidget(target.data(), this);

    connect( result, SIGNAL( destroyed(QObject *) ),
             this, SLOT( cleanupTargetInfoWidgets(QObject *) ) );
<<<<<<< HEAD
             
=======

>>>>>>> a77b761c
    m_targetInfoWidgets.append(result);

    result->setWindowTitle( tr("%1").arg(target->displayProperties()->displayName() ) );
    result->setObjectName( result->windowTitle() );

    emit newWidgetAvailable(result);

    return result;
  }


  /**
   * @brief Add template editor view widget to the window.
   * @return (TemplateEditorWidget*) The widget to view.
   */
  TemplateEditorWidget *Directory::addTemplateEditorView(Template *currentTemplate) {
    TemplateEditorWidget *result = new TemplateEditorWidget(currentTemplate, this);

    connect( result, SIGNAL( destroyed(QObject *) ),
             this, SLOT( cleanupTemplateEditorWidgets(QObject *) ) );
<<<<<<< HEAD
             
=======

>>>>>>> a77b761c
    m_templateEditorWidgets.append(result);

    result->setWindowTitle( tr("%1").arg( FileName(currentTemplate->fileName()).name() ) );
    result->setObjectName( result->windowTitle() );

    emit newWidgetAvailable(result);

    return result;
  }


  /**
   * @brief Add sensor data view widget to the window.
   * @return @b (SensorInfoWidget*) The widget to view.
   */
  SensorInfoWidget *Directory::addSensorInfoView(GuiCameraQsp camera) {
    SensorInfoWidget *result = new SensorInfoWidget(camera.data(), this);

    connect( result, SIGNAL( destroyed(QObject *) ),
             this, SLOT( cleanupSensorInfoWidgets(QObject *) ) );

    m_sensorInfoWidgets.append(result);

    result->setWindowTitle( tr("%1").arg(camera->displayProperties()->displayName() ) );
    result->setObjectName( result->windowTitle() );

    emit newWidgetAvailable(result);

    return result;
  }


  /**
   * @brief Add an imageFileList widget to the window.
   * @return @b (ImageFileListWidget *) A pointer to the widget to add to the window.
   */

  ImageFileListWidget *Directory::addImageFileListView(QString objectName) {
    ImageFileListWidget *result = new ImageFileListWidget(this);

    connect( result, SIGNAL( destroyed(QObject *) ),
             this, SLOT( cleanupFileListWidgets(QObject *) ) );
<<<<<<< HEAD
             
=======

>>>>>>> a77b761c
    m_fileListWidgets.append(result);

    result->setWindowTitle( tr("File List %1").arg( m_fileListWidgets.count() ) );
    //  Unique objectNames are needed for the save/restoreState
    if (objectName != "") {
      result->setObjectName(objectName);
    }
    else {
      //  If no objectName, create unique identifier
      QString newObjectName = QUuid::createUuid().toString().remove(QRegExp("[{}]"));
      result->setObjectName(newObjectName);
    }

    return result;
  }


  /**
   * @brief Adds a ProjectItemTreeView to the window.
   * @return @b (ProjectItemTreeView *) The added view.
   */
  ProjectItemTreeView *Directory::addProjectItemTreeView() {
    ProjectItemTreeView *result = new ProjectItemTreeView();
    result->setModel(m_projectItemModel);
    result->setWindowTitle( tr("Project"));
    result->setObjectName( result->windowTitle() );

    //  The model emits this signal when the user double-clicks on the project name, the parent
    //  node located on the ProjectTreeView.
    connect(m_projectItemModel, SIGNAL(projectNameEdited(QString)),
            this, SLOT(initiateRenameProjectWorkOrder(QString)));

    connect(result, SIGNAL(windowChangeEvent(bool)),
            m_project, SLOT(setClean(bool)));

    return result;
  }


/**
 * Slot which is connected to the model's signal, projectNameEdited, which is emitted when the user
 * double-clicks the project name, the parent node located on the ProjectTreeView.  A
 * RenameProjectWorkOrder is created then passed to the Project which executes the WorkOrder.
 *
 * @param QString projectName New project name
 */
  void Directory::initiateRenameProjectWorkOrder(QString projectName) {

    //  Create the WorkOrder and add it to the Project.  The Project will then execute the
    //  WorkOrder.
    RenameProjectWorkOrder *workOrder = new RenameProjectWorkOrder(projectName, project());
    project()->addToProject(workOrder);
  }


  /**
   * @brief Gets the ProjectItemModel for this directory.
   * @return @b (ProjectItemModel *) Returns a pointer to the ProjectItemModel.
   */
  ProjectItemModel *Directory::model() {
    return m_projectItemModel;
  }


  /**
   * @brief Returns a pointer to the warning widget.
   * @return @b (QWidget *)  The WarningTreeWidget pointer.
   */
  QWidget *Directory::warningWidget() {
    return m_warningTreeWidget;
  }


  /**
   * @brief Removes pointers to deleted BundleObservationView objects.
   */
  void Directory::cleanupBundleObservationViews(QObject *obj) {

    BundleObservationView *bundleObservationView = static_cast<BundleObservationView *>(obj);
    if (!bundleObservationView) {
      return;
    }
    m_bundleObservationViews.removeAll(bundleObservationView);
    m_project->setClean(false);
  }

  // /**
  //  * @brief Removes pointers to deleted Control Health Monitor objects.
  //  */
  // void Directory::cleanupControlHealthMonitorView(QObject *obj) {
  //
  //   ControlHealthMonitorView *healthMonitorView = static_cast<ControlHealthMonitorView *>(obj);
  //   if (!healthMonitorView) {
  //     return;
  //   }
  //
  //   m_project->setClean(false);
  // }


  /**
   * @brief Removes pointers to deleted CnetEditorWidget objects.
   */
  void Directory::cleanupCnetEditorViewWidgets(QObject *obj) {

    CnetEditorView *cnetEditorView = static_cast<CnetEditorView *>(obj);
    if (!cnetEditorView) {
      return;
    }

    Control *control = m_controlMap.key(cnetEditorView);
    m_controlMap.remove(control, cnetEditorView);

    if ( m_controlMap.count(control) == 0 && project()->activeControl() != control) {
      control->closeControlNet();
    }

    m_cnetEditorViewWidgets.removeAll(cnetEditorView);
    m_project->setClean(false);
  }


  /**
   * @description Return true if control is not currently being viewed in a CnetEditorWidget
   *
   * @param Control * Control used to search current CnetEditorWidgets
   *
   * @return @b (bool) Returns true if control is currently being viewed in CnetEditorWidget
   */
  bool Directory::controlUsedInCnetEditorWidget(Control *control) {

    bool result;
    if ( m_controlMap.count(control) == 0) {
      result = false;
    }
    else {
      result = true;
    }
    return result;
  }


  /**
   * @brief Removes pointers to deleted CubeDnView objects.
   */
  void Directory::cleanupCubeDnViewWidgets(QObject *obj) {

    CubeDnView *cubeDnView = static_cast<CubeDnView *>(obj);
    if (!cubeDnView) {
      return;
    }
    m_cubeDnViewWidgets.removeAll(cubeDnView);
    m_project->setClean(false);
  }


  /**
   * @brief Removes pointers to deleted ImageFileListWidget objects.
   */
  void Directory::cleanupFileListWidgets(QObject *obj) {

    ImageFileListWidget *imageFileListWidget = static_cast<ImageFileListWidget *>(obj);
    if (!imageFileListWidget) {
      return;
    }
    m_fileListWidgets.removeAll(imageFileListWidget);
    m_project->setClean(false);
  }


  /**
   * @brief Removes pointers to deleted Footprint2DView objects.
   */
  void Directory::cleanupFootprint2DViewWidgets(QObject *obj) {

    Footprint2DView *footprintView = static_cast<Footprint2DView *>(obj);
    if (!footprintView) {
      return;
    }
    m_footprint2DViewWidgets.removeAll(footprintView);
    m_project->setClean(false);
  }


  /**
   * @brief Delete the ControlPointEditWidget and set it's pointer to NULL.
   */
  void Directory::cleanupControlPointEditViewWidget(QObject *obj) {

     ControlPointEditView *controlPointEditView = static_cast<ControlPointEditView *>(obj);
     if (!controlPointEditView) {
       return;
     }
     m_controlPointEditViewWidget = NULL;
     m_project->setClean(false);

   }


  /**
   * @brief Removes pointers to deleted MatrixSceneWidget objects.
   */
  void Directory::cleanupMatrixViewWidgets(QObject *obj) {

    MatrixSceneWidget *matrixWidget = static_cast<MatrixSceneWidget *>(obj);
    if (!matrixWidget) {
      return;
    }
    m_matrixViewWidgets.removeAll(matrixWidget);
    m_project->setClean(false);
  }


  /**
   * @brief Removes pointers to deleted SensorInfoWidget objects.
   */
  void Directory::cleanupSensorInfoWidgets(QObject *obj) {

    SensorInfoWidget *sensorInfoWidget = static_cast<SensorInfoWidget *>(obj);
    if (!sensorInfoWidget) {
      return;
    }
    m_sensorInfoWidgets.removeAll(sensorInfoWidget);
    m_project->setClean(false);
  }


  /**
   * @brief Removes pointers to deleted TargetInfoWidget objects.
   */
  void Directory::cleanupTargetInfoWidgets(QObject *obj) {

    TargetInfoWidget *targetInfoWidget = static_cast<TargetInfoWidget *>(obj);
    if (!targetInfoWidget) {
      return;
    }
    m_targetInfoWidgets.removeAll(targetInfoWidget);
    m_project->setClean(false);
  }


  /**
   * @brief Removes pointers to deleted TemplateEditorWidget objects.
   */
  void Directory::cleanupTemplateEditorWidgets(QObject *obj) {

    TemplateEditorWidget *templateEditorWidget = static_cast<TemplateEditorWidget *>(obj);
    if (!templateEditorWidget) {
      return;
    }

    m_templateEditorWidgets.removeAll(templateEditorWidget);
    m_project->setClean(false);
  }


  /**
   * @brief  Adds a new Project object to the list of recent projects if it has not
   * already been added.
   * @param project A pointer to the Project to add.
   */
  void Directory::updateRecentProjects(Project *project) {
    m_recentProjects.insert( 0, project->projectRoot() );
  }


  /**
   * @brief Gets the Project for this directory.
   * @return @b (Project *) Returns a pointer to the Project.
   */
  Project *Directory::project() const {
    return m_project;
  }


  /**
   * @brief Returns a list of all the control network views for this directory.
   * @return @b QList<CnetEditorView *> A pointer list of all the CnetEditorWidget objects.
   */
  QList<CnetEditorView *> Directory::cnetEditorViews() {
    QList<CnetEditorView *> results;

    foreach (CnetEditorView *widget, m_cnetEditorViewWidgets) {
      results.append(widget);
    }

    return results;
  }


  /**
   * @brief Accessor for the list of CubeDnViews currently available.
   * @return @b QList<CubeDnView *> The list CubeDnView objects.
   */
  QList<CubeDnView *> Directory::cubeDnViews() {
    QList<CubeDnView *> results;

    foreach (CubeDnView *widget, m_cubeDnViewWidgets) {
      results.append(widget);
    }

    return results;
  }


  /**
   * @brief Accessor for the list of MatrixSceneWidgets currently available.
   * @return @b QList<MatrixSceneWidget *> The list of MatrixSceneWidget objects.
   */
  QList<MatrixSceneWidget *> Directory::matrixViews() {
    QList<MatrixSceneWidget *> results;

    foreach (MatrixSceneWidget *widget, m_matrixViewWidgets) {
      results.append(widget);
    }

    return results;
  }


  /**
   * @brief Accessor for the list of SensorInfoWidgets currently available.
   * @return QList<SensorInfoWidget *> The list of SensorInfoWidget objects.
   */
  QList<SensorInfoWidget *> Directory::sensorInfoViews() {
    QList<SensorInfoWidget *> results;

    foreach (SensorInfoWidget *widget, m_sensorInfoWidgets) {
      results.append(widget);
    }

    return results;
  }


  /**
   * @brief Accessor for the list of TargetInfoWidgets currently available.
   * @return @b QList<TargetInfoWidget *> The list of TargetInfoWidget objects.
   */
  QList<TargetInfoWidget *> Directory::targetInfoViews() {
    QList<TargetInfoWidget *> results;

    foreach (TargetInfoWidget *widget, m_targetInfoWidgets) {
      results.append(widget);
    }

    return results;
  }


  /**
   * @brief Accessor for the list of TemplateEditorWidgets currently available.
   * @return @b QList<TemplateEditorWidget *> The list of TemplateEditorWidget objects.
   */
  QList<TemplateEditorWidget *> Directory::templateEditorViews() {
    QList<TemplateEditorWidget *> results;

    foreach (TemplateEditorWidget *widget, m_templateEditorWidgets) {
      results.append(widget);
    }

    return results;
  }


  /**
   * @brief Accessor for the list of Footprint2DViews currently available.
   * @return QList<Footprint2DView *> The list of MosaicSceneWidget objects.
   */
  QList<Footprint2DView *> Directory::footprint2DViews() {
    QList<Footprint2DView *> results;

    foreach (Footprint2DView *view, m_footprint2DViewWidgets) {
      results.append(view);
    }

    return results;
  }


  /**
   * @brief Accessor for the list of ImageFileListWidgets currently available.
   * @return QList<ImageFileListWidget *> The list of ImageFileListWidgets.
   */
  QList<ImageFileListWidget *> Directory::imageFileListViews() {
    QList<ImageFileListWidget *> results;

    foreach (ImageFileListWidget *widget, m_fileListWidgets) {
      results.append(widget);
    }

    return results;
  }

  /**
   * @brief Gets the ControlPointEditWidget associated with the Directory.
   * @return @b (ControlPointEditWidget *) Returns a pointer to the ControlPointEditWidget.
   */
  ControlPointEditView *Directory::controlPointEditView() {

    return m_controlPointEditViewWidget;
  }

/*
  ChipViewportsWidget *Directory::controlPointChipViewports() {

    return m_chipViewports;
  }
*/

  /**
   * @brief Gets the ControlNetEditor associated with this the Directory.
   * @return @b (ControlNetEditor *) Returns a pointer to the ControlNetEditor.
   */
//ControlNetEditor *Directory::controlNetEditor() {
//  return m_cnetEditor;
//}


  /**
   * @brief Returns a list of progress bars associated with this Directory.
   * @return @b QList<QProgressBar *>
   */
  QList<QProgressBar *> Directory::progressBars() {
    QList<QProgressBar *> result;
    return result;
  }


  /**
   * @brief Displays a Warning
   * @param text The text to be displayed as a warning.
   */
  void Directory::showWarning(QString text) {
    m_warningTreeWidget->showWarning(text);
    emit newWarning();
  }


  /**
   * @brief Creates an Action to redo the last action.
   * @return @b (QAction *) Returns an action pointer to redo the last action.
   */
  QAction *Directory::redoAction() {
    return project()->undoStack()->createRedoAction(this);
  }


  /**
   * @brief Creates an Action to undo the last action.
   * @return @b (QAction *) Returns an action pointer to undo the last action.
   */
  QAction *Directory::undoAction() {
    return project()->undoStack()->createUndoAction(this);
  }


  /**
   * @brief Loads the Directory from an XML file.
   * @param xmlReader  The reader that takes in and parses the XML file.
   */
  void Directory::load(XmlStackedHandlerReader *xmlReader) {
    xmlReader->pushContentHandler( new XmlHandler(this) );
  }


  /**
   * @brief Save the directory to an XML file.
   * @param stream  The XML stream writer
   * @param newProjectRoot The FileName of the project this Directory is attached to.
   *
   * @internal
   *   @history 2016-11-07 Ian Humphrey - Restored saving of footprints (footprint2view).
   *                           References #4486.
   */
  void Directory::save(QXmlStreamWriter &stream, FileName newProjectRoot) const {
    stream.writeStartElement("directory");

    if ( !m_fileListWidgets.isEmpty() ) {
      stream.writeStartElement("fileListWidgets");

      foreach (ImageFileListWidget *fileListWidget, m_fileListWidgets) {
        fileListWidget->save(stream, project(), newProjectRoot);
      }

      stream.writeEndElement();
    }

    // Save footprints
    if ( !m_footprint2DViewWidgets.isEmpty() ) {
      stream.writeStartElement("footprintViews");

      foreach (Footprint2DView *footprint2DViewWidget, m_footprint2DViewWidgets) {
        footprint2DViewWidget->save(stream, project(), newProjectRoot);
      }

      stream.writeEndElement();
    }

    // Save cubeDnViews
    if ( !m_cubeDnViewWidgets.isEmpty() ) {
      stream.writeStartElement("cubeDnViews");

      foreach (CubeDnView *cubeDnView, m_cubeDnViewWidgets) {
        cubeDnView->save(stream, project(), newProjectRoot);
      }

      stream.writeEndElement();
    }

        // Save cnetEditorViews
    if ( !m_cnetEditorViewWidgets.isEmpty() ) {
      stream.writeStartElement("cnetEditorViews");

      foreach (CnetEditorView *cnetEditorWidget, m_cnetEditorViewWidgets) {
        cnetEditorWidget->save(stream, project(), newProjectRoot);
      }

      stream.writeEndElement();
    }


    stream.writeEndElement();
  }


  /**
   * @brief This function sets the Directory pointer for the Directory::XmlHandler class
   * @param directory The new directory we are setting XmlHandler's member variable to.
   */
  Directory::XmlHandler::XmlHandler(Directory *directory) {
    m_directory = directory;
  }


  /**
   * @brief The Destructor for Directory::XmlHandler
   */
  Directory::XmlHandler::~XmlHandler() {
  }


  /**
   * @brief The XML reader invokes this method at the start of every element in the
   * XML document.  This method expects <footprint2DView/> and <imageFileList/>
   * elements.
   * A quick example using this function:
   *     startElement("xsl","stylesheet","xsl:stylesheet",attributes)
   *
   * @param namespaceURI The Uniform Resource Identifier of the element's namespace
   * @param localName The local name string
   * @param qName The XML qualified string (or empty, if QNames are not available).
   * @param atts The XML attributes attached to each element
   * @return @b bool  Returns True signalling to the reader the start of a valid XML element.  If
   * False is returned, something bad happened.
   *
   */
  bool Directory::XmlHandler::startElement(const QString &namespaceURI, const QString &localName,
                                           const QString &qName, const QXmlAttributes &atts) {
    bool result = XmlStackedHandler::startElement(namespaceURI, localName, qName, atts);
    if (result) {
      QString viewObjectName;
      if (localName == "footprint2DView") {
        viewObjectName = atts.value("objectName");
        m_directory->addFootprint2DView(viewObjectName)->load(reader());
      }
      else if (localName == "imageFileList") {
        viewObjectName = atts.value("objectName");
        m_directory->addImageFileListView(viewObjectName)->load(reader());
      }
      else if (localName == "cubeDnView") {
        viewObjectName = atts.value("objectName");
        m_directory->addCubeDnView(viewObjectName)->load(reader(), m_directory->project());
      }
      else if (localName == "cnetEditorView") {
        viewObjectName = atts.value("objectName");
        QString id = atts.value("id");
        m_directory->addCnetEditorView(m_directory->project()->control(id), viewObjectName);
      }
    }

    return result;
  }


  /**
   * @brief Reformat actionPairings to be user friendly for use in menus.
   *
   * actionPairings is:
   *    Widget A ->
   *      Action 1
   *      Action 2
   *      Action 3
   *    Widget B ->
   *      Action 1
   *      Action 3
   *      NULL
   *      Action 4
   *    ...
   *
   * We convert this into a list of actions, that when added to a menu, looks like:
   *   Action 1 -> Widget A
   *               Widget B
   *   Action 2 on Widget A
   *   Action 3 -> Widget A
   *               Widget B
   *   ----------------------
   *   Action 4 on Widget B
   *
   * The NULL separators aren't 100% yet, but work a good part of the time.
   *
   * This works by doing a data transformation and then using the resulting data structures
   *   to populate the menu.
   *
   * actionPairings is transformed into:
   *   restructuredData:
   *     Action 1 -> (Widget A, QAction *)
   *                 (Widget B, QAction *)
   *     Action 2 -> (Widget A, QAction *)
   *     Action 3 -> (Widget A, QAction *)
   *                 (Widget B, QAction *)
   *     Action 4 -> (Widget B, QAction *)
   *
   *   and
   *
   *   sortedActionTexts - A list of unique (if not empty) strings:
   *     "Action 1"
   *     "Action 2"
   *     "Action 3"
   *     ""
   *     "Action 4"
   *
   * This transformation is done by looping linearly through actionPairings and for each action in
   *   the pairings we add to the restructured data and append the action's text to
   *   sortedActionTexts.
   *
   * We loop through sortedActionTexts and populate the menu based based on the current (sorted)
   *   action text. If the action text is NULL (we saw a separator in the input), we add a NULL
   *   (separator) to the resulting list of actions. If it isn't NULL, we create a menu or utilize
   *   the action directly depending on if there are multiple actions with the same text.
   *
   * @param actionPairings A list of action pairings.
   * @return @b QList<QAction *> A list of actions that can be added to a menu.
   *
   */
  QList<QAction *> Directory::restructureActions(
      QList< QPair< QString, QList<QAction *> > > actionPairings) {
    QList<QAction *> results;

    QStringList sortedActionTexts;

    // This is a map from the Action Text to the actions and their widget titles
    QMap< QString, QList< QPair<QString, QAction *> > > restructuredData;

    QPair< QString, QList<QAction *> > singleWidgetPairing;
    foreach (singleWidgetPairing, actionPairings) {
      QString widgetTitle = singleWidgetPairing.first;
      QList<QAction *> widgetActions = singleWidgetPairing.second;

      foreach (QAction *widgetAction, widgetActions) {
        if (widgetAction) {
          QString actionText = widgetAction->text();

          restructuredData[actionText].append( qMakePair(widgetTitle, widgetAction) );

          if ( !sortedActionTexts.contains(actionText) ) {
            sortedActionTexts.append(actionText);
          }
        }
        else {
          // Add separator
          if ( !sortedActionTexts.isEmpty() && !sortedActionTexts.last().isEmpty() ) {
            sortedActionTexts.append("");
          }
        }
      }
    }

    if ( sortedActionTexts.count() && sortedActionTexts.last().isEmpty() ) {
      sortedActionTexts.removeLast();
    }

    foreach (QString actionText, sortedActionTexts) {
      if ( actionText.isEmpty() ) {
        results.append(NULL);
      }
      else {
        // We know this list isn't empty because we always appended to the value when we
        //   accessed a particular key.
        QList< QPair<QString, QAction *> > actions = restructuredData[actionText];

        if (actions.count() == 1) {
          QAction *finalAct = actions.first().second;
          QString widgetTitle = actions.first().first;

          finalAct->setText( tr("%1 on %2").arg(actionText).arg(widgetTitle) );
          results.append(finalAct);
        }
        else {
          QAction *menuAct = new QAction(actionText, NULL);

          QMenu *menu = new QMenu;
          menuAct->setMenu(menu);

          QList<QAction *> actionsInsideMenu;

          QPair<QString, QAction *> widgetTitleAndAction;
          foreach (widgetTitleAndAction, actions) {
            QString widgetTitle = widgetTitleAndAction.first;
            QAction *action = widgetTitleAndAction.second;

            action->setText(widgetTitle);
            actionsInsideMenu.append(action);
          }

          qSort(actionsInsideMenu.begin(), actionsInsideMenu.end(), &actionTextLessThan);

          QAction *allAct = new QAction(tr("All"), NULL);

          foreach (QAction *actionInMenu, actionsInsideMenu) {
            connect( allAct, SIGNAL( triggered() ),
                     actionInMenu, SIGNAL( triggered() ) );
            menu->addAction(actionInMenu);
          }

          menu->addSeparator();
          menu->addAction(allAct);

          results.append(menuAct);
        }
      }
    }

    return results;
  }


  /**
   * @brief This is for determining the ordering of the descriptive text of
   * for the actions.
   * @param lhs  The first QAction argument.
   * @param rhs  The second QAction argument.
   * @return @b bool Returns True if the text for the lhs QAction is less than
   * the text for the rhs QAction.  Returns False otherwise.
   */
  bool Directory::actionTextLessThan(QAction *lhs, QAction *rhs) {
    return lhs->text().localeAwareCompare( rhs->text() ) < 0;

  }


  /**
   * @brief Updates the SIGNAL/SLOT connections for the cotrol net editor.
   */
  void Directory::updateControlNetEditConnections() {
#if 0
    if (m_controlPointEditView && m_footprint2DViewWidgets.size() == 1) {
      connect(m_footprint2DViewWidgets.at(0), SIGNAL(controlPointSelected(ControlPoint *)),
              m_controlPointEdit, SLOT(loadControlPoint(ControlPoint *)));
      connect(m_cnetEditor, SIGNAL(controlPointCreated(ControlPoint *)),
              m_controlPointEditWidget, SLOT(setEditPoint(ControlPoint *)));

      // MosaicControlTool->MosaicSceneWidget->ControlNetEditor
      connect( m_footprint2DViewWidgets.at(0), SIGNAL( deleteControlPoint(QString) ),
               m_cnetEditor, SLOT( deleteControlPoint(QString) ) );
      // ControlNetEditor->MosaicSceneWidget->MosaicControlTool
      connect( m_cnetEditor, SIGNAL( controlPointDeleted() ),
               m_footprint2DViewWidgets.at(0), SIGNAL( controlPointDeleted() ) );


      // TODO Figure out which footprint view has the "active" cnet.
      //qDebug() << "\t\tMos items: " << m_footprint2DViewWidgets.at(0);
      connect(m_controlPointEditWidget, SIGNAL(controlPointChanged(QString)),
              m_footprint2DViewWidgets.at(0), SIGNAL(controlPointChanged(QString)));
    }
#endif
  }


  /**
   * Slot that is connected from a left mouse button operation on views
   *
   * @param controlPoint (ControlPoint *) The control point selected from view for editing
   * @param serialNumber (QString) The serial number of Cube that was used to select control point
   *                     from the CubeDnView.  This parameter will be empty if control point was
   *                     selected from Footprint2DView.
   *
   */
  void Directory::modifyControlPoint(ControlPoint *controlPoint, QString serialNumber) {

    if (controlPoint) {
      if (!controlPointEditView()) {
        if (!addControlPointEditView()) {
          return;
        }
      }
      m_editPointId = controlPoint->GetId();
      emit redrawMeasures();

      controlPointEditView()->controlPointEditWidget()->setEditPoint(controlPoint, serialNumber);
    }
  }


  /**
   * Slot that is connected from a middle mouse button operation on views
   *
   * @param controlPoint (ControlPoint *) The control point selected from view for editing
   *
   */
  void Directory::deleteControlPoint(ControlPoint *controlPoint) {

    if (controlPoint) {
      if (!controlPointEditView()) {
        if (!addControlPointEditView()) {
          return;
        }
      }
      m_editPointId = controlPoint->GetId();

      //  Update views with point to be deleted shown as current edit point
      emit redrawMeasures();

      controlPointEditView()->controlPointEditWidget()->deletePoint(controlPoint);
    }
  }


  /**
   * Slot that is connected from a right mouse button operation on views
   *
   * @param latitude (double) Latitude location where the control point was created
   * @param longitude (double) Longitude location where the control point was created
   * @param cube (Cube *) The Cube in the CubeDnView that was used to select location for new control
   *                     point.  This parameter will be empty if control point was selected from
   *                     Footprint2DView.
   * @param isGroundSource (bool) Indicates whether the Cube in the CubeDnView that was used to select
   *                     location for new control point is a ground source.  This parameter will be
   *                     empty if control point was selected from Footprint2DView.
   *
   */
  void Directory::createControlPoint(double latitude, double longitude, Cube *cube,
                                     bool isGroundSource) {

    if (!controlPointEditView()) {
      if (!addControlPointEditView()) {
        return;
      }
    }
    controlPointEditView()->controlPointEditWidget()->createControlPoint(
        latitude, longitude, cube, isGroundSource);

    m_editPointId = controlPointEditView()->controlPointEditWidget()->editPointId();
  }


  /**
   * Autosave for control net.  The control net is auto saved to the same directory as the input
   * net.  It is saved to controlNetFilename.net.bak.
   *
   */
  void Directory::makeBackupActiveControl() {

    project()->activeControl()->controlNet()->Write(project()->activeControl()->fileName()+".bak");
  }


  /**
   * Return the current control point id loaded in the ControlPointEditWidget
   *
   * @return @b QString Id of the control point loaded in the ControlPointEditWidget
   */
  QString Directory::editPointId() {
    return m_editPointId;
  }
}<|MERGE_RESOLUTION|>--- conflicted
+++ resolved
@@ -446,7 +446,7 @@
     importMenu->addAction(m_importControlNetWorkOrder->clone() );
     importMenu->addAction(m_importImagesWorkOrder->clone() );
     importMenu->addAction(m_importShapesWorkOrder->clone() );
-    
+
     QMenu *importTemplateMenu = importMenu->addMenu("&Import Templates");
     importTemplateMenu->addAction(m_importMapTemplateWorkOrder->clone() );
     importTemplateMenu->addAction(m_importRegistrationTemplateWorkOrder->clone() );
@@ -930,11 +930,7 @@
 
     connect( result, SIGNAL( destroyed(QObject *) ),
              this, SLOT( cleanupMatrixViewWidgets(QObject *) ) );
-<<<<<<< HEAD
-             
-=======
-
->>>>>>> a77b761c
+
     m_matrixViewWidgets.append(result);
 
     result->setWindowTitle( tr("Matrix View %1").arg( m_matrixViewWidgets.count() ) );
@@ -955,11 +951,7 @@
 
     connect( result, SIGNAL( destroyed(QObject *) ),
              this, SLOT( cleanupTargetInfoWidgets(QObject *) ) );
-<<<<<<< HEAD
-             
-=======
-
->>>>>>> a77b761c
+
     m_targetInfoWidgets.append(result);
 
     result->setWindowTitle( tr("%1").arg(target->displayProperties()->displayName() ) );
@@ -980,11 +972,7 @@
 
     connect( result, SIGNAL( destroyed(QObject *) ),
              this, SLOT( cleanupTemplateEditorWidgets(QObject *) ) );
-<<<<<<< HEAD
-             
-=======
-
->>>>>>> a77b761c
+
     m_templateEditorWidgets.append(result);
 
     result->setWindowTitle( tr("%1").arg( FileName(currentTemplate->fileName()).name() ) );
@@ -1027,11 +1015,7 @@
 
     connect( result, SIGNAL( destroyed(QObject *) ),
              this, SLOT( cleanupFileListWidgets(QObject *) ) );
-<<<<<<< HEAD
-             
-=======
-
->>>>>>> a77b761c
+
     m_fileListWidgets.append(result);
 
     result->setWindowTitle( tr("File List %1").arg( m_fileListWidgets.count() ) );
