/**
 * @file
 * $Revision: 1.19 $
 * $Date: 2010/03/22 19:44:53 $
 *
 *   Unless noted otherwise, the portions of Isis written by the USGS are
 *   public domain. See individual third-party library and package descriptions
 *   for intellectual property information, user agreements, and related
 *   information.
 *
 *   Although Isis has been used by the USGS, no warranty, expressed or
 *   implied, is made by the USGS as to the accuracy and functioning of such
 *   software and related material nor shall the fact of distribution
 *   constitute any such warranty, and no responsibility is assumed by the
 *   USGS in connection therewith.
 *
 *   For additional information, launch
 *   $ISISROOT/doc//documents/Disclaimers/Disclaimers.html
 *   in a browser or see the Privacy &amp; Disclaimers page on the Isis website,
 *   http://isis.astrogeology.usgs.gov, and the USGS privacy and disclaimers on
 *   http://www.usgs.gov/privacy.html.
 */
#include "JigsawWorkOrder.h"

#include <QtDebug>

#include <QDialog>
#include <QDockWidget>
#include <QFileDialog>
#include <QInputDialog>
#include <QMessageBox>

#include "Control.h"
#include "Directory.h"
#include "JigsawDialog.h"
<<<<<<< HEAD
=======
#include "JigsawSetupDialog.h"
>>>>>>> 6132911b
#include "Project.h"

namespace Isis {

  /**
   * @brief Constructs a JigsawWorkOrder.
   *
   * This creates a work order to run bundle adjustments. Note that right now,
   * the design implemented means that this work order finishes after a JigsawDialog
   * is shown. This work order is synchronous and not undoable. Note is is synchronous
   * in that it simply displays a dialog. The actual bundle adjust is threaded.
   *
   * @see JigsawDialog
   *
   * @param project The Project that we are going to Bundle Adjust
   *
   */
  JigsawWorkOrder::JigsawWorkOrder(Project *project) :
      WorkOrder(project) {
    // This work order is synchronous and not undoable
    m_isUndoable = false;
    QAction::setText(tr("&Bundle Adjustment..."));
    QUndoCommand::setText("&Bundle Adjustment...");
    QString hoverText = "Runs a bundle adjustment. ";
    hoverText += "You must import a control net and images before you can run a bundle adjustment.";
    QAction::setToolTip(hoverText);
  }


  /**
   * @brief Copy constructor.
   *
   * Copies the state of another JigsawWorkOrder.
   */
  JigsawWorkOrder::JigsawWorkOrder(const JigsawWorkOrder &other) :
      WorkOrder(other) {
    m_bundleSettings = other.m_bundleSettings;
  }


  /**
   * Destructor
   */
  JigsawWorkOrder::~JigsawWorkOrder() {
  }


  /**
   * This method clones the JigsawViewWorkOrder
   *
   * @return JigsawWorkOrder* Returns a clone of the JigsawWorkOrder
   */
  JigsawWorkOrder *JigsawWorkOrder::clone() const {
    return new JigsawWorkOrder(*this);
  }


  /**
   * This check is used by Directory::supportedActions(DataType data).
   *
   * @return bool True if the number of project controls and the number of project images
   *         is greater than 0.
   */
  bool JigsawWorkOrder::isExecutable() {
    return (project()->controls().size() > 0 && project()->images().size() > 0);
  }


  /**
   * If WorkOrder:setupExecution() returns true, this creates a setup dialog.
   *
   * When the setup is successful (i.e. the user does not cancel the dialog), this work order
   * will be read to execute.
   *
   * @return bool Returns True if setup dialog for the bundle adjustment is successful.
   */
<<<<<<< HEAD
  bool JigsawWorkOrder::execute() {
    bool success = WorkOrder::execute();
/*
    if (success) {
        JigsawDialog* bundledlg = new JigsawDialog(project());
        bundledlg->setAttribute(Qt::WA_DeleteOnClose);
        bundledlg->show();
//      QUndoCommand::setText(tr("&Bundle Adjustment")
//          .arg(controlList().first()->displayProperties()->displayName()));
    }
*/
    if (success) {
//      QDockWidget* dock = new QDockWidget();
//      dock->setMinimumWidth(525);
//      dock->setMinimumHeight(325);
//      dock->setAllowedAreas(Qt::LeftDockWidgetArea | Qt::RightDockWidgetArea);
      JigsawDialog* bundledlg = new JigsawDialog(project());
      bundledlg->setAttribute(Qt::WA_DeleteOnClose);
      bundledlg->show();
//      dock->setWidget(bundledlg);
//      dock->show();
    }

=======
  bool JigsawWorkOrder::setupExecution() {
    bool success = WorkOrder::setupExecution();

    if (success) {
      // Create a blocking setup dialog initially and check to make sure we get valid info
      JigsawSetupDialog setup(project());
      if (setup.exec() == QDialog::Accepted) {
        m_bundleSettings = setup.bundleSettings();
        if (setup.selectedControl()) {
          setInternalData(QStringList(setup.selectedControl()->id()));
        }
        // This else should not happen, the work order should be disabled if there are no controls.
        else {
          QString msg = "Cannot run a bundle adjustment without a selected control network.";
          QMessageBox::critical(qobject_cast<QWidget *>(parent()), "Error", msg);
          success = false;
        }
      }
      else {
        success = false;
      }
    }


>>>>>>> 6132911b
    return success;
  }


 /**
  * This method returns true if other depends on a JigsawWorkOrder
  *
  * @param order the WorkOrder we want to check for dependancies
  *
  * @return bool True if WorkOrder depends on a JigsawWorkOrder
  *
  */
  bool JigsawWorkOrder::dependsOn(WorkOrder *other) const {
    // depend on types of ourselves.
    return dynamic_cast<JigsawWorkOrder *>(other);
  }


  /**
   * Executes the work order by creating a jigsaw dialog that allows the user to run or re-setup
   * the settings for a bundle adjustment.
   *
   * @see WorkOrder::execute()
   */
  void JigsawWorkOrder::execute() {
    // Get the selected control and bundle settings and give them to the JigsawDialog for now.
    Control *selectedControl = project()->control(internalData().first());
    JigsawDialog *runDialog = new JigsawDialog(project(), m_bundleSettings, selectedControl);
    runDialog->setAttribute(Qt::WA_DeleteOnClose);
    runDialog->show();
  }
}<|MERGE_RESOLUTION|>--- conflicted
+++ resolved
@@ -33,10 +33,7 @@
 #include "Control.h"
 #include "Directory.h"
 #include "JigsawDialog.h"
-<<<<<<< HEAD
-=======
 #include "JigsawSetupDialog.h"
->>>>>>> 6132911b
 #include "Project.h"
 
 namespace Isis {
@@ -113,31 +110,6 @@
    *
    * @return bool Returns True if setup dialog for the bundle adjustment is successful.
    */
-<<<<<<< HEAD
-  bool JigsawWorkOrder::execute() {
-    bool success = WorkOrder::execute();
-/*
-    if (success) {
-        JigsawDialog* bundledlg = new JigsawDialog(project());
-        bundledlg->setAttribute(Qt::WA_DeleteOnClose);
-        bundledlg->show();
-//      QUndoCommand::setText(tr("&Bundle Adjustment")
-//          .arg(controlList().first()->displayProperties()->displayName()));
-    }
-*/
-    if (success) {
-//      QDockWidget* dock = new QDockWidget();
-//      dock->setMinimumWidth(525);
-//      dock->setMinimumHeight(325);
-//      dock->setAllowedAreas(Qt::LeftDockWidgetArea | Qt::RightDockWidgetArea);
-      JigsawDialog* bundledlg = new JigsawDialog(project());
-      bundledlg->setAttribute(Qt::WA_DeleteOnClose);
-      bundledlg->show();
-//      dock->setWidget(bundledlg);
-//      dock->show();
-    }
-
-=======
   bool JigsawWorkOrder::setupExecution() {
     bool success = WorkOrder::setupExecution();
 
@@ -162,7 +134,6 @@
     }
 
 
->>>>>>> 6132911b
     return success;
   }
 
