#include "JigsawSetupDialog.h"

#include <vector>

#include <QDebug>
#include <QIdentityProxyModel>
#include <QMessageBox>
#include <QPushButton>
#include <QSortFilterProxyModel>
#include <QStandardItemModel>
#include <QItemSelection>

#include "BundleSolutionInfo.h"
#include "BundleSettings.h"
#include "BundleTargetBody.h"
#include "Control.h"
#include "IString.h"
#include "MaximumLikelihoodWFunctions.h"
#include "Project.h"
#include "ProjectItem.h"
#include "ProjectItemProxyModel.h"
#include "SpecialPixel.h"
#include "SortFilterProxyModel.h"
#include "ui_JigsawSetupDialog.h"

namespace Isis {

  JigsawSetupDialog::JigsawSetupDialog(Project *project, bool useLastSettings, bool readOnly,
                                       QWidget *parent) : QDialog(parent),
                                       m_ui(new Ui::JigsawSetupDialog) {
    //
    // Note: When the ui is set up, all initializations to enabled/disabled
    // are taken care of. Also connections between some widgets will be taken
    // care of in the ui setup.

    // For example:
    //   pointRadiusSigmaCheckBox is connected to pointRadiusSigmaLineEdit
    //   outlierRejectionCheckBox is connected
    //       to outlierRejectionMultiplierLabel and outlierRejectionMultiplierLineEdit
    //
    // These connections and settings can be found in the JigsawSetupDialog.ui file
    // created by QtDesigner and may be edited by opening the ui file in QtDesigner.
    //
    // More complex connections such as the relationship between positionSolveOption and
    // spkDegree are handled in this file by the on_widgetName_signal methods.
    m_ui->setupUi(this);

    m_project = project;

    m_ui->JigsawSetup->setCurrentIndex(0);

    if (readOnly) {
      makeReadOnly();
    }



    //connect( m_project->directory()->model(), SIGNAL(selectionChanged(QList<ProjectItem *> &)),
    //         this, SLOT(on_projectItemSelectionChanged(const QList<ProjectItem *> &) ) );

    // initializations for general tab

    // fill control net combo box from project
    for (int i = 0; i < project->controls().size(); i++) {
      ControlList* conlist = project->controls().at(i);
      for (int j = 0; j < conlist->size(); j++) {
        Control *control = conlist->at(j);

        QVariant v = qVariantFromValue((void*)control);

        m_ui->inputControlNetCombo->addItem(control->displayProperties()->displayName(), v);
      }
    }
    // add control nets from bundle solutions, if any
    int numBundles = project->bundleSolutionInfo().size();
    for (int i = 0; i < numBundles; i++) {
      Control *bundleControl = project->bundleSolutionInfo().at(i)->control();

      QVariant v = qVariantFromValue((void*)bundleControl);

      m_ui->inputControlNetCombo->addItem(bundleControl->displayProperties()->displayName(), v);
    }

    // initialize default output control network filename
    FileName fname = m_ui->inputControlNetCombo->currentText();
    m_ui->outputControlNetLineEdit->setText(fname.baseName() + "-out.net");

    QList<BundleSolutionInfo *> bundleSolutionInfo = m_project->bundleSolutionInfo();
    if (useLastSettings && bundleSolutionInfo.size() > 0) {
     BundleSettingsQsp lastBundleSettings = (bundleSolutionInfo.last())->bundleSettings();
     // Retrieve the control net name used in the last bundle adjustment.
     // Note that this returns a fully specified path and filename, while the cnet combo box
     // only stores file names.
     selectControl(bundleSolutionInfo.last()->inputControlNetFileName());
     fillFromSettings(lastBundleSettings);
    }

    // Update setup dialog with settings from any active (current) settings in jigsaw dialog.

    // initializations for observation solve settings tab

    createObservationSolveSettingsTreeView();
    m_ui->spkSolveDegreeSpinBox->setValue(-1);

    QStringList tableHeaders;
    tableHeaders << "coefficients" << "a priori sigma" << "units";
    m_ui->positionAprioriSigmaTable->setHorizontalHeaderLabels(tableHeaders);

    m_ui->positionAprioriSigmaTable->setColumnWidth(0, fontMetrics().width(tableHeaders.at(0)));
    m_ui->positionAprioriSigmaTable->setColumnWidth(1, fontMetrics().width(tableHeaders.at(1)));
    m_ui->positionAprioriSigmaTable->setColumnWidth(2, fontMetrics().width(tableHeaders.at(2)));

    m_ui->pointingAprioriSigmaTable->setHorizontalHeaderLabels(tableHeaders);

    // initializations for target body tab

    // fill target combo box from project
    for (int i = 0; i < project->targetBodies().size(); i++) {
      TargetBodyQsp target = project->targetBodies().at(i);

      QVariant v = qVariantFromValue((void*)target.data());

      QString name = target->displayProperties()->displayName();

      if (name == "MOON")
        m_ui->targetBodyComboBox->addItem(QIcon(FileName(
                  "$base/icons/weather-clear-night.png").expanded()), name, v);
      else if (name == "Enceladus")
        m_ui->targetBodyComboBox->addItem(QIcon(FileName(
                  "$base/icons/nasa_enceladus.png").expanded()), name, v);
      else if (name == "Mars")
        m_ui->targetBodyComboBox->addItem(QIcon(FileName(
                  "$base/icons/nasa_mars.png").expanded()), name, v);
      else if (name == "Titan")
        m_ui->targetBodyComboBox->addItem(QIcon(FileName(
                  "$base/icons/nasa_titan.png").expanded()), name, v);
      else
        m_ui->targetBodyComboBox->addItem(QIcon(FileName(
                  "$base/icons/weather-clear-night.png").expanded()), name, v);
    }

    m_ui->radiiButtonGroup->setId(m_ui->noneRadiiRadioButton,0);
    m_ui->radiiButtonGroup->setId(m_ui->triaxialRadiiRadioButton,1);
    m_ui->radiiButtonGroup->setId(m_ui->meanRadiusRadioButton,2);
    m_ui->noneRadiiRadioButton->setChecked(true);

    // validators for target body entries...
    QDoubleValidator *sigmaValidator = new QDoubleValidator(0.0, 1.0e+4, 8, this);
    sigmaValidator->setNotation(QDoubleValidator::ScientificNotation);

    // right ascension valid range is from 0 to 360 degrees
    QDoubleValidator *raValidator = new QDoubleValidator(0.0, 360.0, 8, this);
    raValidator->setNotation(QDoubleValidator::StandardNotation);
    m_ui->rightAscensionLineEdit->setValidator(raValidator);
    m_ui->rightAscensionSigmaLineEdit->setValidator(sigmaValidator);

    m_ui->rightAscensionVelocityLineEdit->setValidator(raValidator);
    m_ui->rightAscensionVelocitySigmaLineEdit->setValidator(sigmaValidator);

    // declination valid range is from -90 to +90 degrees
    QDoubleValidator *decValidator = new QDoubleValidator(-90.0, 90.0, 8,
                                                          m_ui->declinationLineEdit);
    decValidator->setNotation(QDoubleValidator::StandardNotation);
    m_ui->declinationLineEdit->setValidator(decValidator);
    m_ui->declinationSigmaLineEdit->setValidator(sigmaValidator);

    m_ui->declinationVelocityLineEdit->setValidator(new QDoubleValidator(0.0, 1.0e+10, 8,
                                                    m_ui->declinationVelocityLineEdit));
    m_ui->declinationVelocitySigmaLineEdit->setValidator(sigmaValidator);

    m_ui->primeMeridianOffsetLineEdit->setValidator(raValidator);
    m_ui->primeMeridianOffsetSigmaLineEdit->setValidator(sigmaValidator);

    // spin rate valid for non-negative values
    m_ui->spinRateLineEdit->setValidator(new QDoubleValidator(0.0, 1.0e+10, 8,
                                                              m_ui->spinRateLineEdit));
    m_ui->spinRateSigmaLineEdit->setValidator(sigmaValidator);

    m_ui->aRadiusLineEdit->setValidator(new QDoubleValidator(0.0, 1.0e+10, 8,
                                                             m_ui->aRadiusLineEdit));
    m_ui->aRadiusSigmaLineEdit->setValidator(sigmaValidator);

    m_ui->bRadiusLineEdit->setValidator(new QDoubleValidator(0.0, 1.0e+10, 8,
                                                             m_ui->bRadiusLineEdit));
    m_ui->bRadiusSigmaLineEdit->setValidator(sigmaValidator);

    m_ui->cRadiusLineEdit->setValidator(new QDoubleValidator(0.0, 1.0e+10, 8,
                                                             m_ui->cRadiusLineEdit));
    m_ui->cRadiusSigmaLineEdit->setValidator(sigmaValidator);

    m_ui->meanRadiusLineEdit->setValidator(new QDoubleValidator(0.0, 1.0e+10, 8,
                                                                m_ui->meanRadiusLineEdit));
    m_ui->meanRadiusSigmaLineEdit->setValidator(sigmaValidator);



    // jigsaw run setup general tab validation
    // global apriori point sigmas
    m_ui->pointLatitudeSigmaLineEdit->setValidator(new QDoubleValidator(1.0e-10, 1.0e+10, 8, this));
    m_ui->pointLongitudeSigmaLineEdit->setValidator(new QDoubleValidator(1.0e-10, 1.0e+10, 8,this));
    m_ui->pointRadiusSigmaLineEdit->setValidator(new QDoubleValidator(1.0e-10, 1.0e+10, 8, this));

    // outlier rejection
    m_ui->outlierRejectionMultiplierLineEdit->setValidator(
                                                  new QDoubleValidator(1.0e-10, 1.0e+10, 8, this));
    m_ui->maximumLikelihoodModel1QuantileLineEdit->setValidator(
                                                  new QDoubleValidator(1.0e-10, 1.0, 8, this));
    m_ui->maximumLikelihoodModel2QuantileLineEdit->setValidator(
                                                  new QDoubleValidator(1.0e-10, 1.0, 8, this));
    m_ui->maximumLikelihoodModel3QuantileLineEdit->setValidator(
                                                  new QDoubleValidator(1.0e-10, 1.0, 8, this));

    // convergence criteria
    m_ui->sigma0ThresholdLineEdit->setValidator(new QDoubleValidator(1.0e-10, 1.0e+10, 8, this));
    m_ui->maximumIterationsLineEdit->setValidator(new QIntValidator(1, 10000, this));



    // signals for target body tab
//    connect(m_ui->radiiButtonGroup, SIGNAL(buttonClicked(int)),
//            this, SLOT(on_radiiGroupClicked(int)));
    connect(m_ui->radiiButtonGroup, SIGNAL(buttonClicked(int)),
            this, SLOT(on_radiiButtonGroupClicked(int)));
    connect(m_ui->aRadiusLineEdit, SIGNAL(textChanged(QString)), SLOT(slotTextChanged(QString)));
    connect(m_ui->aRadiusLineEdit, SIGNAL(returnPressed()), SLOT(checkIsValid()));
    connect(m_ui->aRadiusLineEdit, SIGNAL(editingFinished()), SLOT(checkIsValid()));
    connect(m_ui->aRadiusLineEdit, SIGNAL(textChanged(QString)), SLOT(on_aRadiusLineEdit_textChanged(QString)));
  }



  JigsawSetupDialog::~JigsawSetupDialog() {
    // delete/null m_ui since we did "new" this pointers in the constructor
    if (m_ui) {
      delete m_ui;
    }
    m_ui = NULL;
    // do not delete/null m_project since we didn't "new" this pointer
  }


  void JigsawSetupDialog::on_pointRadiusSigmaCheckBox_toggled(bool checked) {
    m_ui->pointRadiusSigmaLineEdit->setEnabled(checked);
  }

//  m_ui->positionComboBox has been removed from the general tab, it is planned to be moved to 
//  the obs solve settings tab. This function will be commented out until it is added back.
//   void JigsawSetupDialog::on_positionComboBox_currentIndexChanged(int index) {

//     // indices:
//     // 0 = none, 1 = position, 2 = velocity, 3 = acceleration, 4 = all
//     bool solvePosition                  = (bool) (index > 0);
//     bool solveVelocity                  = (bool) (index > 1);
//     bool solveAcceleration              = (bool) (index > 2);
// //    bool solveAllPolynomialCoefficients = (bool) (index > 3);

//     m_ui->hermiteSplineCheckBox->setEnabled(solvePosition);
//     m_ui->positionSigmaLabel->setEnabled(solvePosition);
//     m_ui->positionSigmaLineEdit->setEnabled(solvePosition);
//     m_ui->positionSigmaUnitsLabel->setEnabled(solvePosition);

//     m_ui->velocitySigmaLabel->setEnabled(solveVelocity);
//     m_ui->velocitySigmaLineEdit->setEnabled(solveVelocity);
//     m_ui->velocitySigmaUnitsLabel->setEnabled(solveVelocity);

//     m_ui->accelerationSigmaLabel->setEnabled(solveAcceleration);
//     m_ui->accelerationSigmaLineEdit->setEnabled(solveAcceleration);
//     m_ui->accelerationSigmaUnitsLabel->setEnabled(solveAcceleration);

// //    m_ui->spkDegreeLabel->setEnabled(solveAllPolynomialCoefficients);
// //    m_ui->spkDegreeSpinBox->setEnabled(solveAllPolynomialCoefficients);
// //    m_ui->spkSolveDegreeLabel->setEnabled(solveAllPolynomialCoefficients);
// //    m_ui->spkSolveDegreeSpinBox->setEnabled(solveAllPolynomialCoefficients);

//   }

//  m_ui->pointingComboBox has been removed from the general tab, it is planned to be moved to 
//  the obs solve settings tab. This function will be commented out until it is added back.
//   void JigsawSetupDialog::on_pointingComboBox_currentIndexChanged(int index) {

//     // indices:
//     // 0 = angles, 1 = none, 2 = velocity, 3 = acceleration, 4 = all
//     bool solveAngles                    = (bool) (index == 0 || index > 1);
//     bool solveAngularVelocity           = (bool) (index > 1);
//     bool solveAngularAcceleration       = (bool) (index > 2);
// //    bool solveAllPolynomialCoefficients = (bool) (index > 3);

//     m_ui->twistCheckBox->setEnabled(solveAngles);
//     m_ui->fitOverPointingCheckBox->setEnabled(solveAngles);

// //    m_ui->ckDegreeLabel->setEnabled(solveAllPolynomialCoefficients);
// //    m_ui->ckDegreeSpinBox->setEnabled(solveAllPolynomialCoefficients);
// //    m_ui->ckSolveDegreeSpinBox->setEnabled(solveAllPolynomialCoefficients);
// //    m_ui->ckSolveDegreeLabel->setEnabled(solveAllPolynomialCoefficients);

//     m_ui->pointingAnglesSigmaLabel->setEnabled(solveAngles);
//     m_ui->pointingAnglesSigmaLineEdit->setEnabled(solveAngles);
//     m_ui->pointingAnglesSigmaUnitsLabel->setEnabled(solveAngles);

//     m_ui->pointingAngularVelocitySigmaLabel->setEnabled(solveAngularVelocity);
//     m_ui->pointingAngularVelocitySigmaLineEdit->setEnabled(solveAngularVelocity);
//     m_ui->pointingAngularVelocitySigmaUnitsLabel->setEnabled(solveAngularVelocity);

//     m_ui->pointingAngularAccelerationSigmaLabel->setEnabled(solveAngularAcceleration);
//     m_ui->pointingAngularAccelerationSigmaLineEdit->setEnabled(solveAngularAcceleration);
//     m_ui->pointingAngularAccelerationSigmaUnitsLabel->setEnabled(solveAngularAcceleration);

//   }


  void JigsawSetupDialog::on_maximumLikelihoodModel1ComboBox_currentIndexChanged(int index) {

    bool model1Selected = (bool) (index > 0);

    // lock/unlock current tier's quantile and next tier's model
    m_ui->maximumLikelihoodModel1QuantileLineEdit->setEnabled(model1Selected);
    m_ui->maximumLikelihoodModel2Label->setEnabled(model1Selected);
    m_ui->maximumLikelihoodModel2ComboBox->setEnabled(model1Selected);
    m_ui->maximumLikelihoodModel2QuantileLineEdit->setEnabled(
                                            m_ui->maximumLikelihoodModel2ComboBox->currentIndex());

    // when setting "NONE", set remaining max likelihood options to false  
    if (!model1Selected) {
      m_ui->maximumLikelihoodModel2QuantileLineEdit->setEnabled(false);
      m_ui->maximumLikelihoodModel3QuantileLineEdit->setEnabled(false);
      m_ui->maximumLikelihoodModel3Label->setEnabled(false);
      m_ui->maximumLikelihoodModel3ComboBox->setEnabled(false);
    }

    on_maximumLikelihoodModel1QuantileLineEdit_textChanged("");
    on_maximumLikelihoodModel2QuantileLineEdit_textChanged("");
    on_maximumLikelihoodModel3QuantileLineEdit_textChanged("");

    // sigma and max likelihood options are exclusive
    m_ui->outlierRejectionCheckBox->setEnabled(!model1Selected);
  }


  void JigsawSetupDialog::on_maximumLikelihoodModel2ComboBox_currentIndexChanged(int index) {

    bool model2Selected = (bool)(index > 0);

    // lock/unlock current tier's quantile and next tier's model
    m_ui->maximumLikelihoodModel2QuantileLineEdit->setEnabled(model2Selected);
    m_ui->maximumLikelihoodModel3Label->setEnabled(model2Selected);
    m_ui->maximumLikelihoodModel3ComboBox->setEnabled(model2Selected);
    m_ui->maximumLikelihoodModel3QuantileLineEdit->setEnabled(
                                            m_ui->maximumLikelihoodModel3ComboBox->currentIndex());

    // when setting "NONE", set remaining max likelihood options to false  
    if (!model2Selected) {
      m_ui->maximumLikelihoodModel3QuantileLineEdit->setEnabled(false);
    }

    on_maximumLikelihoodModel2QuantileLineEdit_textChanged("");
    on_maximumLikelihoodModel3QuantileLineEdit_textChanged("");
  }


  void JigsawSetupDialog::on_maximumLikelihoodModel3ComboBox_currentIndexChanged(int index) {

    bool model3Selected = (bool)(index > 0);

    m_ui->maximumLikelihoodModel3QuantileLineEdit->setEnabled(model3Selected);
    on_maximumLikelihoodModel3QuantileLineEdit_textChanged("");

  }


  void JigsawSetupDialog::on_outlierRejectionCheckBox_stateChanged(int arg1) {

    on_outlierRejectionMultiplierLineEdit_textChanged("");
    m_ui->outlierRejectionMultiplierLineEdit->setEnabled(arg1);

    // sigma and maxlikelihood options are exclusive
    m_ui->maxLikelihoodEstimationLabel->setEnabled(!arg1);
    m_ui->maximumLikelihoodModel1ComboBox->setEnabled(!arg1);
    m_ui->maximumLikelihoodModel1Label->setEnabled(!arg1);
  }


  void JigsawSetupDialog::fillFromSettings(const BundleSettingsQsp settings) {

    BundleObservationSolveSettings observationSolveSettings = settings->observationSolveSettings(0);

    // general tab
    m_ui->observationModeCheckBox->setChecked(settings->solveObservationMode());
    m_ui->pointRadiusSigmaCheckBox->setChecked(settings->solveRadius());
    // m_ui->updateCubeLabelCheckBox->setChecked(settings->updateCubeLabel());
    m_ui->errorPropagationCheckBox->setChecked(settings->errorPropagation());
    m_ui->outlierRejectionCheckBox->setChecked(settings->outlierRejection());
    m_ui->outlierRejectionMultiplierLineEdit->setText(toString(settings->outlierRejectionMultiplier()));
    m_ui->sigma0ThresholdLineEdit->setText(toString(settings->convergenceCriteriaThreshold()));
    m_ui->maximumIterationsLineEdit->setText(toString(settings->convergenceCriteriaMaximumIterations()));


    // m_ui->positionComboBox->setCurrentIndex(observationSolveSettings.instrumentPositionSolveOption());
    m_ui->hermiteSplineCheckBox->setChecked(observationSolveSettings.solvePositionOverHermite());
    m_ui->spkDegreeSpinBox->setValue(observationSolveSettings.spkDegree());
    m_ui->spkSolveDegreeSpinBox->setValue(observationSolveSettings.spkSolveDegree());


    int pointingOption = observationSolveSettings.instrumentPointingSolveOption();
    if (pointingOption == 0) {
      pointingOption = 1;
    }
    if (pointingOption == 1) {
      pointingOption = 0;
    }

    if ( pointingOption > 0 ) {
      m_ui->twistCheckBox->setEnabled(true);
    }
    else {
      m_ui->twistCheckBox->setEnabled(true);
    }

    // m_ui->pointingComboBox->setCurrentIndex(pointingOption);
//    m_ui->pointingComboBox->setCurrentIndex(observationSolveSettings.instrumentPointingSolveOption());


    m_ui->twistCheckBox->setChecked(observationSolveSettings.solveTwist());
    m_ui->fitOverPointingCheckBox->setChecked(observationSolveSettings.solvePolyOverPointing());
    m_ui->ckDegreeSpinBox->setValue(observationSolveSettings.ckDegree());
    m_ui->ckSolveDegreeSpinBox->setValue(observationSolveSettings.ckSolveDegree());

    // weighting tab
    if ( !IsNullPixel(settings->globalLatitudeAprioriSigma()) ) {
      m_ui->pointLatitudeSigmaLineEdit->setText(toString(settings->globalLatitudeAprioriSigma()));
      m_ui->pointLatitudeSigmaLineEdit->setModified(true);
    }
    if ( !IsNullPixel(settings->globalLongitudeAprioriSigma()) ) {
      m_ui->pointLongitudeSigmaLineEdit->setText(toString(settings->globalLongitudeAprioriSigma()));
      m_ui->pointLongitudeSigmaLineEdit->setModified(true);
    }
    if ( !IsNullPixel(settings->globalRadiusAprioriSigma()) ) {
      m_ui->pointRadiusSigmaLineEdit->setText(toString(settings->globalRadiusAprioriSigma()));
      m_ui->pointRadiusSigmaLineEdit->setModified(true);

    }

    QList<double> aprioriPositionSigmas = observationSolveSettings.aprioriPositionSigmas();

    if ( aprioriPositionSigmas.size() > 0 && !IsNullPixel(aprioriPositionSigmas[0]) ) {
      m_ui->positionSigmaLineEdit->setText(toString(aprioriPositionSigmas[0]));
      m_ui->positionSigmaLineEdit->setModified(true);
    }

    if ( aprioriPositionSigmas.size() > 1 && !IsNullPixel(aprioriPositionSigmas[1]) ) {
      m_ui->velocitySigmaLineEdit->setText(toString(aprioriPositionSigmas[1]));
      m_ui->velocitySigmaLineEdit->setModified(true);
    }

    if ( aprioriPositionSigmas.size() > 2 && !IsNullPixel(aprioriPositionSigmas[2]) ) {
      m_ui->accelerationSigmaLineEdit->setText(toString(aprioriPositionSigmas[2]));
      m_ui->accelerationSigmaLineEdit->setModified(true);
    }

    QList<double> aprioriPointingSigmas = observationSolveSettings.aprioriPointingSigmas();

    if ( aprioriPointingSigmas.size() > 0 && !IsNullPixel(aprioriPointingSigmas[0]) ) {
      m_ui->pointingAnglesSigmaLineEdit->setText(toString(aprioriPointingSigmas[0]));
      m_ui->pointingAnglesSigmaLineEdit->setModified(true);
    }

    if ( aprioriPointingSigmas.size() > 1 && !IsNullPixel(aprioriPointingSigmas[1]) ) {
      m_ui->pointingAngularVelocitySigmaLineEdit->setText(toString(aprioriPointingSigmas[1]));
      m_ui->pointingAngularVelocitySigmaLineEdit->setModified(true);
    }

    if ( aprioriPointingSigmas.size() > 2 && !IsNullPixel(aprioriPointingSigmas[2]) ) {
      m_ui->pointingAngularAccelerationSigmaLineEdit->setText(toString(aprioriPointingSigmas[2]));
      m_ui->pointingAngularAccelerationSigmaLineEdit->setModified(true);
    }

    // maximum liklihood tab

    // self-calibration tab

    // target body tab

    update();

  }


  BundleSettingsQsp JigsawSetupDialog::bundleSettings() {

    BundleSettingsQsp settings = BundleSettingsQsp(new BundleSettings);
    settings->setValidateNetwork(true);

    // solve options
    double latitudeSigma  = -1.0;
    double longitudeSigma = -1.0;
    double radiusSigma    = -1.0;
    if (m_ui->pointLatitudeSigmaLineEdit->isModified()) {
      latitudeSigma = m_ui->pointLatitudeSigmaLineEdit->text().toDouble();
    }
    if (m_ui->pointLongitudeSigmaLineEdit->isModified()) {
      longitudeSigma = m_ui->pointLongitudeSigmaLineEdit->text().toDouble();
    }
    if (m_ui->pointRadiusSigmaLineEdit->isModified()) {
      radiusSigma = m_ui->pointRadiusSigmaLineEdit->text().toDouble();
    }
    settings->setSolveOptions(m_ui->observationModeCheckBox->isChecked(),
                              false,
                              // m_ui->updateCubeLabelCheckBox->isChecked(),
                              m_ui->errorPropagationCheckBox->isChecked(),
                              m_ui->pointRadiusSigmaCheckBox->isChecked(),
                              latitudeSigma,
                              longitudeSigma,
                              radiusSigma);
    settings->setOutlierRejection(m_ui->outlierRejectionCheckBox->isChecked(),
                                  m_ui->outlierRejectionMultiplierLineEdit->text().toDouble());




    QList<BundleObservationSolveSettings> observationSolveSettingsList;
    BundleObservationSolveSettings observationSolveSettings;

    // pointing settings
    double anglesSigma              = -1.0;
    double angularVelocitySigma     = -1.0;
    double angularAccelerationSigma = -1.0;

    if (m_ui->pointingAnglesSigmaLineEdit->isModified()) {
      anglesSigma = m_ui->pointingAnglesSigmaLineEdit->text().toDouble();
    }
    if (m_ui->pointingAngularVelocitySigmaLineEdit->isModified()) {
      angularVelocitySigma = m_ui->pointingAngularVelocitySigmaLineEdit->text().toDouble();
    }
    if (m_ui->pointingAngularAccelerationSigmaLineEdit->isModified()) {
      angularAccelerationSigma = m_ui->pointingAngularAccelerationSigmaLineEdit->text().toDouble();
    }
    observationSolveSettings.setInstrumentPointingSettings(
        BundleObservationSolveSettings::stringToInstrumentPointingSolveOption("ANGLES"),
        // BundleObservationSolveSettings::stringToInstrumentPointingSolveOption(m_ui->pointingComboBox->currentText()),
        m_ui->twistCheckBox->isChecked(),
        m_ui->ckDegreeSpinBox->text().toInt(),
        m_ui->ckSolveDegreeSpinBox->text().toInt(),
        m_ui->fitOverPointingCheckBox->isChecked(),
        anglesSigma, angularVelocitySigma, angularAccelerationSigma);

    // position option
    double positionSigma     = -1.0;
    double velocitySigma     = -1.0;
    double accelerationSigma = -1.0;
    if (m_ui->positionSigmaLineEdit->isModified()) {
      positionSigma = m_ui->positionSigmaLineEdit->text().toDouble();
    }
    if (m_ui->velocitySigmaLineEdit->isModified()) {
      velocitySigma = m_ui->velocitySigmaLineEdit->text().toDouble();
    }
    if (m_ui->accelerationSigmaLineEdit->isModified()) {
      accelerationSigma = m_ui->accelerationSigmaLineEdit->text().toDouble();
    }
    observationSolveSettings.setInstrumentPositionSettings(
        BundleObservationSolveSettings::stringToInstrumentPositionSolveOption("NONE"),
        // BundleObservationSolveSettings::stringToInstrumentPositionSolveOption(m_ui->positionComboBox->currentText()),
        m_ui->spkDegreeSpinBox->text().toInt(),
        m_ui->spkSolveDegreeSpinBox->text().toInt(),
        m_ui->hermiteSplineCheckBox->isChecked(),
        positionSigma, velocitySigma, accelerationSigma);

    observationSolveSettingsList.append(observationSolveSettings);
    settings->setObservationSolveOptions(observationSolveSettingsList);
    // convergence criteria
    settings->setConvergenceCriteria(BundleSettings::Sigma0,
                                     m_ui->sigma0ThresholdLineEdit->text().toDouble(),
                                     m_ui->maximumIterationsLineEdit->text().toInt()); // TODO: change this to give user a choice between sigma0 and param corrections???

    // max likelihood estimation
    if (m_ui->maximumLikelihoodModel1ComboBox->currentText().compare("NONE") != 0) {
      // if model1 is not "NONE", add to the models list with its quantile
      settings->addMaximumLikelihoodEstimatorModel(
          MaximumLikelihoodWFunctions::stringToModel(
              m_ui->maximumLikelihoodModel1ComboBox->currentText()),
          m_ui->maximumLikelihoodModel1QuantileLineEdit->text().toDouble());

      if (m_ui->maximumLikelihoodModel2ComboBox->currentText().compare("NONE") != 0) {
        // if model2 is not "NONE", add to the models list with its quantile
        settings->addMaximumLikelihoodEstimatorModel(
            MaximumLikelihoodWFunctions::stringToModel(
                m_ui->maximumLikelihoodModel2ComboBox->currentText()),
            m_ui->maximumLikelihoodModel2QuantileLineEdit->text().toDouble());

        if (m_ui->maximumLikelihoodModel3ComboBox->currentText().compare("NONE") != 0) {
          // if model3 is not "NONE", add to the models list with its quantile
          settings->addMaximumLikelihoodEstimatorModel(
              MaximumLikelihoodWFunctions::stringToModel(
                  m_ui->maximumLikelihoodModel3ComboBox->currentText()),
              m_ui->maximumLikelihoodModel3QuantileLineEdit->text().toDouble());
        }
      }
    }
    // target body
    // ensure user entered something to adjust
    if (m_ui->poleRaCheckBox->isChecked()              ||
        m_ui->poleRaVelocityCheckBox->isChecked()      ||
        m_ui->poleDecCheckBox->isChecked()             ||
        m_ui->poleDecVelocityCheckBox->isChecked()     ||
        m_ui->primeMeridianOffsetCheckBox->isChecked() ||
        m_ui->spinRateCheckBox->isChecked()            ||
        !m_ui->noneRadiiRadioButton->isChecked()) {

      // create BundleTargetBody utility object
      BundleTargetBodyQsp bundleTargetBody = BundleTargetBodyQsp(new BundleTargetBody);

      int radiiOption = 0;
      if (m_ui->meanRadiusRadioButton->isChecked())
        radiiOption = 1;
      else if (m_ui->triaxialRadiiRadioButton->isChecked())
        radiiOption = 2;

      std::set<int> targetParameterSolveCodes;
      if (m_ui->poleRaCheckBox->isChecked())
        targetParameterSolveCodes.insert(BundleTargetBody::PoleRA);
      if (m_ui->poleRaVelocityCheckBox->isChecked())
        targetParameterSolveCodes.insert(BundleTargetBody::VelocityPoleRA);
      if (m_ui->poleDecCheckBox->isChecked())
        targetParameterSolveCodes.insert(BundleTargetBody::PoleDec);
      if (m_ui->poleDecVelocityCheckBox->isChecked())
        targetParameterSolveCodes.insert(BundleTargetBody::VelocityPoleDec);
      if (m_ui->primeMeridianOffsetCheckBox->isChecked())
        targetParameterSolveCodes.insert(BundleTargetBody::PM);
      if (m_ui->spinRateCheckBox->isChecked())
        targetParameterSolveCodes.insert(BundleTargetBody::VelocityPM);
      if (m_ui->triaxialRadiiRadioButton->isChecked()) {
        targetParameterSolveCodes.insert(BundleTargetBody::TriaxialRadiusA);
        targetParameterSolveCodes.insert(BundleTargetBody::TriaxialRadiusB);
        targetParameterSolveCodes.insert(BundleTargetBody::TriaxialRadiusC);
      }
      else if (m_ui->meanRadiusRadioButton->isChecked())
        targetParameterSolveCodes.insert(BundleTargetBody::MeanRadius);

      double poleRASigma              = -1.0;
      double poleRAVelocitySigma      = -1.0;
//    double poleRAAccelerationSigma  = -1.0;
      double poleDecSigma             = -1.0;
      double poleDecVelocitySigma     = -1.0;
//    double poleDecAccelerationSigma = -1.0;
      double pmSigma                  = -1.0;
      double pmVelocitySigma          = -1.0;
//    double pmAccelerationSigma      = -1.0;
      double aRadiusSigma             = 0.0;
      double bRadiusSigma             = 0.0;
      double cRadiusSigma             = 0.0;
      double meanRadiusSigma          = 0.0;

      if (m_ui->rightAscensionSigmaLineEdit->isModified())
        poleRASigma = m_ui->rightAscensionSigmaLineEdit->text().toDouble();
      if (m_ui->rightAscensionVelocityLineEdit->isModified())
        poleRAVelocitySigma = m_ui->rightAscensionVelocityLineEdit->text().toDouble();
//    if (m_ui->rightAscensionAccelerationLineEdit->isModified())
//      poleRAAccelerationSigma = m_ui->rightAscensionAccelerationLineEdit->text().toDouble();
      if (m_ui->declinationSigmaLineEdit->isModified())
        poleDecSigma = m_ui->declinationSigmaLineEdit->text().toDouble();
      if (m_ui->declinationVelocitySigmaLineEdit->isModified())
        poleDecVelocitySigma = m_ui->declinationVelocitySigmaLineEdit->text().toDouble();
//    if (m_ui->declinationAccelerationSigmaLineEdit->isModified())
//      poleDecAccelerationSigma = m_ui->declinationAccelerationSigmaLineEdit->text().toDouble();
      if (m_ui->primeMeridianOffsetSigmaLineEdit->isModified())
        pmSigma = m_ui->primeMeridianOffsetSigmaLineEdit->text().toDouble();
      if (m_ui->spinRateSigmaLineEdit->isModified())
        pmVelocitySigma = m_ui->spinRateSigmaLineEdit->text().toDouble();
//    if (m_ui->pmAccelerationSigmaLineEdit->isModified())
//      pmAccelerationSigma = m_ui->pmAccelerationSigmaLineEdit->text().toDouble();
      if (m_ui->aRadiusSigmaLineEdit->isModified())
        aRadiusSigma = m_ui->aRadiusSigmaLineEdit->text().toDouble();
      if (m_ui->bRadiusSigmaLineEdit->isModified())
        bRadiusSigma = m_ui->bRadiusSigmaLineEdit->text().toDouble();
      if (m_ui->cRadiusSigmaLineEdit->isModified())
        cRadiusSigma = m_ui->cRadiusSigmaLineEdit->text().toDouble();
      if (m_ui->meanRadiusSigmaLineEdit->isModified())
        meanRadiusSigma = m_ui->meanRadiusSigmaLineEdit->text().toDouble();

      bundleTargetBody->setSolveSettings(targetParameterSolveCodes,
           Angle(m_ui->rightAscensionLineEdit->text().toDouble(), Angle::Degrees),
           Angle(poleRASigma, Angle::Degrees),
           Angle(m_ui->rightAscensionVelocityLineEdit->text().toDouble(), Angle::Degrees),
           Angle(poleRAVelocitySigma, Angle::Degrees),
           Angle(m_ui->declinationLineEdit->text().toDouble(), Angle::Degrees),
           Angle(poleDecSigma, Angle::Degrees),
           Angle(m_ui->declinationVelocityLineEdit->text().toDouble(), Angle::Degrees),
           Angle(poleDecVelocitySigma, Angle::Degrees),
           Angle(m_ui->primeMeridianOffsetLineEdit->text().toDouble(), Angle::Degrees),
           Angle(pmSigma, Angle::Degrees),
           Angle(m_ui->spinRateLineEdit->text().toDouble(), Angle::Degrees),
           Angle(pmVelocitySigma, Angle::Degrees),
           (BundleTargetBody::TargetRadiiSolveMethod)radiiOption,
           Distance(m_ui->aRadiusLineEdit->text().toDouble(), Distance::Kilometers),
           Distance(aRadiusSigma, Distance::Meters),
           Distance(m_ui->bRadiusLineEdit->text().toDouble(), Distance::Kilometers),
           Distance(bRadiusSigma, Distance::Meters),
           Distance(m_ui->cRadiusLineEdit->text().toDouble(), Distance::Kilometers),
           Distance(cRadiusSigma, Distance::Meters),
           Distance(m_ui->meanRadiusLineEdit->text().toDouble(), Distance::Kilometers),
           Distance(meanRadiusSigma, Distance::Meters));

      settings->setBundleTargetBody(bundleTargetBody);
    }

     // output options
//???     settings->setOutputFilePrefix("");

    return settings;
  }


  /**
   * Loads the passed bundle settings into the setup dialog. This is used by JigsawDialog to
   * load its current settings when not using the last (most recent) bundle settings in the project.
   *
   * @param const BundleSettingsQsp settings Shared pointer to the settings to load up.
   */
  void JigsawSetupDialog::loadSettings(const BundleSettingsQsp settings) {
    fillFromSettings(settings);
  }


  /**
   * Selects a control in the control network combo box by trying to find an item with the
   * matching name. If the name is found in the combo box, the box's index is set to that
   * found control network index. If the name is not found and the box is not empty, the
   * current index is set to 0 (the first item). If the name is not found and the box is
   * empty, the index is set to -1 (see Qt).
   *
   * @param const QString &controlName The name of the control to try to find in the combo box.
   */
  void JigsawSetupDialog::selectControl(const QString &controlName) {
    QComboBox &cnetBox = *(m_ui->inputControlNetCombo);
    int foundControlIndex = cnetBox.findText(FileName(controlName).name());
    // We did not find it, so we need to see if the combo box is empty or not.
    if (foundControlIndex == -1) {
      if (cnetBox.count() == 0) {
       cnetBox.setCurrentIndex(-1);
      }
      // If it is not empty, just set the current index to the first item.
      else {
        cnetBox.setCurrentIndex(0);
      }
    }
    // Otherwise, set the current index to the found control net index.
    else {
      cnetBox.setCurrentIndex(foundControlIndex);
    }
  }


  Control *JigsawSetupDialog::selectedControl() {

      int nIndex = m_ui->inputControlNetCombo->currentIndex();
      Control *selectedControl
                   = (Control *)(m_ui->inputControlNetCombo->itemData(nIndex).value< void * >());
      return selectedControl;

  }


  QString JigsawSetupDialog::selectedControlName() {
    return QString(m_ui->inputControlNetCombo->currentText());
  }


  QString JigsawSetupDialog::outputControlName() {
    return QString(m_ui->outputControlNetLineEdit->text());
  }


  void JigsawSetupDialog::makeReadOnly() {
    m_ui->inputControlNetCombo->setEnabled(false);
    m_ui->observationModeCheckBox->setEnabled(false);
    m_ui->pointRadiusSigmaCheckBox->setEnabled(false);
    // m_ui->updateCubeLabelCheckBox->setEnabled(false);
    m_ui->errorPropagationCheckBox->setEnabled(false);
    m_ui->outlierRejectionCheckBox->setEnabled(false);
    m_ui->outlierRejectionMultiplierLineEdit->setEnabled(false);
    m_ui->sigma0ThresholdLineEdit->setEnabled(false);
    m_ui->maximumIterationsLineEdit->setEnabled(false);
    // m_ui->positionComboBox->setEnabled(false);
    m_ui->hermiteSplineCheckBox->setEnabled(false);
    m_ui->spkDegreeSpinBox->setEnabled(false);
    m_ui->spkSolveDegreeSpinBox->setEnabled(false);
    m_ui->twistCheckBox->setEnabled(false);
    // m_ui->pointingComboBox->setEnabled(false);
    m_ui->fitOverPointingCheckBox->setEnabled(false);
    m_ui->ckDegreeSpinBox->setEnabled(false);
    m_ui->ckSolveDegreeSpinBox->setEnabled(false);

    // weighting tab
    m_ui->pointLatitudeSigmaLineEdit->setEnabled(false);
    m_ui->pointLongitudeSigmaLineEdit->setEnabled(false);
    m_ui->pointRadiusSigmaLineEdit->setEnabled(false);
    m_ui->positionSigmaLineEdit->setEnabled(false);
    m_ui->velocitySigmaLineEdit->setEnabled(false);
    m_ui->accelerationSigmaLineEdit->setEnabled(false);
    m_ui->pointingAnglesSigmaLineEdit->setEnabled(false);
    m_ui->pointingAngularVelocitySigmaLineEdit->setEnabled(false);
    m_ui->pointingAngularAccelerationSigmaLineEdit->setEnabled(false);

    // maximum liklihood tab

    // self-calibration tab

    // target body tab
    m_ui->targetBodyComboBox->setEnabled(false);
    m_ui->poleRaCheckBox->setEnabled(false);
    m_ui->rightAscensionLineEdit->setEnabled(false);
    m_ui->rightAscensionSigmaLineEdit->setEnabled(false);
    m_ui->rightAscensionVelocityLineEdit->setEnabled(false);
    m_ui->rightAscensionVelocitySigmaLineEdit->setEnabled(false);
    m_ui->poleDecCheckBox->setEnabled(false);
    m_ui->declinationLineEdit->setEnabled(false);
    m_ui->declinationSigmaLineEdit->setEnabled(false);
    m_ui->declinationVelocityLineEdit->setEnabled(false);
    m_ui->declinationVelocitySigmaLineEdit->setEnabled(false);
    m_ui->primeMeridianOffsetCheckBox->setEnabled(false);
    m_ui->primeMeridianOffsetLineEdit->setEnabled(false);
    m_ui->primeMeridianOffsetSigmaLineEdit->setEnabled(false);
    m_ui->spinRateCheckBox->setEnabled(false);
    m_ui->spinRateLineEdit->setEnabled(false);
    m_ui->spinRateSigmaLineEdit->setEnabled(false);
    m_ui->radiiGroupBox->setEnabled(false);
    m_ui->aRadiusLineEdit->setEnabled(false);
    m_ui->aRadiusSigmaLineEdit->setEnabled(false);
    m_ui->bRadiusLineEdit->setEnabled(false);
    m_ui->bRadiusSigmaLineEdit->setEnabled(false);
    m_ui->cRadiusLineEdit->setEnabled(false);
    m_ui->cRadiusSigmaLineEdit->setEnabled(false);
    m_ui->meanRadiusLineEdit->setEnabled(false);
    m_ui->meanRadiusSigmaLineEdit->setEnabled(false);

    update();
  }


  void Isis::JigsawSetupDialog::on_poleRaCheckBox_stateChanged(int arg1) {
    if (arg1) {
      m_ui->rightAscensionLineEdit->setEnabled(true);
      m_ui->rightAscensionSigmaLineEdit->setEnabled(true);
    }
    else {
      m_ui->rightAscensionLineEdit->setEnabled(false);
      m_ui->rightAscensionSigmaLineEdit->setEnabled(false);
    }

    update();
  }


  void Isis::JigsawSetupDialog::on_poleRaVelocityCheckBox_stateChanged(int arg1) {
    if (arg1) {
      m_ui->rightAscensionVelocityLineEdit->setEnabled(true);
      m_ui->rightAscensionVelocitySigmaLineEdit->setEnabled(true);
    }
    else {
      m_ui->rightAscensionVelocityLineEdit->setEnabled(false);
      m_ui->rightAscensionVelocitySigmaLineEdit->setEnabled(false);
    }

    update();
  }


  void Isis::JigsawSetupDialog::on_poleDecCheckBox_stateChanged(int arg1) {
    if (arg1) {
      m_ui->declinationLineEdit->setEnabled(true);
      m_ui->declinationSigmaLineEdit->setEnabled(true);
    }
    else {
      m_ui->declinationLineEdit->setEnabled(false);
      m_ui->declinationSigmaLineEdit->setEnabled(false);
    }

    update();
  }


  void Isis::JigsawSetupDialog::on_poleDecVelocityCheckBox_stateChanged(int arg1) {
    if (arg1) {
      m_ui->declinationVelocityLineEdit->setEnabled(true);
      m_ui->declinationVelocitySigmaLineEdit->setEnabled(true);
    }
    else {
      m_ui->declinationVelocityLineEdit->setEnabled(false);
      m_ui->declinationVelocitySigmaLineEdit->setEnabled(false);
    }

    update();
  }


  void Isis::JigsawSetupDialog::on_spinRateCheckBox_stateChanged(int arg1) {
    if (arg1) {
      m_ui->spinRateLineEdit->setEnabled(true);
      m_ui->spinRateSigmaLineEdit->setEnabled(true);
    }
    else {
      m_ui->spinRateLineEdit->setEnabled(false);
      m_ui->spinRateSigmaLineEdit->setEnabled(false);
    }

    update();
  }


  void Isis::JigsawSetupDialog::on_primeMeridianOffsetCheckBox_stateChanged(int arg1) {
    if (arg1) {
      m_ui->primeMeridianOffsetLineEdit->setEnabled(true);
      m_ui->primeMeridianOffsetSigmaLineEdit->setEnabled(true);
    }
    else {
      m_ui->primeMeridianOffsetLineEdit->setEnabled(false);
      m_ui->primeMeridianOffsetSigmaLineEdit->setEnabled(false);
    }

    update();
  }


  void Isis::JigsawSetupDialog::on_radiiButtonGroupClicked(int arg1) {

    if (arg1 == 0) {
      m_ui->aRadiusLabel->setEnabled(false);
      m_ui->aRadiusLineEdit->setEnabled(false);
      m_ui->aRadiusSigmaLineEdit->setEnabled(false);
      m_ui->bRadiusLabel->setEnabled(false);
      m_ui->bRadiusLineEdit->setEnabled(false);
      m_ui->bRadiusSigmaLineEdit->setEnabled(false);
      m_ui->cRadiusLabel->setEnabled(false);
      m_ui->cRadiusLineEdit->setEnabled(false);
      m_ui->cRadiusSigmaLineEdit->setEnabled(false);
      m_ui->meanRadiusLineEdit->setEnabled(false);
      m_ui->meanRadiusSigmaLineEdit->setEnabled(false);

      // if we're not solving for target body triaxial radii or mean radius, we CAN solve for point
      // radii so we ensure the point radius checkbox under the general settings tab is enabled
      m_ui->pointRadiusSigmaCheckBox->setEnabled(true);
    }
    else if (arg1 == 1) {
      m_ui->aRadiusLabel->setEnabled(true);
      m_ui->aRadiusLineEdit->setEnabled(true);
      m_ui->aRadiusSigmaLineEdit->setEnabled(true);
      m_ui->bRadiusLabel->setEnabled(true);
      m_ui->bRadiusLineEdit->setEnabled(true);
      m_ui->bRadiusSigmaLineEdit->setEnabled(true);
      m_ui->cRadiusLabel->setEnabled(true);
      m_ui->cRadiusLineEdit->setEnabled(true);
      m_ui->cRadiusSigmaLineEdit->setEnabled(true);
      m_ui->meanRadiusLineEdit->setEnabled(false);
      m_ui->meanRadiusSigmaLineEdit->setEnabled(false);

      // if we're solving for target body mean radius, we can't solve for point radii
      // so we uncheck and disable the point radius checkbox under the general settings tab
      // and remind the user
      m_ui->pointRadiusSigmaCheckBox->setChecked(false);
      m_ui->pointRadiusSigmaCheckBox->setEnabled(false);

      QMessageBox *msgBox = new QMessageBox(QMessageBox::Information, "Triaxial Radii Reminder!",
                  "Individual point radii and target body triaxial radii can't be solved for"
                  " simultaneously so we've unchecked and disabled the Radius checkbox under the"
                  " General Settings tab.", QMessageBox::Ok, this);
      msgBox->exec();
    }
    else if (arg1 == 2) {
      m_ui->aRadiusLabel->setEnabled(false);
      m_ui->aRadiusLineEdit->setEnabled(false);
      m_ui->aRadiusSigmaLineEdit->setEnabled(false);
      m_ui->bRadiusLabel->setEnabled(false);
      m_ui->bRadiusLineEdit->setEnabled(false);
      m_ui->bRadiusSigmaLineEdit->setEnabled(false);
      m_ui->cRadiusLabel->setEnabled(false);
      m_ui->cRadiusLineEdit->setEnabled(false);
      m_ui->cRadiusSigmaLineEdit->setEnabled(false);
      m_ui->meanRadiusLineEdit->setEnabled(true);
      m_ui->meanRadiusSigmaLineEdit->setEnabled((true));

      // if we're solving for target body triaxial radii, we can't solve for point radii
      // so we uncheck and disable the point radius checkbox under the general settings tab
      // and remind the user
      m_ui->pointRadiusSigmaCheckBox->setChecked(false);
      m_ui->pointRadiusSigmaCheckBox->setEnabled(false);

      QMessageBox *msgBox = new QMessageBox(QMessageBox::Information, "Mean Radius Reminder!",
                  "Individual point radii and target body mean radius can't be solved for"
                  " simultaneously so we've unchecked and disabled the Radius checkbox under the"
                  " General Settings tab.", QMessageBox::Ok, this);
      msgBox->exec();
    }

    update();
  }


  void Isis::JigsawSetupDialog::checkIsValid() {
    if (!m_ui->aRadiusSigmaLineEdit->hasAcceptableInput()) {
//    qDebug() << "invalid input";
    }


  }


  void Isis::JigsawSetupDialog::slotTextChanged(const QString &text) {
//  qDebug() << "Text change to" << text << "and value is valid ==" << m_ui->aRadiusSigmaLineEdit->hasAcceptableInput();
  }


  void Isis::JigsawSetupDialog::on_aRadiusLineEdit_textChanged(const QString &arg1) {
//  qDebug() << "Text change to" << arg1 << "and value is valid ==" << m_ui->aRadiusLineEdit->hasAcceptableInput();
  }


  void Isis::JigsawSetupDialog::on_targetBodyComboBox_currentIndexChanged(int index) {

    TargetBodyQsp target = m_project->targetBodies().at(index);
    if (target) {
      if (target->frameType() != Isis::SpiceRotation::BPC &&
          target->frameType() != Isis::SpiceRotation::UNKNOWN) {
        m_ui->targetParametersMessage->hide();

        std::vector<Angle> raCoefs = target->poleRaCoefs();
        std::vector<Angle> decCoefs = target->poleDecCoefs();
        std::vector<Angle> pmCoefs = target->pmCoefs();

        showTargetParametersGroupBox();

        m_ui->rightAscensionLineEdit->setText(toString(raCoefs[0].degrees()));
        m_ui->rightAscensionVelocityLineEdit->setText(toString(raCoefs[1].degrees()));
        m_ui->declinationLineEdit->setText(toString(decCoefs[0].degrees()));
        m_ui->declinationVelocityLineEdit->setText(toString(decCoefs[1].degrees()));
        m_ui->primeMeridianOffsetLineEdit->setText(toString(pmCoefs[0].degrees()));
        m_ui->spinRateLineEdit->setText(toString(pmCoefs[1].degrees()));
      }
      else {
        // Formulate message indicating why target parameters are disabled
        QString msg;
        if (target->displayProperties()->displayName() == "MOON") {
          msg = "Target body parameter cannot be solved for the Moon.";
        }
        else {
          msg = "The body frame type is unknown.  If you want to solve the target body parameters, "
                "you must run spiceinit on the cubes.";
        }
        m_ui->targetParametersMessage->setText(msg);
        m_ui->targetParametersMessage->show();
        hideTargetParametersGroupBox();
      }

      m_ui->aRadiusLineEdit->setText(toString(target->radiusA().kilometers()));
      //m_ui->aRadiusSigmaLineEdit->setText(toString(target->sigmaRadiusA().kilometers()));

      m_ui->bRadiusLineEdit->setText(toString(target->radiusB().kilometers()));
      //m_ui->bRadiusSigmaLineEdit->setText(toString(target->sigmaRadiusB().kilometers()));

      m_ui->cRadiusLineEdit->setText(toString(target->radiusC().kilometers()));
      //m_ui->cRadiusSigmaLineEdit->setText(toString(target->sigmaRadiusC().kilometers()));

      m_ui->meanRadiusLineEdit->setText(toString(target->meanRadius().kilometers()));
      //m_ui->meanRadiusSigmaLineEdit->setText(toString(target->sigmaMeanRadius().kilometers()));
    }
  }


  void Isis::JigsawSetupDialog::on_spkSolveDegreeSpinBox_valueChanged(int arg1) {
    if (arg1 == -1) {
      m_ui->spkSolveDegreeSpinBox->setSuffix("(NONE)");
      m_ui->positionAprioriSigmaTable->setRowCount(0);
    }
    m_ui->positionAprioriSigmaTable->setRowCount(arg1+1);
    m_ui->positionAprioriSigmaTable->resizeColumnsToContents();

    if (arg1 == 0) {
      QTableWidgetItem *twItem = new QTableWidgetItem();
      twItem->setText("POSITION");
      m_ui->positionAprioriSigmaTable->setItem(arg1,0, twItem);
      QTableWidgetItem *twItemunits = new QTableWidgetItem();
      twItemunits->setText("meters");
      //m_ui->positionAprioriSigmaTable->item(arg1,2)->setText("meters");
    }
    else if (arg1 == 1) {
      QTableWidgetItem *twItem = new QTableWidgetItem();
      twItem->setText("VELOCITY");
      m_ui->positionAprioriSigmaTable->setItem(arg1,0, twItem);
      QTableWidgetItem *twItemunits = new QTableWidgetItem();
      twItemunits->setText("m/sec");
    }
    else if (arg1 == 2) {
      QTableWidgetItem *twItem = new QTableWidgetItem();
      twItem->setText("ACCELERATION");
      m_ui->positionAprioriSigmaTable->setItem(arg1,0, twItem);
      QTableWidgetItem *twItemunits = new QTableWidgetItem();
      twItemunits->setText("m/s^2");
    }
  /*
    else if (arg1 == 0) {
      m_ui->spkSolveDegreeSpinBox_2->setSuffix("(POSITION)");
      int nRows = m_ui->positionAprioriSigmaTable->rowCount();

      m_ui->positionAprioriSigmaTable->insertRow(nRows);
    }
    else if (arg1 == 1)
      m_ui->spkSolveDegreeSpinBox_2->setSuffix("(VELOCITY)");
    else if (arg1 == 2)
      m_ui->spkSolveDegreeSpinBox_2->setSuffix("(ACCELERATION)");
    else
      m_ui->spkSolveDegreeSpinBox_2->setSuffix("");
  */
  }


  void Isis::JigsawSetupDialog::on_rightAscensionLineEdit_textChanged(const QString &arg1) {
    if (!m_ui->rightAscensionLineEdit->hasAcceptableInput()) {
      m_ui->rightAscensionLineEdit->setStyleSheet("QLineEdit { background-color: red }");
      m_ui->okCloseButtonBox->button(QDialogButtonBox::Ok)->setEnabled(false);
    }
    else {
      m_ui->rightAscensionLineEdit->setStyleSheet("QLineEdit { background-color: white }");
      m_ui->okCloseButtonBox->button(QDialogButtonBox::Ok)->setEnabled(true);
    }
    update();
  }


  void Isis::JigsawSetupDialog::on_declinationLineEdit_textChanged(const QString &arg1) {
    if (!m_ui->declinationLineEdit->hasAcceptableInput()) {
      m_ui->declinationLineEdit->setStyleSheet("QLineEdit { background-color: red }");
      m_ui->okCloseButtonBox->button(QDialogButtonBox::Ok)->setEnabled(false);
    }
    else {
      m_ui->declinationLineEdit->setStyleSheet("QLineEdit { background-color: white }");
      m_ui->okCloseButtonBox->button(QDialogButtonBox::Ok)->setEnabled(true);
    }
    update();
  }


  void Isis::JigsawSetupDialog::on_rightAscensionVelocityLineEdit_textChanged(const QString &arg1) {
    if (!m_ui->rightAscensionVelocityLineEdit->hasAcceptableInput()) {
      m_ui->rightAscensionVelocityLineEdit->setStyleSheet("QLineEdit { background-color: red }");
      m_ui->okCloseButtonBox->button(QDialogButtonBox::Ok)->setEnabled(false);
    }
    else {
      m_ui->rightAscensionVelocityLineEdit->setStyleSheet("QLineEdit { background-color: white }");
      m_ui->okCloseButtonBox->button(QDialogButtonBox::Ok)->setEnabled(true);
    }
    update();
  }


  void Isis::JigsawSetupDialog::on_declinationVelocityLineEdit_textChanged(const QString &arg1) {
    if (!m_ui->declinationVelocityLineEdit->hasAcceptableInput()) {
      m_ui->declinationVelocityLineEdit->setStyleSheet("QLineEdit { background-color: red }");
      m_ui->okCloseButtonBox->button(QDialogButtonBox::Ok)->setEnabled(false);
    }
    else {
      m_ui->declinationVelocityLineEdit->setStyleSheet("QLineEdit { background-color: white }");
      m_ui->okCloseButtonBox->button(QDialogButtonBox::Ok)->setEnabled(true);
    }
    update();
  }


  void Isis::JigsawSetupDialog::on_primeMeridianOffsetLineEdit_textChanged(const QString &arg1) {
    if (!m_ui->primeMeridianOffsetLineEdit->hasAcceptableInput()) {
      m_ui->primeMeridianOffsetLineEdit->setStyleSheet("QLineEdit { background-color: red }");
      m_ui->okCloseButtonBox->button(QDialogButtonBox::Ok)->setEnabled(false);
    }
    else {
      m_ui->primeMeridianOffsetLineEdit->setStyleSheet("QLineEdit { background-color: white }");
      m_ui->okCloseButtonBox->button(QDialogButtonBox::Ok)->setEnabled(true);
    }
    update();
  }


  void Isis::JigsawSetupDialog::on_spinRateLineEdit_textChanged(const QString &arg1) {
    if (!m_ui->spinRateLineEdit->hasAcceptableInput()) {
      m_ui->spinRateLineEdit->setStyleSheet("QLineEdit { background-color: red }");
      m_ui->okCloseButtonBox->button(QDialogButtonBox::Ok)->setEnabled(false);
    }
    else {
      m_ui->spinRateLineEdit->setStyleSheet("QLineEdit { background-color: white }");
      m_ui->okCloseButtonBox->button(QDialogButtonBox::Ok)->setEnabled(true);
    }
    update();
  }

  // general tab text validation
  // global apriori point sigmas
  void Isis::JigsawSetupDialog::on_pointLatitudeSigmaLineEdit_textChanged(const QString &arg1) {
    if (arg1 == "" || m_ui->pointLatitudeSigmaLineEdit->hasAcceptableInput()) {
      m_ui->pointLatitudeSigmaLineEdit->setStyleSheet("QLineEdit { background-color: white }");
      m_ui->okCloseButtonBox->button(QDialogButtonBox::Ok)->setEnabled(true);
    }
    else {
      m_ui->pointLatitudeSigmaLineEdit->setStyleSheet("QLineEdit { background-color: red }");
      m_ui->okCloseButtonBox->button(QDialogButtonBox::Ok)->setEnabled(false);
    }
    update();
  }

  void Isis::JigsawSetupDialog::on_pointLongitudeSigmaLineEdit_textChanged(const QString &arg1) {
    if (arg1 == "" || m_ui->pointLongitudeSigmaLineEdit->hasAcceptableInput()) {
      m_ui->pointLongitudeSigmaLineEdit->setStyleSheet("QLineEdit { background-color: white }");
      m_ui->okCloseButtonBox->button(QDialogButtonBox::Ok)->setEnabled(true);
    }
    else {
      m_ui->pointLongitudeSigmaLineEdit->setStyleSheet("QLineEdit { background-color: red }");
      m_ui->okCloseButtonBox->button(QDialogButtonBox::Ok)->setEnabled(false);
    }
    update();
  }


  void Isis::JigsawSetupDialog::on_pointRadiusSigmaLineEdit_textChanged(const QString &arg1) {
    if (arg1 == "" || m_ui->pointRadiusSigmaLineEdit->hasAcceptableInput()) {
      m_ui->pointRadiusSigmaLineEdit->setStyleSheet("QLineEdit { background-color: white }");
      m_ui->okCloseButtonBox->button(QDialogButtonBox::Ok)->setEnabled(true);
    }
    else {
      m_ui->pointRadiusSigmaLineEdit->setStyleSheet("QLineEdit { background-color: red }");
      m_ui->okCloseButtonBox->button(QDialogButtonBox::Ok)->setEnabled(false);
    }
    update();
  }

  // outlier rejection
  void Isis::JigsawSetupDialog::on_maximumLikelihoodModel1QuantileLineEdit_textChanged(const QString &arg1) {
    if (!m_ui->maximumLikelihoodModel1QuantileLineEdit->isEnabled() ||
        m_ui->maximumLikelihoodModel1QuantileLineEdit->hasAcceptableInput()) {
      m_ui->maximumLikelihoodModel1QuantileLineEdit->setStyleSheet("");
      m_ui->okCloseButtonBox->button(QDialogButtonBox::Ok)->setEnabled(true);
    }
    else {
      m_ui->maximumLikelihoodModel1QuantileLineEdit->setStyleSheet("QLineEdit { background-color: red }");
      m_ui->okCloseButtonBox->button(QDialogButtonBox::Ok)->setEnabled(false);
    }
    update();
  }


  void Isis::JigsawSetupDialog::on_maximumLikelihoodModel2QuantileLineEdit_textChanged(const QString &arg1) {
    if (!m_ui->maximumLikelihoodModel2QuantileLineEdit->isEnabled() ||
        m_ui->maximumLikelihoodModel2QuantileLineEdit->hasAcceptableInput()) {
      m_ui->maximumLikelihoodModel2QuantileLineEdit->setStyleSheet("");
      m_ui->okCloseButtonBox->button(QDialogButtonBox::Ok)->setEnabled(true);
    }
    else {
      m_ui->maximumLikelihoodModel2QuantileLineEdit->setStyleSheet("QLineEdit { background-color: red }");
      m_ui->okCloseButtonBox->button(QDialogButtonBox::Ok)->setEnabled(false);
    }
    update();
  }


  void Isis::JigsawSetupDialog::on_maximumLikelihoodModel3QuantileLineEdit_textChanged(const QString &arg1) {
    if (!m_ui->maximumLikelihoodModel3QuantileLineEdit->isEnabled() ||
        m_ui->maximumLikelihoodModel3QuantileLineEdit->hasAcceptableInput()) {
      m_ui->maximumLikelihoodModel3QuantileLineEdit->setStyleSheet("");
      m_ui->okCloseButtonBox->button(QDialogButtonBox::Ok)->setEnabled(true);
    }
    else {
      m_ui->maximumLikelihoodModel3QuantileLineEdit->setStyleSheet("QLineEdit { background-color: red }");
      m_ui->okCloseButtonBox->button(QDialogButtonBox::Ok)->setEnabled(false);
    }
    update();
  }


  // convergence criteria
  void Isis::JigsawSetupDialog::on_outlierRejectionMultiplierLineEdit_textChanged(const QString &arg1) {
    if (!m_ui->outlierRejectionCheckBox->isChecked() || 
        m_ui->outlierRejectionMultiplierLineEdit->hasAcceptableInput()) {
      m_ui->outlierRejectionMultiplierLineEdit->setStyleSheet("");
      m_ui->okCloseButtonBox->button(QDialogButtonBox::Ok)->setEnabled(true);
    }
    else {
      m_ui->outlierRejectionMultiplierLineEdit->setStyleSheet("QLineEdit { background-color: red }");
      m_ui->okCloseButtonBox->button(QDialogButtonBox::Ok)->setEnabled(false);
    }
    update();
  }


  void Isis::JigsawSetupDialog::on_sigma0ThresholdLineEdit_textChanged(const QString &arg1) {
    if (m_ui->sigma0ThresholdLineEdit->hasAcceptableInput()) {
      m_ui->sigma0ThresholdLineEdit->setStyleSheet("QLineEdit { background-color: white }");
      m_ui->okCloseButtonBox->button(QDialogButtonBox::Ok)->setEnabled(true);
    }
    else {
      m_ui->sigma0ThresholdLineEdit->setStyleSheet("QLineEdit { background-color: red }");
      m_ui->okCloseButtonBox->button(QDialogButtonBox::Ok)->setEnabled(false);
    }
    update();
  }


  void Isis::JigsawSetupDialog::on_maximumIterationsLineEdit_textChanged(const QString &arg1) {
    if (m_ui->maximumIterationsLineEdit->hasAcceptableInput()) {
      m_ui->maximumIterationsLineEdit->setStyleSheet("QLineEdit { background-color: white }");
      m_ui->okCloseButtonBox->button(QDialogButtonBox::Ok)->setEnabled(true);
    }
    else {
      m_ui->maximumIterationsLineEdit->setStyleSheet("QLineEdit { background-color: red }");
      m_ui->okCloseButtonBox->button(QDialogButtonBox::Ok)->setEnabled(false);
    }
    update();
  }


  void JigsawSetupDialog::showTargetParametersGroupBox() {
    m_ui->targetParametersGroupBox->setEnabled(true);
  }


  void JigsawSetupDialog::hideTargetParametersGroupBox() {
    m_ui->targetParametersGroupBox->setEnabled(false);
  }

  void Isis::JigsawSetupDialog::on_inputControlNetCombo_currentTextChanged(const QString &arg1) {
    FileName fname = arg1;
    m_ui->outputControlNetLineEdit->setText(fname.baseName() + "-out.net");
  }


  void JigsawSetupDialog::createObservationSolveSettingsTreeView() {

    QList<ProjectItem *> selectedBOSSItems = m_project->directory()->model()->selectedBOSSImages();

    ProjectItemModel *model = m_project->directory()->model();

    SortFilterProxyModel *osspm = new SortFilterProxyModel;
    osspm->setSourceModel(model);

    //osspm->setDynamicSortFilter(true);
    osspm->setSelectedItems(selectedBOSSItems );
    m_ui->treeView->setModel(osspm);

<<<<<<< HEAD


         ProjectItem *imgRoot = model->findItemData(QVariant("Images"),0);
         if (imgRoot) {

            m_ui->treeView->setRootIndex(osspm->mapFromSource(imgRoot->index()));
         }
         else {
          m_ui->treeView->setRootIndex(QModelIndex());
         }

  }


=======
    //Set the root index to display the subtree we are interested in.  This requires
    //computing the proxy index from the source model.
    if (selectedItems.count() > 0) {
      m_ui->treeView->setRootIndex(osspm->mapFromSource(selectedItems[0]->index() ));
    }

    // Generate observation numbers for the images
    QStringList observationNumbers;

    // Create default settings for all of the observations
    BundleObservationSolveSettings defaultObservationSettings;
    foreach (const QString &observationNumber, observationNumbers) {
      defaultObservationSettings.addObservationNumber(observationNumber); 
    }

    // Try to loop through the view here to add the "groups" so they aren't part of the model

    // Add apply button to the tab view
    // set the text to bold?

  }


// Commented out since it contains some unimplemented functions (i.e. pseudo-code)

  void JigsawSetupDialog::on_applySettingsPushButton_clicked() {}
#if 0
    // Get the current selected images
    QAbstractProxyModel *model = m_ui->treeView->model();
    // QItemSelectionModel *selectionModel = m_ui->treeView->selectionModel();
    QModelIndexList selectedIndexes = m_ui->treeView->selectedIndexes();
    QStringList selectedObservationNumbers;
    foreach (QModelIndex index, selectedIndexes) {
      QMap<int, QVariant> data = model->index(index);
      qDebug() << "selected data: " << data;
      // Cast the data to image (i think ProjectItem shows QVariant conversions)
      // Get the observation number from the image
      // Append the observation number to the selectedObservationNumbers
    }

    // check to see if all the images are selected

    // If not, 
    {  
      // We are going to need to reset the bundle observation solve settings list for bundle settings
      QList<BundleObservationSolveSettings> solveSettingsList;

      // Grab the bundle settings
      // (NOTE -- bundleSettings() needs to be changed so it can
      // give us just a m_bundleSettings member we have for this current run of jigsaw, and the
      // logic for filling the settings and bundle observation solve settings from the view needs
      // to be put into two methods, like updateSettings() and updateBundleObservationSolveSettings())
      BundleSettingsQsp bundleSettings = bundleSettings();

      //find the bundle observation solve settings for each of the selected observations and remove
      // the observation number from them 
      for (int i = 0; i < bundleSettings->numberSolveSettings(); i++) {
        foreach (observationNumber, selectedObservationNumbers) {
          bundleSettings->observationSolveSettings(i).removeObservationNumber(observationNumber);
        }
      }

      // Remove any existing solve settings that no longer have any observation numbers
      for (int i = 0; i < bundleSettings.numberSolveSettings(); i++) {
        if (! bundleSettings->observationSolveSettings(i).observationNumbers().isEmpty() ) {
          solveSettingsList.append(bundleSettings->observationSolveSettings(i));
        }
      }


      // Create a new bundle observation solve settings
      BundleObservationSolveSettings solveSettings;
      // Add the selected observation numbers to the new bundle observation solve settings
      foreach (observationNumber, selectedObservationNumbers) {
        solveSettings.addObservationNumber(observationNumber);
      }

      // Grab the data from the right hand side of the observation solve settings tab to set
      // up the new bundle observation solve settings
      updateBundleObservationSolveSettings(solveSettings);

      // Add the new solve settings to the solve settings list
      solveSettingsList.append(solveSettings);

      // Update bundle settings with the new list of bundle observation solve settings
      bundleSettings->setObservationSolveOptions(solveSettingsList);

    } 
 
    // Otherwise (if all images are selected)
    {
      // just create a new observation solve settings
      BundleObservationSolveSettings boss;
      // add all the observation numbers to it
      foreach (observationNumber, selectedObservationNumbers) {
        boss.addObservationNumber(observationNumber);
      }

      // update the solve settings from the observation solve settings tab
      updateBundleObservationSolveSettings(boss);

      bundleSettings()->setObservationSolveOptions(QList<BundleObservationSolveSettings>{boss});
    }

  }
#endif



  // void JigsawSetupDialog::generateObservationNumbers() {

  // }
>>>>>>> a6cbc6c9
}<|MERGE_RESOLUTION|>--- conflicted
+++ resolved
@@ -1338,7 +1338,7 @@
     osspm->setSelectedItems(selectedBOSSItems );
     m_ui->treeView->setModel(osspm);
 
-<<<<<<< HEAD
+
 
 
          ProjectItem *imgRoot = model->findItemData(QVariant("Images"),0);
@@ -1349,16 +1349,7 @@
          else {
           m_ui->treeView->setRootIndex(QModelIndex());
          }
-
-  }
-
-
-=======
-    //Set the root index to display the subtree we are interested in.  This requires
-    //computing the proxy index from the source model.
-    if (selectedItems.count() > 0) {
-      m_ui->treeView->setRootIndex(osspm->mapFromSource(selectedItems[0]->index() ));
-    }
+    
 
     // Generate observation numbers for the images
     QStringList observationNumbers;
@@ -1374,7 +1365,10 @@
     // Add apply button to the tab view
     // set the text to bold?
 
-  }
+
+  }
+
+
 
 
 // Commented out since it contains some unimplemented functions (i.e. pseudo-code)
@@ -1466,5 +1460,5 @@
   // void JigsawSetupDialog::generateObservationNumbers() {
 
   // }
->>>>>>> a6cbc6c9
+
 }