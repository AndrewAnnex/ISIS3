--- conflicted
+++ resolved
@@ -1675,22 +1675,7 @@
     SortFilterProxyModel * proxyModel = (SortFilterProxyModel *) m_ui->treeView->model();
     ProjectItemModel *sourceModel = (ProjectItemModel *) proxyModel->sourceModel();
 
-<<<<<<< HEAD
     QModelIndexList selectedIndexes = m_ui->treeView->selectionModel()->selectedIndexes();
-=======
-  void JigsawSetupDialog::on_applySettingsPushButton_clicked() {
-
-    BundleObservationSolveSettings boss;
-
-    updateBundleObservationSolveSettings(boss);
-
-  }
-#if 0
-    // Get the current selected images
-    QAbstractProxyModel *model = m_ui->treeView->model();
-    // QItemSelectionModel *selectionModel = m_ui->treeView->selectionModel();
-    QModelIndexList selectedIndexes = m_ui->treeView->selectedIndexes();
->>>>>>> 55322118
     QStringList selectedObservationNumbers;
 
     // Append selected images' serial numbers to selectedObservationNumbers
