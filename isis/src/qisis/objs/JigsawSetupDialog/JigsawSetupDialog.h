--- conflicted
+++ resolved
@@ -77,17 +77,14 @@
    *                           updateBundleObservationSolveSettings(BundleObservationSolveSettings &) 
    *                           which grabs BOSS settings from the JSD BOSS tab for selected images 
    *                           in the BOSS QTreeView and saves them in a BOSS object. 
-<<<<<<< HEAD
    *   @history 2018-06-27 Ian Humphrey - Added validateSigmaTables() that checks if there are any
    *                           invalid a priori sigma values whenever an a priori sigma values changes.
    *                           If any value is invalid, the OK and Apply Settings buttons are disabled
    *                           until all the a priori sigma values are valid again. References #497.
-=======
    *   @history 2018-06-26 Tyler Wilson - Added support in
    *                           updateBundleObservationSolveSettings(BundleObservationSolveSettings &)
    *                           for the user to set an arbitrary number of position/pointing Apriori
    *                           Sigma values beyond position/velocity/acceleration.  References #497.
->>>>>>> 7c3511f3
    */
 
   class JigsawSetupDialog : public QDialog {
