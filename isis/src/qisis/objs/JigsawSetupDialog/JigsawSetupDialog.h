#ifndef JigsawSetupDialog_h
#define JigsawSetupDialog_h

#include <QDialog>

#include "BundleSettings.h"

namespace Ui {
  class JigsawSetupDialog;
}

namespace Isis {
  class Project;
  class Control;

  /**
   * @brief
   *
   * @ingroup ControlNetworks
   *
   * @author 2014-04-21 Ken Edmundson
   *
   * @internal
   *   @history 2014-04-21 Ken Edmundson - Original version.
   *   @history 2014-07-16 Jeannie Backer - Use MaximumLikelihoodWFunctions
   *                           static method to convert string to Model enum.
   *   @history 2014-07-23 Jeannie Backer - Added selectedControlName(). Commented out degree combo
   *                           box enable calls.
   *   @history 2015-02-20 Jeannie Backer - Replaced BundleResults references with
   *                           BundleSolutionInfo and BundleStatistics references with BundleResults
   *                           due to class name changes.
   *   @history 2015-09-03 Jeannie Backer - Updated to be more compliant with ISIS coding standards.
   *                           Changed condition of if-statements for QLineEdit::setText for the
   *                           global a priori sigma variables from less than zero to !IsNullPixel
   *                           for consistency with bundle classes.
   *   @history 2016-08-18 Jeannie Backer - Removed all references to deprecated solve methods
   *                           SpeckialK and OldSparse. References #4162.
   *   @history 2016-08-25 Adam Paquette - Updated documentation. Fixes #4299.
   *   @history 2017-04-25 Ian Humphrey - Added public loadSettings() to allow JigsawRunWidget to
   *                           load its current settings into the setup dialog. Fixes #4817.
   *   @history 2017-04-27 Ian Humphrey - Added selectControl() to allow JigsawRunWidget to
   *                           properly tell the setup dialog which control to select in its
   *                           combo box. References #4817.
   *   @history 2017-05-16 Tracie Sucharski - Comment qDebug statements.
   *   @history 2017-05-23 Tracie Sucharski - Added a QGroupBox for the target parameters so that
   *                           the box can be disabled/enabled rather than each parameter
   *                           separately.
   *   @history 2017-06-07 Ian Humphrey - Modified fillFromSettings() so when the weightings are
   *                           loaded into the text line edits they are set to modified, which
   *                           allows for proper restoring of user defined weightings.
   *   @history 2017-08-14 Summer Stapleton - Updated icons/images to properly licensed or open 
   *                           source images. Fixes #5105.
   *   @history 2018-03-19 Ken Edmundson - Added bundle output control network file name. Added
   *                           method on_controlNetworkComboBox_currentTextChanged to update the
   *                           output control network filename when the input control network
   *                           selected filename changes. E.g. if input control net name is
   *                           fred.net, the output filename QLineEdit is automatically changed to
   *                           fred-out.net. The user can always manually change the output control
   *                           net name to anything they choose.
   *   @history 2018-06-01 Christopher Combs - Added support for ui changes, exclusive options and 
   *                           input validators.
   */

  class JigsawSetupDialog : public QDialog {
    Q_OBJECT

  public:
//    explicit JigsawSetupDialog(Project* project, QWidget *parent = 0);
    explicit JigsawSetupDialog(Project* project,
                               bool useLastSettings = true,
                               bool readOnly = false,
                               QWidget *parent = 0);
    ~JigsawSetupDialog();

    Control *selectedControl();                                 // TODO: return const references ???
    QString selectedControlName();                              // TODO: return const references ???
    QString outputControlName();                                // TODO: return const references ???
    BundleSettingsQsp bundleSettings();                         // TODO: return const references ???

    void loadSettings(const BundleSettingsQsp settings);
    void selectControl(const QString &controlName);

  private slots:

    void on_pointRadiusSigmaCheckBox_toggled(bool checked);
    //void on_outlierRejectionCheckBox_toggled(bool checked);

    // general tab
    // void on_positionComboBox_currentIndexChanged(int index);
    // void on_pointingComboBox_currentIndexChanged(int index);
    void on_inputControlNetCombo_currentTextChanged(const QString &arg1);

    // general tab - line edit validators 
    void on_pointLatitudeSigmaLineEdit_textChanged(const QString &arg1);
    void on_pointLongitudeSigmaLineEdit_textChanged(const QString &arg1);
    void on_pointRadiusSigmaLineEdit_textChanged(const QString &arg1);

    void on_outlierRejectionMultiplierLineEdit_textChanged(const QString &arg1);
    void on_maximumLikelihoodModel1QuantileLineEdit_textChanged(const QString &arg1);
    void on_maximumLikelihoodModel2QuantileLineEdit_textChanged(const QString &arg1);
    void on_maximumLikelihoodModel3QuantileLineEdit_textChanged(const QString &arg1);

    void on_sigma0ThresholdLineEdit_textChanged(const QString &arg1);
    void on_maximumIterationsLineEdit_textChanged(const QString &arg1);

    // general tab - outlier rejection exclusivity lock/unlocks
    void on_maximumLikelihoodModel1ComboBox_currentIndexChanged(int index);
    void on_maximumLikelihoodModel2ComboBox_currentIndexChanged(int index);
    void on_maximumLikelihoodModel3ComboBox_currentIndexChanged(int index);
    void on_outlierRejectionCheckBox_stateChanged(int arg1);
<<<<<<< HEAD

=======
>>>>>>> 6a3c44a8

    // target body tab
    void on_poleRaCheckBox_stateChanged(int arg1);
    void on_poleRaVelocityCheckBox_stateChanged(int arg1);
    void on_poleDecCheckBox_stateChanged(int arg1);
    void on_poleDecVelocityCheckBox_stateChanged(int arg1);
    void on_spinRateCheckBox_stateChanged(int arg1);
    void on_primeMeridianOffsetCheckBox_stateChanged(int arg1);
    void on_radiiButtonGroupClicked(int arg1);
    void on_aRadiusLineEdit_textChanged(const QString &arg1);
    void on_targetBodyComboBox_currentIndexChanged(int index);
<<<<<<< HEAD
    // void on_spkSolveDegreeSpinBox_2_valueChanged(int arg1);
=======
    void on_spkSolveDegreeSpinBox_valueChanged(int arg1);
>>>>>>> 6a3c44a8
    void on_rightAscensionLineEdit_textChanged(const QString &arg1);
    void on_declinationLineEdit_textChanged(const QString &arg1);
    void on_rightAscensionVelocityLineEdit_textChanged(const QString &arg1);
    void on_declinationVelocityLineEdit_textChanged(const QString &arg1);
    void on_spinRateLineEdit_textChanged(const QString &arg1);
    void on_primeMeridianOffsetLineEdit_textChanged(const QString &arg1);

    public slots:
    void slotTextChanged(const QString &text);
    void checkIsValid();


    private:
    void makeReadOnly()    ;
    void fillFromSettings(const BundleSettingsQsp settings);
    void showTargetParametersGroupBox();
    void hideTargetParametersGroupBox();

  private:
    Ui::JigsawSetupDialog *m_ui;
    Project *m_project;
  };
};
#endif // JigsawSetupDialog_h<|MERGE_RESOLUTION|>--- conflicted
+++ resolved
@@ -108,10 +108,6 @@
     void on_maximumLikelihoodModel2ComboBox_currentIndexChanged(int index);
     void on_maximumLikelihoodModel3ComboBox_currentIndexChanged(int index);
     void on_outlierRejectionCheckBox_stateChanged(int arg1);
-<<<<<<< HEAD
-
-=======
->>>>>>> 6a3c44a8
 
     // target body tab
     void on_poleRaCheckBox_stateChanged(int arg1);
@@ -123,11 +119,7 @@
     void on_radiiButtonGroupClicked(int arg1);
     void on_aRadiusLineEdit_textChanged(const QString &arg1);
     void on_targetBodyComboBox_currentIndexChanged(int index);
-<<<<<<< HEAD
-    // void on_spkSolveDegreeSpinBox_2_valueChanged(int arg1);
-=======
     void on_spkSolveDegreeSpinBox_valueChanged(int arg1);
->>>>>>> 6a3c44a8
     void on_rightAscensionLineEdit_textChanged(const QString &arg1);
     void on_declinationLineEdit_textChanged(const QString &arg1);
     void on_rightAscensionVelocityLineEdit_textChanged(const QString &arg1);
